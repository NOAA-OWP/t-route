import json
import pathlib
from functools import partial
from datetime import datetime, timedelta
import logging

import pandas as pd
import numpy as np
import netCDF4
from joblib import delayed, Parallel

import troute.nhd_io as nhd_io
import troute.nhd_network as nhd_network

LOG = logging.getLogger('')

def build_connections(supernetwork_parameters):
    '''
    Construct network connections network, parameter dataframe, waterbody mapping, 
    and gage mapping. This is an intermediate-level function that calls several 
    lower level functions to read data, conduct network operations, and extract mappings.
    
    Arguments
    ---------
    supernetwork_parameters (dict): User input network parameters
    
    Returns:
    --------
    connections (dict int: [int]): Network connections
    param_df          (DataFrame): Geometry and hydraulic parameters
    wbodies       (dict, int: int): segment-waterbody mapping
    gages         (dict, int: int): segment-gage mapping
    
    '''
    
    # crosswalking dictionary between variables names in input dataset and 
    # variable names recognized by troute.routing module.
    cols = supernetwork_parameters.get(
        'columns', 
        {
        'key'       : 'link',
        'downstream': 'to',
        'dx'        : 'Length',
        'n'         : 'n',
        'ncc'       : 'nCC',
        's0'        : 'So',
        'bw'        : 'BtmWdth',
        'waterbody' : 'NHDWaterbodyComID',
        'gages'     : 'gages',
        'tw'        : 'TopWdth',
        'twcc'      : 'TopWdthCC',
        'alt'       : 'alt',
        'musk'      : 'MusK',
        'musx'      : 'MusX',
        'cs'        : 'ChSlp',
        }
    )
    
    # numeric code used to indicate network terminal segments
    terminal_code = supernetwork_parameters.get("terminal_code", 0)

    # read parameter dataframe 
    param_df = nhd_io.read(pathlib.Path(supernetwork_parameters["geo_file_path"]))

    # select the column names specified in the values in the cols dict variable
    param_df = param_df[list(cols.values())]
    
    # rename dataframe columns to keys in the cols dict variable
    param_df = param_df.rename(columns=nhd_network.reverse_dict(cols))
    
    # handle synthetic waterbody segments
    synthetic_wb_segments = supernetwork_parameters.get("synthetic_wb_segments", None)
    synthetic_wb_id_offset = supernetwork_parameters.get("synthetic_wb_id_offset", 9.99e11)
    if synthetic_wb_segments:
        # rename the current key column to key32
        key32_d = {"key":"key32"}
        param_df = param_df.rename(columns=key32_d)
        # create a key index that is int64
        # copy the links into the new column
        param_df["key"] = param_df.key32.astype("int64")
        # update the values of the synthetic reservoir segments
        fix_idx = param_df.key.isin(set(synthetic_wb_segments))
        param_df.loc[fix_idx,"key"] = (param_df[fix_idx].key + synthetic_wb_id_offset).astype("int64")

    # set parameter dataframe index as segment id number, sort
    param_df = param_df.set_index("key").sort_index()

    # get and apply domain mask
    if "mask_file_path" in supernetwork_parameters:
        data_mask = nhd_io.read_mask(
            pathlib.Path(supernetwork_parameters["mask_file_path"]),
            layer_string=supernetwork_parameters.get("mask_layer_string", None),
        )
        data_mask = data_mask.set_index(data_mask.columns[0])
        param_df = param_df.filter(data_mask.index, axis=0)

    # map segment ids to waterbody ids
    wbodies = {}
    if "waterbody" in cols:
        wbodies = nhd_network.extract_waterbody_connections(
            param_df[["waterbody"]]
        )
        param_df = param_df.drop("waterbody", axis=1)

    # map segment ids to gage ids
    gages = {}
    if "gages" in cols:
        gages = nhd_network.gage_mapping(param_df[["gages"]])
        param_df = param_df.drop("gages", axis=1)
        
    # There can be an externally determined terminal code -- that's this first value
    terminal_codes = set()
    terminal_codes.add(terminal_code)
    # ... but there may also be off-domain nodes that are not explicitly identified
    # but which are terminal (i.e., off-domain) as a result of a mask or some other
    # an interior domain truncation that results in a
    # otherwise valid node value being pointed to, but which is masked out or
    # being intentionally separated into another domain.
    terminal_codes = terminal_codes | set(
        param_df[~param_df["downstream"].isin(param_df.index)]["downstream"].values
    )
    
    # build connections dictionary
    connections = nhd_network.extract_connections(
        param_df, "downstream", terminal_codes=terminal_codes
    )
    param_df = param_df.drop("downstream", axis=1)

    param_df = param_df.astype("float32")

    return connections, param_df, wbodies, gages

<<<<<<< HEAD
def organize_independent_networks(connections, wbody_break_segments=None, gage_break_segments=None):
=======
def organize_independent_networks(connections, wbody_break_segments, gage_break_segments):
>>>>>>> 780cbe69
    '''
    Build reverse network connections, independent drainage networks, and network reaches.
    Reaches are defined as linearly connected segments between two junctions or break points.
    
    Arguments:
    ----------
    connections (dict, int: [int]): downstream network connections
    wbody_break_segments     (set): waterbody segments to break reaches at inlets/outlets
    gage_break_segments      (set): gage ids to break reaches at gages
    
    Returns:
    --------
    independent_networks (dict, {int: {int: [int]}}): reverse network connections dictionaries 
                                                      for each indepent network
    reaches_bytw         (dict): list of reaches, by independent network tailwaters
    rconn                (dict): reverse network connections
    
    '''

    # reverse network connections graph - identify upstream adjacents of each segment
    rconn = nhd_network.reverse_network(connections)
    
    # identify independent drainage networks
    independent_networks = nhd_network.reachable_network(rconn)
    
    # construct network reaches
    reaches_bytw = {}
    for tw, net in independent_networks.items():
        
        # break reaches at waterbody inlets/outlets, gages and junctions
        if wbody_break_segments and gage_break_segments:
            
            path_func = partial(
                nhd_network.split_at_gages_waterbodies_and_junctions, 
                gage_break_segments, 
                wbody_break_segments, 
                net
            )
            
        # break reaches at gages and junctions
        elif gage_break_segments and not wbody_break_segments:
<<<<<<< HEAD
            
            path_func = partial(
                nhd_network.split_at_gages_and_junctions, 
                gage_break_segments, 
                net
            )
        
        # break network at waterbody inlets/outlets and junctions
        elif wbody_break_segments and not gage_break_segments:
            
            path_func = partial(
                nhd_network.split_at_waterbodies_and_junctions, 
                wbody_break_segments, 
                net
            )
=======
            
            path_func = partial(
                nhd_network.split_at_gages_and_junctions, 
                gage_break_segments, 
                net
            )
        
        # break network at waterbody inlets/outlets and junctions
        elif wbody_break_segments and not gage_break_segments:
            
            path_func = partial(
                nhd_network.split_at_waterbodies_and_junctions, 
                wbody_break_segments, 
                net
            )
>>>>>>> 780cbe69
            
        # break reaches at junctions
        else:
            
            # reaches will be broken between junctions
            path_func = partial(nhd_network.split_at_junction, net)

        # construct network reaches with depth-first search alg.
        reaches_bytw[tw] = nhd_network.dfs_decomposition(net, path_func)

    return independent_networks, reaches_bytw, rconn


def build_channel_initial_state(
    restart_parameters, segment_index=pd.Index([])
):

    channel_restart_file = restart_parameters.get("channel_restart_file", None)

    wrf_hydro_channel_restart_file = restart_parameters.get(
        "wrf_hydro_channel_restart_file", None
    )

    if channel_restart_file:
        q0 = nhd_io.get_channel_restart_from_csv(channel_restart_file)

    elif wrf_hydro_channel_restart_file:

        q0 = nhd_io.get_channel_restart_from_wrf_hydro(
            restart_parameters["wrf_hydro_channel_restart_file"],
            restart_parameters["wrf_hydro_channel_ID_crosswalk_file"],
            restart_parameters.get("wrf_hydro_channel_ID_crosswalk_file_field_name", 'link'),
            restart_parameters.get("wrf_hydro_channel_restart_upstream_flow_field_name", 'qlink1'),
            restart_parameters.get("wrf_hydro_channel_restart_downstream_flow_field_name", 'qlink2'),
            restart_parameters.get("wrf_hydro_channel_restart_depth_flow_field_name", 'hlink'),
        )
    else:
        # Set cold initial state
        # assume to be zero
        # 0, index=connections.keys(), columns=["qu0", "qd0", "h0",], dtype="float32"
        q0 = pd.DataFrame(
            0, index=segment_index, columns=["qu0", "qd0", "h0"], dtype="float32",
        )
    # TODO: If needed for performance improvement consider filtering mask file on read.
    if not segment_index.empty:
        q0 = q0[q0.index.isin(segment_index)]

    return q0


def build_forcing_sets(
    forcing_parameters,
    t0
):
    
    run_sets = forcing_parameters.get("qlat_forcing_sets", None)
    qlat_input_folder = forcing_parameters.get("qlat_input_folder", None)
    nts = forcing_parameters.get("nts", None)
    max_loop_size = forcing_parameters.get("max_loop_size", 12)
    dt = forcing_parameters.get("dt", None)

    try:
        qlat_input_folder = pathlib.Path(qlat_input_folder)
        assert qlat_input_folder.is_dir() == True
    except TypeError:
        raise TypeError("Aborting simulation because no qlat_input_folder is specified in the forcing_parameters section of the .yaml control file.") from None
    except AssertionError:
        raise AssertionError("Aborting simulation because the qlat_input_folder:", qlat_input_folder,"does not exist. Please check the the qlat_input_folder variable is correctly entered in the .yaml control file") from None
    
    forcing_glob_filter = forcing_parameters.get("qlat_file_pattern_filter", "*.CHRTOUT_DOMAIN1")
        
    # TODO: Throw errors if insufficient input data are available

    if run_sets:
        
        # append final_timestamp variable to each set_list
        qlat_input_folder = pathlib.Path(qlat_input_folder)
        for (s, _) in enumerate(run_sets):
            final_chrtout = qlat_input_folder.joinpath(run_sets[s]['qlat_files'
                    ][-1])
            final_timestamp_str = nhd_io.get_param_str(final_chrtout,
                    'model_output_valid_time')
            run_sets[s]['final_timestamp'] = \
                datetime.strptime(final_timestamp_str, '%Y-%m-%d_%H:%M:%S')
            
    elif qlat_input_folder:
        
        # Construct run_set dictionary from user-specified parameters
    
        # get the first and seconded files from an ordered list of all forcing files
        qlat_input_folder = pathlib.Path(qlat_input_folder)
        all_files = sorted(qlat_input_folder.glob(forcing_glob_filter))
        first_file = all_files[0]
        second_file = all_files[1]

        # Deduce the timeinterval of the forcing data from the output timestamps of the first
        # two ordered CHRTOUT files
        t1 = nhd_io.get_param_str(first_file, "model_output_valid_time")
        t1 = datetime.strptime(t1, "%Y-%m-%d_%H:%M:%S")
        t2 = nhd_io.get_param_str(second_file, "model_output_valid_time")
        t2 = datetime.strptime(t2, "%Y-%m-%d_%H:%M:%S")
        dt_qlat_timedelta = t2 - t1
        dt_qlat = dt_qlat_timedelta.seconds

        # determine qts_subdivisions
        qts_subdivisions = dt_qlat / dt
        if dt_qlat % dt == 0:
            qts_subdivisions = dt_qlat / dt

        # the number of files required for the simulation
        nfiles = int(np.ceil(nts / qts_subdivisions))

        # list of forcing file datetimes
        datetime_list = [t0 + dt_qlat_timedelta * (n + 1) for n in
                         range(nfiles)]
        datetime_list_str = [datetime.strftime(d, '%Y%m%d%H%M') for d in
                             datetime_list]

        # list of forcing files
        forcing_filename_list = [d_str + ".CHRTOUT_DOMAIN1" for d_str in
                                 datetime_list_str]
        
        # check that all forcing files exist
        for f in forcing_filename_list:
            try:
                J = pathlib.Path(qlat_input_folder.joinpath(f))     
                assert J.is_file() == True
            except AssertionError:
                raise AssertionError("Aborting simulation because forcing file", J, "cannot be not found.") from None
                
        # build run sets list
        run_sets = []
        k = 0
        j = 0
        nts_accum = 0
        nts_last = 0
        while k < len(forcing_filename_list):
            run_sets.append({})

            if k + max_loop_size < len(forcing_filename_list):
                run_sets[j]['qlat_files'] = forcing_filename_list[k:k
                    + max_loop_size]
            else:
                run_sets[j]['qlat_files'] = forcing_filename_list[k:]

            nts_accum += len(run_sets[j]['qlat_files']) * qts_subdivisions
            if nts_accum <= nts:
                run_sets[j]['nts'] = int(len(run_sets[j]['qlat_files'])
                                         * qts_subdivisions)
            else:
                run_sets[j]['nts'] = int(nts - nts_last)

            final_chrtout = qlat_input_folder.joinpath(run_sets[j]['qlat_files'
                    ][-1])
            final_timestamp_str = nhd_io.get_param_str(final_chrtout,
                    'model_output_valid_time')
            run_sets[j]['final_timestamp'] = \
                datetime.strptime(final_timestamp_str, '%Y-%m-%d_%H:%M:%S')

            nts_last = nts_accum
            k += max_loop_size
            j += 1
    
    return run_sets

def build_qlateral_array(
    forcing_parameters,
    cpu_pool,
    segment_index=pd.Index([]),
    ts_iterator=None,
    file_run_size=None,
):
    # TODO: set default/optional arguments

    qts_subdivisions = forcing_parameters.get("qts_subdivisions", 1)
    nts = forcing_parameters.get("nts", 1)
    qlat_input_folder = forcing_parameters.get("qlat_input_folder", None)
    qlat_input_file = forcing_parameters.get("qlat_input_file", None)
    if qlat_input_folder:
        qlat_input_folder = pathlib.Path(qlat_input_folder)
        if "qlat_files" in forcing_parameters:
            qlat_files = forcing_parameters.get("qlat_files")
            qlat_files = [qlat_input_folder.joinpath(f) for f in qlat_files]
        elif "qlat_file_pattern_filter" in forcing_parameters:
            qlat_file_pattern_filter = forcing_parameters.get(
                "qlat_file_pattern_filter", "*CHRT_OUT*"
            )
            qlat_files = sorted(qlat_input_folder.glob(qlat_file_pattern_filter))

        qlat_file_index_col = forcing_parameters.get(
            "qlat_file_index_col", "feature_id"
        )
        qlat_file_value_col = forcing_parameters.get("qlat_file_value_col", "q_lateral")
        gw_bucket_col = forcing_parameters.get("qlat_file_gw_bucket_flux_col","qBucket")
        terrain_ro_col = forcing_parameters.get("qlat_file_terrain_runoff_col","qSfcLatRunoff")
        
        # Parallel reading of qlateral data from CHRTOUT
        with Parallel(n_jobs=cpu_pool) as parallel:

            jobs = []
            for f in qlat_files:
                jobs.append(
                    delayed(nhd_io.get_ql_from_chrtout)
                    (f, qlat_file_value_col, gw_bucket_col, terrain_ro_col)
                )
            ql_list = parallel(jobs)

        # get feature_id from a single CHRTOUT file
        with netCDF4.Dataset(qlat_files[0]) as ds:
            idx = ds.variables[qlat_file_index_col][:].filled()

        # package data into a DataFrame
        qlat_df = pd.DataFrame(
            np.stack(ql_list).T,
            index = idx,
            columns = range(len(qlat_files))
        )    
        qlat_df = qlat_df[qlat_df.index.isin(segment_index)]

    elif qlat_input_file:
        qlat_df = nhd_io.get_ql_from_csv(qlat_input_file)

    else:
        qlat_const = forcing_parameters.get("qlat_const", 0)
        qlat_df = pd.DataFrame(
            qlat_const,
            index=segment_index,
            columns=range(nts // qts_subdivisions),
            dtype="float32",
        )

    # TODO: Make a more sophisticated date-based filter
    max_col = 1 + nts // qts_subdivisions
    if len(qlat_df.columns) > max_col:
        qlat_df.drop(qlat_df.columns[max_col:], axis=1, inplace=True)

    if not segment_index.empty:
        qlat_df = qlat_df[qlat_df.index.isin(segment_index)]

    return qlat_df


def build_parity_sets(parity_parameters, run_sets):
    
    parity_sets = parity_parameters.get("parity_check_compare_file_sets", None)
    
    if parity_sets:
        pass
    
    else:
    
        parity_sets = []
        for (i, set_dict) in enumerate(run_sets):
            parity_sets.append({})
            parity_sets[i]['validation_files'] = run_sets[i]['qlat_files']
    
    return parity_sets

def _check_timeslice_exists(filenames, timeslices_folder):
    """
    Check that each TimeSlice file in a list of files exists. Return a list of 
    available files.
    
    Arguments
    ---------
    - filenames               (list of str): TimeSlice filenames
    - timeslices_folder (pathlib.PosixPath): TimeSlice directory
    
    Returns
    -------
    - filenames_existing (list of chr): Existing TimeSlice filenames in 
                                        TimeSlice directory
    
    Notes
    -----
    - This is a utility function used by build_da_sets
    
    """
    
    # check that all USGS TimeSlice files in the set actually exist
    drop_list = []
    for f in filenames:
        try:
            J = pathlib.Path(timeslices_folder.joinpath(f))     
            assert J.is_file() == True
        except AssertionError:
            LOG.warning("Missing TimeSlice file %s", J)
            drop_list.append(f)

    # Assemble a list of existing TimeSlice files, only
    filenames_existing = [x for x in filenames if x not in drop_list]   
    
    return filenames_existing

def build_da_sets(da_params, run_sets, t0):
    """
    Create set lists of USGS and/or USACE TimeSlice files used for 
    streamflow and reservoir data assimilation
    
    Arguments
    --------
    - da_params (dict): user-input data assimilation parameters
    - run_sets (list) : forcing files for each run set in the simlation
    - t0 (datetime)   : model initialization time
    
    Returns
    -------
    - da_sets (list)  : lists of USGS and USACE TimeSlice files for each run set 
                        in the simulation
    
    Notes
    -----
    
    """
    
    # check for user-input usgs and usace timeslice directories
    usgs_timeslices_folder = da_params.get(
        "usgs_timeslices_folder",
        None
    )
    usace_timeslices_folder = da_params.get(
        "usace_timeslices_folder",
        None
    )
    
    # User-specified DA ON/OFF preferences
    usace_da = False
    usgs_da = False
    reservoir_da = da_params.get('reservoir_da', False)
    if reservoir_da:
        usgs_da = reservoir_da.get('reservoir_persistence_usgs', False)
        usace_da = reservoir_da.get('reservoir_persistence_usace', False)
    
    nudging = False
    streamflow_da = da_params.get('streamflow_da', False)
    if streamflow_da:
        nudging = streamflow_da.get('streamflow_nudging', False)
        
    if not usgs_da and not usace_da and not nudging:
        # if all DA capabilities are OFF, return empty dictionary
        da_sets = [{} for _ in run_sets]
    
    # if no user-input timeslice folders, a list of empty dictionaries
    elif not usgs_timeslices_folder and not usace_timeslices_folder:
        # if no timeslice folders, return empty dictionary
        da_sets = [{} for _ in run_sets]
        
    # if user-input timeslice folders are present, build TimeSlice sets
    else:
        
        # create Path objects for each TimeSlice directory
        if usgs_timeslices_folder:
            usgs_timeslices_folder = pathlib.Path(usgs_timeslices_folder)
        if usace_timeslices_folder:
            usace_timeslices_folder = pathlib.Path(usace_timeslices_folder)
        
        # the number of timeslice files appended to the front- and back-ends
        # of the TimeSlice file interpolation stack
        pad_hours = da_params.get("timeslice_lookback_hours",0)
        timeslice_pad = pad_hours * 4 # number of 15 minute TimeSlices in the pad

        # timedelta of TimeSlice data - typically 15 minutes
        dt_timeslice = timedelta(minutes = 15)

        da_sets = [] # initialize list to store TimeSlice set lists
        
        # Loop through each run set and build lists of available TimeSlice files
        for (i, set_dict) in enumerate(run_sets):
            
            # Append an empty dictionary to the loop, which be used to hold
            # lists of USGS and USACE TimeSlice files.
            da_sets.append({})

            # timestamps of TimeSlice files desired for run set i
            timestamps = pd.date_range(
                t0 - dt_timeslice * timeslice_pad,
                run_sets[i]['final_timestamp'] + dt_timeslice * 4,
                freq=dt_timeslice
            )

            # identify available USGS TimeSlices in run set i
            if (usgs_timeslices_folder and nudging) or (usgs_timeslices_folder and usgs_da):
                filenames_usgs = (timestamps.strftime('%Y-%m-%d_%H:%M:%S') 
                            + '.15min.usgsTimeSlice.ncdf').to_list()
                
                # identify available USGS TimeSlices
                filenames_usgs = _check_timeslice_exists(
                    filenames_usgs, 
                    usgs_timeslices_folder
                )
                
                # Add available TimeSlices to da_sets list
                da_sets[i]['usgs_timeslice_files'] = filenames_usgs
                
            # identify available USACE TimeSlices in run set i
            if usace_timeslices_folder and usace_da:
                filenames_usace = (timestamps.strftime('%Y-%m-%d_%H:%M:%S') 
                            + '.15min.usaceTimeSlice.ncdf').to_list()
                
                # identify available USACE TimeSlices
                filenames_usace = _check_timeslice_exists(
                    filenames_usace, 
                    usace_timeslices_folder
                )
                
                # Add available TimeSlices to da_sets list
                da_sets[i]['usace_timeslice_files'] = filenames_usace

            # reset initialization time for loop set i+1
            t0 = run_sets[i]['final_timestamp']
            
    return da_sets
    
def build_data_assimilation(data_assimilation_parameters, run_parameters):
    lastobs_df, da_parameter_dict = build_data_assimilation_lastobs(data_assimilation_parameters)
    usgs_df = build_data_assimilation_usgs_df(data_assimilation_parameters, run_parameters, lastobs_df.index)
    return usgs_df, lastobs_df, da_parameter_dict

'''
def build_streamflow_da_data(
    streamflow_da_parameters,
    run_parameters,
    lastobs_index=None,
):
    """
    Construct DataFrame of USGS gage observations for streamflow DA.
    
    Arguments
    ---------
    - streamflow_da_parameters (dict): Parameters controlling DA data assembly
    - run_parameters           (dict): Simulation run parameters
    - lastobs_index    (Pandas Index): ????
    
    Returns
    -------
    - usgs_df (DataFrame): qa/qc'd and interpolated USGS gage observations from 
                           USGS TimeSlice files for streamflow DA
    
    Notes
    -----
    
    """

    # directory containing USGS TimeSlice files
    usgs_timeslices_folder = streamflow_da_parameters.get(
        "usgs_timeslices_folder", None
    )

    # initialize empty dataframe to contain gage observations
    usgs_df = pd.DataFrame()

    if usgs_timeslices_folder:
        
        # convert timeslices_folder from str to PosixPath
        usgs_timeslices_folder = pathlib.Path(
            usgs_timeslices_folder
        )
        
        if "usgs_timeslice_files" in streamflow_da_parameters:
                
            usgs_files = streamflow_da_parameters.get("usgs_timeslice_files", None)
            usgs_files = [usgs_timeslices_folder.joinpath(f) for f in usgs_files]
            
            if usgs_files: 

                usgs_df = nhd_io.get_obs_from_timeslices(
                    streamflow_da_parameters["crosswalk_file"],
                    streamflow_da_parameters["crosswalk_gage_field"],
                    streamflow_da_parameters["crosswalk_segID_field"],
                    usgs_files,
                    streamflow_da_parameters["qc_threshold"],
                    streamflow_da_parameters["interpolation_limit"],
                    run_parameters["dt"],
                    run_parameters["t0"],
                )
        
    if not isinstance(lastobs_index, pd.Index):
        lastobs_index = pd.Index()
        
    if not lastobs_index.empty:
        if not usgs_df.empty and not usgs_df.index.equals(lastobs_index):
            LOG.warning("USGS Dataframe Index Does Not Match Last Observations Dataframe Index")
            usgs_df = usgs_df.loc[lastobs_index]

    return usgs_df
'''

def build_data_assimilation_lastobs(data_assimilation_parameters):
    '''
    A middle man function that assembles inputs for and calls
    nhd_io.build_lastobs_df, which constructs the lastobs dataframe used for 
    streamflow data assimilation. 
    
    Also, this function creates a dictionary of data assimilation parameters
    that gets passed down to the compute kernels. 
    
    Arguments
    ---------
    - data_assimilation_parameters (dict): user-input data assimilation parameters
    
    Returns
    -------
    - lastobs_df (Pandas DataFrame):
    
    - da_parameter_dict      (dict):
    
    Notes
    -----
    - TODO: package additional parameters into da_parameter_dict
    '''
    
    # TODO: Fix the Logic here according to the following:
    # If there are any observations for data assimilation, there
    # needs to be a complete set in the first time set or else
    # there must be a "LastObs". If there is a complete set in
    # the first time step, the LastObs is optional. If there are
    # no observations for assimilation, there can be a LastObs
    # with an empty usgs dataframe.

    lastobs_df = pd.DataFrame()
    
    streamflow_da_parameters = data_assimilation_parameters.get(
        'streamflow_da',
        None
    )
    
    if streamflow_da_parameters:
        
        # determine if user explictly requests streamflow DA
        nudging = streamflow_da_parameters.get(
            'streamflow_nudging', 
            False
        )
            
        if nudging:
            
            lastobs_file = streamflow_da_parameters.get(
                "wrf_hydro_lastobs_file",
                None
            )
            
            lastobs_start = streamflow_da_parameters.get(
                "wrf_hydro_lastobs_lead_time_relative_to_simulation_start_time",
                0
            )
            
            lastobs_type = streamflow_da_parameters.get(
                "wrf_lastobs_type", 
                "error-based"
            )
        
            lastobs_crosswalk_file = streamflow_da_parameters.get(
                "gage_segID_crosswalk_file",
                None
            )

            if lastobs_file:
                lastobs_df = nhd_io.build_lastobs_df(
                    lastobs_file,
                    lastobs_crosswalk_file,
                    lastobs_start,
                )

    da_parameter_dict = {}
    da_parameter_dict["da_decay_coefficient"] = data_assimilation_parameters.get(
        "da_decay_coefficient", 
        120
    )
    # TODO: Add parameters here for interpolation length (14/59), QC threshold (1.0)

    return lastobs_df, da_parameter_dict


def build_data_assimilation_csv(data_assimilation_parameters):

    usgs_df = nhd_io.get_usgs_df_from_csv(
        data_assimilation_parameters["data_assimilation_csv"],
        data_assimilation_parameters["wrf_hydro_da_channel_ID_crosswalk_file"],
    )

    return usgs_df


def build_data_assimilation_folder(data_assimilation_parameters, run_parameters):

    usgs_timeslices_folder = pathlib.Path(
        data_assimilation_parameters["data_assimilation_timeslices_folder"],
    ).resolve()
    if "data_assimilation_filter" in data_assimilation_parameters:
        da_glob_filter = data_assimilation_parameters["data_assimilation_filter"]
        usgs_files = sorted(usgs_timeslices_folder.glob(da_glob_filter))
    elif "usgs_timeslice_files" in data_assimilation_parameters:
        usgs_files = data_assimilation_parameters.get("usgs_timeslice_files", None)
        usgs_files = [usgs_timeslices_folder.joinpath(f) for f in usgs_files]
    else:
        LOG.warning("No Files Found for DA")
        # TODO: Handle this with a real exception

    if usgs_files:
        usgs_df = nhd_io.get_obs_from_timeslices(
            data_assimilation_parameters["wrf_hydro_da_channel_ID_crosswalk_file"],
            usgs_files,
            data_assimilation_parameters.get("qc_threshold", 1),
            data_assimilation_parameters.get("data_assimilation_interpolation_limit", 59),
            run_parameters["dt"],
            run_parameters["t0"],
        )
    else:
        usgs_df = pd.DataFrame()

    return usgs_df

def build_refac_connections(diff_network_parameters):
    '''
    Construct network connections network, parameter dataframe, waterbody mapping, 
    and gage mapping. This is an intermediate-level function that calls several 
    lower level functions to read data, conduct network operations, and extract mappings.
    
    Arguments
    ---------
    diff_network_parameters (dict): User input network parameters
    
    Returns:
    --------
    connections (dict int: [int]): Network connections
    param_df          (DataFrame): Geometry and hydraulic parameters
    wbodies       (dict, int: int): segment-waterbody mapping
    gages         (dict, int: int): segment-gage mapping
    
    '''
    
    # crosswalking dictionary between variables names in input dataset and 
    # variable names recognized by troute.routing module.
    cols = diff_network_parameters.get(
        'columns', 
        {
        'key'       : 'rlink',
        'downstream': 'rto',
        'dx'        : 'Length',
        'n'         : 'n',
        'waterbody' : 'NHDWaterbodyComID',
        'gages'     : 'gages',
        'xwalk'     : 'lengthMap',
        'junct_to'  : 'junction_to',
        'elev'      : 'z',
        'line_d'    : 'xid_d',
        
        }
    )
    
    # numeric code used to indicate network terminal segments
    terminal_code = diff_network_parameters.get("terminal_code", 0)

    # read parameter dataframe 
    param_df = nhd_io.read(pathlib.Path(diff_network_parameters["geo_file_path"]))

    # select the column names specified in the values in the cols dict variable
    param_df = param_df[list(cols.values())]
    
    # rename dataframe columns to keys in the cols dict variable
    param_df = param_df.rename(columns=nhd_network.reverse_dict(cols))
    
    # handle synthetic waterbody segments
    synthetic_wb_segments = diff_network_parameters.get("synthetic_wb_segments", None)
    synthetic_wb_id_offset = diff_network_parameters.get("synthetic_wb_id_offset", 9.99e11)
    if synthetic_wb_segments:
        # rename the current key column to key32
        key32_d = {"key":"key32"}
        param_df = param_df.rename(columns=key32_d)
        # create a key index that is int64
        # copy the links into the new column
        param_df["key"] = param_df.key32.astype("int64")
        # update the values of the synthetic reservoir segments
        fix_idx = param_df.key.isin(set(synthetic_wb_segments))
        param_df.loc[fix_idx,"key"] = (param_df[fix_idx].key + synthetic_wb_id_offset).astype("int64")
    
    # create dict of junction conversion
    junct_to = dict(zip(param_df.junct_to,param_df.key))
    
    # set parameter dataframe index as segment id number, sort
    param_df = param_df.set_index("key").sort_index()

    # get and apply domain mask
    if "mask_file_path" in diff_network_parameters:
        data_mask = nhd_io.read_mask(
            pathlib.Path(diff_network_parameters["mask_file_path"]),
            layer_string=diff_network_parameters.get("mask_layer_string", None),
        )
        data_mask = data_mask.set_index(data_mask.columns[0])
        param_df = param_df.filter(data_mask.index, axis=0)

    # map segment ids to waterbody ids
    wbodies = {}
    if "waterbody" in cols:
        wbodies = nhd_network.extract_waterbody_connections(
            param_df[["waterbody"]]
        )
        param_df = param_df.drop("waterbody", axis=1)

    # remove non-gaged IDs and convert gage to byte str
    gage_list = param_df[["gages"]].drop_duplicates()
    gage_list.gages = gage_list.gages.replace('','empty')
    gage_list = gage_list.loc[~gage_list.gages.str.contains('empty')]
    gage_list['gages'] = list(map(lambda x: x.encode('ASCII'), gage_list.gages))
    
    
    # map segment ids to gage ids
    gages = {}
    if "gages" in cols:
        gages = nhd_network.gage_mapping(gage_list)
        param_df = param_df.drop("gages", axis=1)
        
    # There can be an externally determined terminal code -- that's this first value
    terminal_codes = set()
    terminal_codes.add(terminal_code)
    # ... but there may also be off-domain nodes that are not explicitly identified
    # but which are terminal (i.e., off-domain) as a result of a mask or some other
    # an interior domain truncation that results in a
    # otherwise valid node value being pointed to, but which is masked out or
    # being intentionally separated into another domain.
    terminal_codes = terminal_codes | set(
        param_df[~param_df["downstream"].isin(param_df.index)]["downstream"].values
    )
    
    # build connections dictionary
    connections = nhd_network.extract_connections(
        param_df, "downstream", terminal_codes=terminal_codes
    )
    
    param_df = param_df.drop("downstream", axis=1)
    param_df.dx = pd.to_numeric(param_df.dx, downcast='float')
    param_df.n = pd.to_numeric(param_df.n, downcast='float')
    param_df.elev = pd.to_numeric(param_df.elev, downcast='float')
    param_df.line_d = pd.to_numeric(param_df.line_d, downcast='float')
    # param_df = param_df.astype("float32")
    
    return connections, param_df, wbodies, gages, junct_to<|MERGE_RESOLUTION|>--- conflicted
+++ resolved
@@ -130,11 +130,7 @@
 
     return connections, param_df, wbodies, gages
 
-<<<<<<< HEAD
-def organize_independent_networks(connections, wbody_break_segments=None, gage_break_segments=None):
-=======
 def organize_independent_networks(connections, wbody_break_segments, gage_break_segments):
->>>>>>> 780cbe69
     '''
     Build reverse network connections, independent drainage networks, and network reaches.
     Reaches are defined as linearly connected segments between two junctions or break points.
@@ -176,7 +172,6 @@
             
         # break reaches at gages and junctions
         elif gage_break_segments and not wbody_break_segments:
-<<<<<<< HEAD
             
             path_func = partial(
                 nhd_network.split_at_gages_and_junctions, 
@@ -192,23 +187,6 @@
                 wbody_break_segments, 
                 net
             )
-=======
-            
-            path_func = partial(
-                nhd_network.split_at_gages_and_junctions, 
-                gage_break_segments, 
-                net
-            )
-        
-        # break network at waterbody inlets/outlets and junctions
-        elif wbody_break_segments and not gage_break_segments:
-            
-            path_func = partial(
-                nhd_network.split_at_waterbodies_and_junctions, 
-                wbody_break_segments, 
-                net
-            )
->>>>>>> 780cbe69
             
         # break reaches at junctions
         else:

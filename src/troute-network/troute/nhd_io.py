import zipfile
import json
import sys
import math
import pathlib
import logging
from datetime import *
import time

import yaml
import xarray as xr
import pandas as pd
import numpy as np
from toolz import compose
import netCDF4
from joblib import delayed, Parallel
from cftime import date2num
import dateutil.parser as dparser
from datetime import datetime, timedelta

from troute.nhd_network import reverse_dict

LOG = logging.getLogger('')

def read_netcdf(geo_file_path):
    '''
    Open a netcdf file with xarray and convert to dataframe
    
    Arguments
    ---------
    geo_file_path (str or pathlib.Path): netCDF filepath
    
    Returns
    -------
    ds.to_dataframe() (DataFrame): netCDF contents
    
    Notes
    -----
    - When handling large volumes of netCDF files, xarray is not the most efficient.
    
    '''
    with xr.open_dataset(geo_file_path) as ds:
        return ds.to_dataframe()


def read_csv(geo_file_path, header="infer", layer_string=None):
    if geo_file_path.suffix == ".zip":
        if layer_string is None:
            raise ValueError("layer_string is needed if reading from compressed csv")
        with zipfile.ZipFile(geo_file_path, "r") as zcsv:
            with zcsv.open(layer_string) as csv:
                return pd.read_csv(csv, header=header)
    else:
        return pd.read_csv(geo_file_path, header=header)

def read(geo_file_path, layer_string=None, driver_string=None):
    if geo_file_path.suffix == ".nc":
        return read_netcdf(geo_file_path)
    else:
        raise RuntimeError("Cannot read file {}. Unsupported file type {}.".format(geo_file_path, geo_file_path.suffix))


def read_mask(path, layer_string=None):
    return read_csv(path, header=None, layer_string=layer_string)

def read_config_file(custom_input_file):
    '''
    Read-in data from user-created configuration file.
    
    Arguments
    ---------
    custom_input_file (str): configuration filepath, either .yaml or .json
    
    Returns
    -------
    log_parameters               (dict): Input parameters re logging
    preprocessing_parameters     (dict): Input parameters re preprocessing
    supernetwork_parameters      (dict): Input parameters re network extent
    waterbody_parameters         (dict): Input parameters re waterbodies
    compute_parameters           (dict): Input parameters re computation settings
    forcing_parameters           (dict): Input parameters re model forcings
    restart_parameters           (dict): Input parameters re model restart
    hybrid_parameters            (dict): Input parameters re diffusive wave model
    output_parameters            (dict): Input parameters re output writing
    parity_parameters            (dict): Input parameters re parity assessment
    data_assimilation_parameters (dict): Input parameters re data assimilation

    '''
    if custom_input_file[-4:] == "yaml":
        with open(custom_input_file) as custom_file:
            data = yaml.load(custom_file, Loader=yaml.SafeLoader)
    else:
        with open(custom_input_file) as custom_file:
            data = json.load(custom_file)
      
    log_parameters = data.get("log_parameters", {})
    network_topology_parameters = data.get("network_topology_parameters", None)
    supernetwork_parameters = network_topology_parameters.get(
        "supernetwork_parameters", None
    )
    # add attributes when HYfeature network is selected
    if supernetwork_parameters['geo_file_path'][-4:] == "gpkg":
        supernetwork_parameters["title_string"]       = "HY_Features Test"
        supernetwork_parameters["geo_file_path"]      = supernetwork_parameters['geo_file_path']
        supernetwork_parameters["flowpath_edge_list"] = None    
        routelink_attr = {
                        #link????
                        "key": "id",
                        "downstream": "toid",
                        "dx": "length_m",
                        "n": "n",  # TODO: rename to `manningn`
                        "ncc": "nCC",  # TODO: rename to `mannningncc`
                        "s0": "So",
                        "bw": "BtmWdth",  # TODO: rename to `bottomwidth`
                        #waterbody: "NHDWaterbodyComID",
                        "tw": "TopWdth",  # TODO: rename to `topwidth`
                        "twcc": "TopWdthCC",  # TODO: rename to `topwidthcc`
                        "alt": "alt",
                        "musk": "MusK",
                        "musx": "MusX",
                        "cs": "ChSlp"  # TODO: rename to `sideslope`
                        }
        if not supernetwork_parameters.get('columns',None):
            supernetwork_parameters["columns"]         = routelink_attr 
        supernetwork_parameters["waterbody_null_code"] = -9999
        supernetwork_parameters["terminal_code"]       =  0
        supernetwork_parameters["driver_string"]       = "NetCDF"
        supernetwork_parameters["layer_string"]        = 0
        
    preprocessing_parameters = network_topology_parameters.get(
        "preprocessing_parameters", {}
    )        
    #waterbody_parameters = network_topology_parameters.get(
    #    "waterbody_parameters", None
    #)
    waterbody_parameters = network_topology_parameters.get(
        "waterbody_parameters", {}
    )
    compute_parameters = data.get("compute_parameters", {})
    forcing_parameters = compute_parameters.get("forcing_parameters", {})
    restart_parameters = compute_parameters.get("restart_parameters", {})
    hybrid_parameters = compute_parameters.get("hybrid_parameters", {})
    data_assimilation_parameters = compute_parameters.get(
        "data_assimilation_parameters", {}
    )
    output_parameters = data.get("output_parameters", {})
    parity_parameters = output_parameters.get("wrf_hydro_parity_check", {})

    return (
        log_parameters,
        preprocessing_parameters,
        supernetwork_parameters,
        waterbody_parameters,
        compute_parameters,
        forcing_parameters,
        restart_parameters,
        hybrid_parameters,
        output_parameters,
        parity_parameters,
        data_assimilation_parameters,
    )

def read_diffusive_domain(domain_file):
    '''
    Read diffusive domain data from .ymal or .json file.
    
    Arguments
    ---------
    domain_file (str or pathlib.Path): Path of diffusive domain file
    
    Returns
    -------
    data (dict int: [int]): domain tailwater segments: list of segments in domain 
                            (includeing tailwater segment) 
    
    '''
    if domain_file[-4:] == "yaml":
        with open(domain_file) as domain:
            data = yaml.load(domain, Loader=yaml.SafeLoader)
    else:
        with open(domain_file) as domain:
            data = json.load(domain)
            
    return data

def read_coastal_boundary_domain(domain_file):
    '''
    Read coastal boundary domain from .ymal or .json file.
    
    Arguments
    ---------
    domain_file (str or pathlib.Path): Path of coastal boundary domain file
    
    Returns
    -------
    data (dict int: int): diffusive domain tailwater segments: coastal domain segments 
                        
    
    '''

    if domain_file[-4:] == "yaml":
        with open(domain_file) as domain:
            data = yaml.load(domain, Loader=yaml.SafeLoader)
    else:
        with open(domain_file) as domain:
            data = json.load(domain)
            
    return data

def read_custom_input(custom_input_file):
    if custom_input_file[-4:] == "yaml":
        with open(custom_input_file) as custom_file:
            data = yaml.load(custom_file, Loader=yaml.SafeLoader)
    else:
        with open(custom_input_file) as custom_file:
            data = json.load(custom_file)
    supernetwork_parameters = data.get("supernetwork_parameters", None)
    waterbody_parameters = data.get("waterbody_parameters", {})
    forcing_parameters = data.get("forcing_parameters", {})
    restart_parameters = data.get("restart_parameters", {})
    output_parameters = data.get("output_parameters", {})
    run_parameters = data.get("run_parameters", {})
    parity_parameters = data.get("parity_parameters", {})
    data_assimilation_parameters = data.get("data_assimilation_parameters", {})
    diffusive_parameters = data.get("diffusive_parameters", {})
    coastal_parameters = data.get("coastal_parameters", {})

    # TODO: add error trapping for potentially missing files
    return (
        supernetwork_parameters,
        waterbody_parameters,
        forcing_parameters,
        restart_parameters,
        output_parameters,
        run_parameters,
        parity_parameters,
        data_assimilation_parameters,
        diffusive_parameters,
        coastal_parameters,
    )


def replace_downstreams(data, downstream_col, terminal_code):
    ds0_mask = data[downstream_col] == terminal_code
    new_data = data.copy()
    new_data.loc[ds0_mask, downstream_col] = ds0_mask.index[ds0_mask]

    # Also set negative any nodes in downstream col not in data.index
    new_data.loc[~data[downstream_col].isin(data.index), downstream_col] *= -1
    return new_data

def read_lakeparm(
    parm_file, 
    lake_index_field="lake_id", 
    lake_id_mask=None
):
    """
    Reads LAKEPARM file and prepares a dataframe, filtered
    to the relevant reservoirs, to provide the parameters
    for level-pool reservoir computation.
    Completely replaces the read_waterbody_df function from prior versions
    of the v02 routing code.
    
    Arguments:
    ----------
    parm_file (str or pathlib.Path): Path to LAKEPARM file
    lake_index_field           (str): waterbody id dimension name (default: 'lake_id')
    lake_id_mask       (list of int): lake ids in simulation domain
    
    Returns:
    df1 (DataFrame):
    """

    # TODO: avoid or parameterize "feature_id" or ... return to name-blind dataframe version
    with xr.open_dataset(parm_file) as ds:
        ds = ds.swap_dims({"feature_id": lake_index_field})
        lake_id_values = list(lake_id_mask)
        ds_filtered = ds.where(ds.lake_id.isin(lake_id_values), drop=True)
        df1 = ds_filtered.to_dataframe()
        # df1 = ds.sel({lake_index_field: list(lake_id_mask)}).to_dataframe()

    df1 = df1.sort_index(axis="index")
    return df1


def read_reservoir_parameter_file(
    reservoir_parameter_file, 
    usgs_hybrid,
    usace_hybrid,
    rfc_forecast,
    lake_index_field="lake_id", 
    usgs_gage_id_field = "usgs_gage_id",
    usgs_lake_id_field = "usgs_lake_id",
    usace_gage_id_field = "usace_gage_id",
    usace_lake_id_field = "usace_lake_id",
    lake_id_mask=None,
):

    """
    Reads reservoir parameter file, which is separate from the LAKEPARM file.
    Extracts reservoir "type" codes and returns in a DataFrame
    type 1: Levelool
    type 2: USGS Hybrid Persistence
    type 3: USACE Hybrid Persistence
    type 4: RFC
    This function is only called if Hybrid Persistence or RFC type reservoirs
    are active.
    
    Arguments
    ---------
    - reservoir_parameter_file (str): full file path of the reservoir parameter
                                      file
    
    - usgs_hybrid          (boolean): If True, then USGS Hybrid DA will be coded
    
    - usace_hybrid         (boolean): If True, then USACE Hybrid DA will be coded
    
    - rfc_forecast         (boolean): If True, then RFC Forecast DA will be coded
    
    - lake_index_field         (str): field containing lake IDs in reservoir 
                                      parameter file
    
    - lake_id_mask     (dict_values): Waterbody IDs in the model domain 
    
    Returns
    -------
    - df1 (Pandas DataFrame): Reservoir type codes, indexed by lake_id
    
    Notes
    -----
    
    """
    with xr.open_dataset(reservoir_parameter_file) as ds:
        ds = ds.swap_dims({"feature_id": lake_index_field})
        ds_new = ds["reservoir_type"]
        df1 = ds_new.sel({lake_index_field: list(lake_id_mask)}).to_dataframe()
        
        ds_vars = [i for i in ds.data_vars] 
        
        if (usgs_gage_id_field in ds_vars) and (usgs_lake_id_field in ds_vars):
            usgs_crosswalk = pd.DataFrame(
                data = ds[usgs_gage_id_field].to_numpy(), 
                index = ds[usgs_lake_id_field].to_numpy(), 
                columns = [usgs_gage_id_field]
            )
            usgs_crosswalk.index.name = usgs_lake_id_field
            usgs_crosswalk[usgs_gage_id_field] = usgs_crosswalk[usgs_gage_id_field].apply(lambda x: x.decode('utf-8')).str.strip()
        else:
            usgs_crosswalk = None
        
        if (usace_gage_id_field in ds_vars) and (usace_lake_id_field in ds_vars):
            usace_crosswalk = pd.DataFrame(
                data = ds[usace_gage_id_field].to_numpy(), 
                index = ds[usace_lake_id_field].to_numpy(), 
                columns = [usace_gage_id_field]
            )
            usace_crosswalk.index.name = usace_lake_id_field
            usace_crosswalk[usace_gage_id_field] = usace_crosswalk[usace_gage_id_field].apply(lambda x: x.decode('utf-8')).str.strip()
        else:
            usace_crosswalk = None
        
    # drop duplicate indices
    df1 = (df1.reset_index()
           .drop_duplicates(subset="lake_id")
           .set_index("lake_id")
           .sort_index()
          )
    
    # recode to levelpool (1) for reservoir DA types set to false
    if usgs_hybrid == False:
        df1[df1['reservoir_type'] == 2] = 1
    if usace_hybrid == False:
        df1[df1['reservoir_type'] == 3] = 1
    if rfc_forecast == False:
        df1[df1['reservoir_type'] == 4] = 1
    
    return df1, usgs_crosswalk, usace_crosswalk


def get_ql_from_csv(nhd_input_file, index_col=0):
    """
    qlat_input_file: comma delimted file with header giving timesteps, rows for each segment
    index_col = 0: column/field in the input file with the segment/link id
    """
    ql = pd.read_csv(qlat_input_file, index_col=index_col)
    ql.index = ql.index.astype(int)
    ql = ql.sort_index(axis="index")
    return ql.astype("float32")


def read_qlat(path):
    """
    retained for backwards compatibility with early v02 files
    """
    return get_ql_from_csv(path)

def get_ql_from_chrtout(
    f,
    qlateral_varname = "q_lateral",
    qbucket_varname="qBucket",
    runoff_varname = "qSfcLatRunoff",
):
    '''
    Return an array of qlateral data from a single CHRTOUT netCDF4 file.
    Lateral inflows to any segment are calculated as the sum of qBucket
    and qSfcLatRunoff variables. In the event that one or both of these
    variables are not available, then the q_lateral variable is used. In
    the event that none of these variables are available an error will be
    thrown and the simulation will stop. 
    
    Arguments
    ---------
    f (Path): 
    qlateral_varname (string): lateral inflow variable name
    qbucket_varname (string): Groundwater bucket flux variable name
    runoff_varname (string): surface runoff variable name
    
    NOTES:
    - This is very bespoke to WRF-Hydro
    '''
    with netCDF4.Dataset(
        filename = f,
        mode = 'r',
        format = "NETCDF4"
    ) as ds:
        
        all_variables = list(ds.variables.keys())
        if qbucket_varname in all_variables and runoff_varname in all_variables:
            dat = ds.variables[qbucket_varname][:].filled(fill_value = 0.0) + \
                ds.variables[runoff_varname][:].filled(fill_value = 0.0)
        else:
            dat = ds.variables[qlateral_varname][:].filled(fill_value = 0.0)
        
    return dat

# TODO: Generalize this name -- perhaps `read_wrf_hydro_chrt_mf()`
def get_ql_from_wrf_hydro_mf(
    qlat_files,
    index_col="feature_id",
    value_col="q_lateral",
    gw_col="qBucket",
    runoff_col = "qSfcLatRunoff",
):
    """
    qlat_files: globbed list of CHRTOUT files containing desired lateral inflows
    index_col: column/field in the CHRTOUT files with the segment/link id
    value_col: column/field in the CHRTOUT files with the lateral inflow value
    gw_col: column/field in the CHRTOUT files with the groundwater bucket flux value
    runoff_col: column/field in the CHRTOUT files with the runoff from terrain routing value
    In general the CHRTOUT files contain one value per time step. At present, there is
    no capability for handling non-uniform timesteps in the qlaterals.
    The qlateral may also be input using comma delimited file -- see
    `get_ql_from_csv`
    Note/Todo:
    For later needs, filtering for specific features or times may
    be accomplished with one of:
        ds.loc[{selectors}]
        ds.sel({selectors})
        ds.isel({selectors})
    Returns from these selection functions are sub-datasets.
    For example:
    ```
    (Pdb) ds.sel({"feature_id":[4186117, 4186169],"time":ds.time.values[:2]})['q_lateral'].to_dataframe()
                                     latitude  longitude  q_lateral
    time                feature_id
    2018-01-01 13:00:00 4186117     41.233807 -75.413895   0.006496
    2018-01-02 00:00:00 4186117     41.233807 -75.413895   0.006460
    ```
    or...
    ```
    (Pdb) ds.sel({"feature_id":[4186117, 4186169],"time":[np.datetime64('2018-01-01T13:00:00')]})['q_lateral'].to_dataframe()
                                     latitude  longitude  q_lateral
    time                feature_id
    2018-01-01 13:00:00 4186117     41.233807 -75.413895   0.006496
    ```
    """

    with xr.open_mfdataset(
        qlat_files,
        combine="nested",
        concat_dim="time",
#         data_vars=["q_lateral","qBucket","qSfcLatRunoff"],
        coords="minimal",
        compat="override",
        # parallel=True,
    ) as ds:
        
        # if forcing file contains a variable with the specified value_col name, 
        # then use it, otherwise compute q_lateral as the sum of qBucket and qSfcLatRunoff
        try:
            qlateral_data = ds[value_col].values.T
        except:
            qlateral_data = ds[gw_col].values.T + ds[runoff_col].values.T
            
        try:
            ql = pd.DataFrame(
                qlateral_data,
                index=ds[index_col].values[0],
                columns=ds.time.values,
                # dtype=float,
            )
        except:
            ql = pd.DataFrame(
                qlateral_data,
                index=ds[index_col].values,
                columns=ds.time.values,
                # dtype=float,
            )

    return ql


def drop_all_coords(ds):
    return ds.reset_coords(drop=True)

def write_chanobs(
    chanobs_filepath, 
    flowveldepth, 
    link_gage_df, 
    t0, 
    dt, 
    nts
):
    
    '''
    Write results at gage locations to netcdf.
    If the user specified file does not exist, create it. 
    If the user specified file already exiss, append it. 
    
    Arguments
    -------------
        chanobs_filepath (Path or string) - 
        flowveldepth (DataFrame) - t-route flow velocity and depth results
        link_gage_df (DataFrame) - linkIDs of gages in network
        t0 (datetime) - initial time
        dt (int) - timestep duration (seconds)
        nts (int) - number of timesteps in simulation
        
    Returns
    -------------
    
    '''
    # TODO: for and if statements are improvised just in case when link of gage location is not in flowveldepth, which should be fixed
    link_na = []
    for link in link_gage_df.index:
        if link not in flowveldepth.index:
            link_na.append(link)
    link_gage_df_nona = link_gage_df.drop(link_na)

    # array of segment linkIDs at gage locations. Results from these segments will be written
    #gage_feature_id = link_gage_df.index.to_numpy(dtype = "int64")    
    gage_feature_id = link_gage_df_nona.index.to_numpy(dtype = "int64")
    
    # array of simulated flow data at gage locations    
    #gage_flow_data = flowveldepth.loc[link_gage_df.index].iloc[:,::3].to_numpy(dtype="float32") 
    gage_flow_data = flowveldepth.loc[link_gage_df_nona.index].iloc[:,::3].to_numpy(dtype="float32") 
    
    # array of simulation time
    gage_flow_time = [t0 + timedelta(seconds = (i+1) * dt) for i in range(nts)]
    
    if not chanobs_filepath.is_file():
        
        # if no chanobs file exists, create a new one
        # open netCDF4 Dataset in write mode
        with netCDF4.Dataset(
            filename = chanobs_filepath,
            mode = 'w',
            format = "NETCDF4"
        ) as f:

            # =========== DIMENSIONS ===============
            _ = f.createDimension("time", None)
            _ = f.createDimension("feature_id", len(gage_feature_id))
            _ = f.createDimension("reference_time", 1)

            # =========== time VARIABLE ===============
            TIME = f.createVariable(
                varname = "time",
                datatype = 'int32',
                dimensions = ("time",),
            )
            TIME[:] = date2num(
                gage_flow_time, 
                units = "minutes since 1970-01-01 00:00:00 UTC",
                calendar = "gregorian"
            )
            f['time'].setncatts(
                {
                    'long_name': 'model initialization time',
                    'standard_name': 'forecast_reference_time',
                    'units': 'minutes since 1970-01-01 00:00:00 UTC'
                }
            )

            # =========== reference_time VARIABLE ===============
            REF_TIME = f.createVariable(
                varname = "reference_time",
                datatype = 'int32',
                dimensions = ("reference_time",),
            )
            REF_TIME[:] = date2num(
                t0, 
                units = "minutes since 1970-01-01 00:00:00 UTC",
                calendar = "gregorian"
            )
            f['reference_time'].setncatts(
                {
                    'long_name': 'vaild output time',
                    'standard_name': 'time',
                    'units': 'minutes since 1970-01-01 00:00:00 UTC'
                }
            )

            # =========== feature_id VARIABLE ===============
            FEATURE_ID = f.createVariable(
                varname = "feature_id",
                datatype = 'int64',
                dimensions = ("feature_id",),
            )
            FEATURE_ID[:] = gage_feature_id
            f['feature_id'].setncatts(
                {
                    'long_name': 'Reach ID',
                    'comment': 'NHDPlusv2 ComIDs within CONUS, arbitrary Reach IDs outside of CONUS',
                    'cf_role:': 'timeseries_id'
                }
            )

            # =========== streamflow VARIABLE ===============            
            y = f.createVariable(
                    varname = "streamflow",
                    datatype = "f4",
                    dimensions = ("time", "feature_id"),
                    fill_value = np.nan
                )
            y[:] = gage_flow_data.T
            # =========== GLOBAL ATTRIBUTES ===============  
            f.setncatts(
                {
                    'model_initialization_time': t0.strftime('%Y-%m-%d_%H:%M:%S'),
                    'model_output_valid_time': gage_flow_time[0].strftime('%Y-%m-%d_%H:%M:%S'),
                }
            )
            
    else:
        
        # append data to chanobs file
        # open netCDF4 Dataset in r+ mode to append
        with netCDF4.Dataset(
            filename = chanobs_filepath,
            mode = 'r+',
            format = "NETCDF4"
        ) as f:

            # =========== format variable data to be appended =============== 
            time_new = date2num(
                gage_flow_time, 
                units = "minutes since 1970-01-01 00:00:00 UTC",
                calendar = "gregorian"
            )

            flow_new = gage_flow_data.T
            
            # =========== append new flow data =============== 
            tshape = len(f.dimensions['time'])
            f['time'][tshape:(tshape+nts)] = time_new
            f['streamflow'][tshape:(tshape+nts)] = flow_new
            
def write_to_netcdf(f, variables, datatype = 'f4'):
    
    '''
    Quickly append or overwrite variable data in NetCDF files by leveraging the netCDF4 library. 
    For additional documentation on netCDF4: https://unidata.github.io/netcdf4-python/#version-157
    
    Arguments:
    ----------
    f (Path): Name of netCDF file to hold dataset. Can also be a python 3 pathlib instance
    variables (dict): dictionary keys are variable names (strings), dictionary values are tuples:
                           (
                               variable data (numpy array - 1D must be same size as variable dimension), 
                               variable dimension name (string) that already exist in netCDF file, 
                               variable attributes (dict, keys are attribute names and values are attribute contents),
                           )
    datatype: numpy datatype object, or a string that describes a numpy dtype object.
              Supported specifiers include: 'S1' or 'c' (NC_CHAR), 'i1' or 'b' or 'B' (NC_BYTE),
              'u1' (NC_UBYTE), 'i2' or 'h' or 's' (NC_SHORT), 'u2' (NC_USHORT), 'i4' or 'i' or 'l' (NC_INT),
              'u4' (NC_UINT), 'i8' (NC_INT64), 'u8' (NC_UINT64), 'f4' or 'f' (NC_FLOAT), 'f8' or 'd' (NC_DOUBLE)
    
    NOTES:
    - the netCDF files we want to append/edit must have write permission!
    '''
    
    with netCDF4.Dataset(
        filename = f,
        mode = 'r+',
        format = "NETCDF4"
    ) as ds:

        for varname, (vardata, dim, attrs) in variables.items():
            
            # check that dimension exists
            if dim not in list(ds.dimensions.keys()):
                LOG.error("The dimensions %s could not be found in file %s" % (dim, f))
                LOG.error("Aborting writing process for %s. No data were written to this file" % f)
                return        
            
            # check that dimension size and variable data size agree
            dim_size = ds.dimensions[dim].size
            if vardata.size != dim_size:
                LOG.error("Cannot write data of size %d to variable with dimension size of %d" % (vardata.size, dim_size))
                LOG.error("Aborting writing process for %s. No data were written to this file" % f)
                return
            
            # check that varname doesn't already exist
            # if it does, then overwrite it
            if varname in list(ds.variables.keys()):

                ds[varname][:] = vardata

            # if variable does not exist, create new one
            else:

                # create a new variable
                y = ds.createVariable(
                    varname = varname,
                    datatype = datatype,
                    dimensions = (dim,),
                    fill_value = np.nan
                )

                # write data to new variable
                y[:] = vardata

                # include variable attributes
                ds[varname].setncatts(attrs)
                
def write_chrtout(    
    flowveldepth,
    chrtout_files,
    qts_subdivisions,
    cpu_pool,
):
    
    LOG.debug("Starting the write_chrtout function") 
    
    # count the number of simulated timesteps
    nsteps = len(flowveldepth.loc[:,::3].columns)
    
    # determine how many files to write results out to
    nfiles_to_write = int(np.floor(nsteps / qts_subdivisions))
    
    if nfiles_to_write >= 1:
        
        LOG.debug("%d CHRTOUT files will be written." % (nfiles_to_write))
        LOG.debug("Extracting flow DataFrame on qts_subdivisions from FVD DataFrame")
        start = time.time()

        flow = flowveldepth.loc[:, ::3].iloc[:, qts_subdivisions-1::qts_subdivisions]
        
        LOG.debug("Extracting flow DataFrame took %s seconds." % (time.time() - start))
        
        varname = 'streamflow_troute'
        dim = 'feature_id'
        attrs = {
            'long_name': 'River Flow',
            'units': 'm3 s-1',
            'coordinates': 'latitude longitude',
            'grid_mapping': 'crs',
            'valid_range': np.array([0,50000], dtype = 'float32'),
        }
        
        LOG.debug("Reindexing the flow DataFrame to align with `feature_id` dimension in CHRTOUT files")
        start = time.time()

        with xr.open_dataset(chrtout_files[0],engine='netcdf4') as ds:
            newindex = ds.feature_id.values
            
        qtrt = flow.reindex(newindex).to_numpy().astype("float32")
        
        LOG.debug("Reindexing the flow DataFrame took %s seconds." % (time.time() - start))
        
        LOG.debug("Writing t-route data to %d CHRTOUT files" % (nfiles_to_write))
        start = time.time()
        try:
            with Parallel(n_jobs=cpu_pool) as parallel:
            
                jobs = []
                for i, f in enumerate(chrtout_files[:nfiles_to_write]):

                    s = time.time()
                    variables = {
                        varname: (qtrt[:,i], dim, attrs)
                    }
                    jobs.append(delayed(write_to_netcdf)(f, variables))
                    #LOG.debug("Writing %s." % (f))
                    
                parallel(jobs)
        except:
            for i, f in enumerate(chrtout_files[:nfiles_to_write]):
                s = time.time()
                variables = {
                    varname: (qtrt[:i], dim, attrs)
                }
                write_to_netcdf(f, variables)
                LOG.debug("Writing %s." % (f))
               
        LOG.debug("Writing t-route data to %d CHRTOUT files took %s seconds." % (nfiles_to_write, (time.time() - start)))
        
    else:
        LOG.debug("Simulation duration is less than one qts_subdivision. No CHRTOUT files written.")

def get_ql_from_wrf_hydro(qlat_files, index_col="station_id", value_col="q_lateral"):
    """
    qlat_files: globbed list of CHRTOUT files containing desired lateral inflows
    index_col: column/field in the CHRTOUT files with the segment/link id
    value_col: column/field in the CHRTOUT files with the lateral inflow value
    In general the CHRTOUT files contain one value per time step. At present, there is
    no capability for handling non-uniform timesteps in the qlaterals.
    The qlateral may also be input using comma delimited file -- see
    `get_ql_from_csv`
    """

    li = []

    for filename in qlat_files:
        with xr.open_dataset(filename) as ds:
            df1 = ds[["time", value_col]].to_dataframe()

        li.append(df1)

    frame = pd.concat(li, axis=0, ignore_index=False)
    mod = frame.reset_index()
    ql = mod.pivot(index=index_col, columns="time", values=value_col)

    return ql


def read_netcdfs(paths, dim, transform_func=None):
    def process_one_path(path):
        with xr.open_dataset(path) as ds:
            if transform_func is not None:
                ds = transform_func(ds)
            ds.load()
            return ds

    datasets = [process_one_path(p) for p in paths]
    combined = xr.concat(datasets, dim, combine_attrs = "override")
    return combined


def preprocess_time_station_index(xd):
    stationId_da_mask = list(
        map(compose(bytes.isalnum, bytes.strip), xd.stationId.values)
    )
    stationId = list(map(bytes.strip, xd.stationId[stationId_da_mask].values))
    #stationId_int = xd.stationId[stationId_da_mask].values.astype(int)

    unique_times_str = np.unique(xd.time.values).tolist()

    unique_times = np.array(unique_times_str, dtype="str")

    center_time = xd.sliceCenterTimeUTC

    tmask = []
    for t in unique_times_str:
        tmask.append(xd.time == t)

    data_var_dict = {}
    # TODO: make this input parameters
    data_vars = ("discharge", "discharge_quality")

    for v in data_vars:
        vals = []
        for i, t in enumerate(unique_times_str):
            vals.append(np.where(tmask[i],xd[v].values[stationId_da_mask],np.nan))
        combined = np.vstack(vals).T
        data_var_dict[v] = (["stationId","time"], combined)

    return xr.Dataset(
        data_vars=data_var_dict,
        coords={"stationId": stationId, "time": unique_times},
        attrs={"sliceCenterTimeUTC": center_time},
    )


def get_nc_attributes(nc_list, attribute, file_selection=[0, -1]):
    rv = []
    for fs in file_selection:
        try:
            rv.append(get_attribute(nc_list[fs], attribute))
        except:
            rv.append(-1)
    return rv


def get_attribute(nc_file, attribute):
    # TODO: consider naming as get_nc_attribute
    # -- this is really specific to a netcdf file.

    with xr.open_dataset(nc_file) as xd:
        return xd.attrs[attribute]

def build_lastobs_df(
        lastobsfile,
        crosswalk_file,
        time_shift           = 0,
        crosswalk_gage_field = "gages",
        crosswalk_link_field = "link",
        obs_discharge_id     = "discharge",
        time_idx_id          = "timeInd",
        station_id           = "stationId",
        station_idx_id       = "stationIdInd",
        time_id              = "time",
        discharge_nan        = -9999.0,
        ref_t_attr_id        = "modelTimeAtOutput",
        route_link_idx       = "feature_id",
    ):
    '''
    Constructs a DataFame of "lastobs" data used in streamflow DA routine
    "lastobs" information is just like it sounds. It is the magnitude and
    timing of the last valid observation at each gage in the model domain. 
    We use this information to jump start initialize the DA process, both 
    for forecast and AnA simulations. 
    
    Arguments
    ---------
    
    Returns
    -------
    
    Notes
    -----
    
    '''
    
    # open crosswalking file and construct dataframe relating gageID to segmentID
    with xr.open_dataset(crosswalk_file) as ds:
        gage_list = list(map(bytes.strip, ds[crosswalk_gage_field].values))
        gage_mask = list(map(bytes.isalnum, gage_list))
        gage_da   = list(map(bytes.strip, ds[crosswalk_gage_field][gage_mask].values))
        data_var_dict = {
            crosswalk_gage_field: gage_da,
            crosswalk_link_field: ds[crosswalk_link_field].values[gage_mask],
        }
        gage_link_df = pd.DataFrame(data = data_var_dict).set_index([crosswalk_gage_field])
            
    with xr.open_dataset(lastobsfile) as ds:
        
        gages    = np.char.strip(ds[station_id].values)
        
        ref_time = datetime.strptime(ds.attrs[ref_t_attr_id], "%Y-%m-%d_%H:%M:%S")
        
        last_ts = ds[time_idx_id].values[-1]
        
        df_discharge = (
            ds[obs_discharge_id].to_dataframe().                 # discharge to MultiIndex DF
            replace(to_replace = discharge_nan, value = np.nan). # replace null values with nan
            unstack(level = 0)                                   # unstack to single Index (timeInd)    
        )
        
        last_obs_index = (
            df_discharge.
            apply(pd.Series.last_valid_index).                   # index of last non-nan value, each gage
            to_numpy()                                           # to numpy array
        )
        last_obs_index = np.nan_to_num(last_obs_index, nan = last_ts).astype(int)
                        
        last_observations = []
        lastobs_times     = []
        for i, idx in enumerate(last_obs_index):
            last_observations.append(df_discharge.iloc[idx,i])
            lastobs_times.append(ds.time.values[i, idx].decode('utf-8'))
            
        last_observations = np.array(last_observations)
        lastobs_times     = pd.to_datetime(
            np.array(lastobs_times), 
            format="%Y-%m-%d_%H:%M:%S", 
            errors = 'coerce'
        )

        lastobs_times = (lastobs_times - ref_time).total_seconds()
        lastobs_times = lastobs_times - time_shift

    data_var_dict = {
        'gages'               : gages,
        'time_since_lastobs'  : lastobs_times,
        'lastobs_discharge'   : last_observations
    }

    lastobs_df = (
        pd.DataFrame(data = data_var_dict).
        set_index('gages').
        join(gage_link_df, how = 'inner').
        reset_index().
        set_index(crosswalk_link_field)
    )
    lastobs_df = lastobs_df[
        [
            'gages',
            'time_since_lastobs',
            'lastobs_discharge',
        ]
    ]
    
    return lastobs_df


def get_usgs_df_from_csv(usgs_csv, routelink_subset_file, index_col="link"):
    """
    routelink_subset_file - provides the gage-->segment crosswalk. Only gages that are represented in the
    crosswalk will be brought into the evaluation.
    usgs_csv - csv file with SEGMENT IDs in the left-most column labeled with "link",
                        and date-headed values from time-slice files in the format
                        "2018-09-18 00:00:00"
    It is assumed that the segment crosswalk and interpolation have both
    already been performed, so we do not need to comprehend
    the potentially non-numeric byte-strings associated with gage IDs, nor
    do we need to interpolate anything here as when we read from the timeslices.
    If that were necessary, we might use a solution such as proposed here:
    https://stackoverflow.com/a/35058538
    note that explicit typing of the index cannot be done on read and
    requires a two-line solution such as:
    ```
    df2 = pd.read_csv(usgs_csv, dtype={index_col:bytes})
    df2 = df2.set_index(index_col)
    ```
    """

    df2 = pd.read_csv(usgs_csv, index_col=index_col)

    with xr.open_dataset(routelink_subset_file) as ds:
        gage_list = list(map(bytes.strip, ds.gages.values))
        gage_mask = list(map(bytes.isdigit, gage_list))

        gage_da = ds[index_col][gage_mask].values.astype(int)

        data_var_dict = {}
        data_vars = ("gages", "to", "ascendingIndex")
        for v in data_vars:
            data_var_dict[v] = ([index_col], ds[v].values[gage_mask])
        ds = xr.Dataset(data_vars=data_var_dict, coords={index_col: gage_da})
        df = ds.to_dataframe()

    usgs_df = df.join(df2)
    usgs_df = usgs_df.drop(["gages", "ascendingIndex", "to"], axis=1)

    return usgs_df


def _read_timeslice_file(f):

    with netCDF4.Dataset(
        filename = f,
        mode = 'r',
        format = "NETCDF4"
    ) as ds:
        
        discharge = ds.variables['discharge'][:].filled(fill_value = np.nan)
        stns      = ds.variables['stationId'][:].filled(fill_value = np.nan)
        t         = ds.variables['time'][:].filled(fill_value = np.nan)
        qual      = ds.variables['discharge_quality'][:].filled(fill_value = np.nan)
<<<<<<< HEAD
    if discharge.size != 0 and stns.size != 0 and t.size != 0:   
=======
   
    if discharge.size != 0 and stns.size != 0 and t.size != 0:        
>>>>>>> d783da6b
        stationId = np.apply_along_axis(''.join, 1, stns.astype(str))
        time_str = np.apply_along_axis(''.join, 1, t.astype(str))
        stationId = np.char.strip(stationId)
        
        timeslice_observations = (pd.DataFrame({
                                    'stationId' : stationId,
                                    'datetime'  : time_str,
                                    'discharge' : discharge
                                }).
                                set_index(['stationId', 'datetime']).
                                unstack(1, fill_value = np.nan)['discharge'])
        
        observation_quality = (pd.DataFrame({
                                    'stationId' : stationId,
                                    'datetime'  : time_str,
                                    'quality'   : qual/100
                                }).
                                set_index(['stationId', 'datetime']).
                                unstack(1, fill_value = np.nan)['quality'])
    else:
        timeslice_observations = pd.DataFrame()
        observation_quality = pd.DataFrame()
    return timeslice_observations, observation_quality

def _interpolate_one(df, interpolation_limit, frequency):
    
    interp_out = (df.resample('min').
                        interpolate(
                            limit = interpolation_limit, 
                            limit_direction = 'both'
                        ).
                        resample(frequency).
                        asfreq().
                        to_numpy()
                       )
    return interp_out

def get_obs_from_timeslices(
    crosswalk_df,
    crosswalk_gage_field,
    crosswalk_dest_field,
    timeslice_files,
    qc_threshold,
    interpolation_limit,
    frequency_secs,
    t0,
    cpu_pool, 
):
    """
    Read observations from TimeSlice files, interpolate available observations
    and organize into a Pandas DataFrame
    
    Aguments
    --------                                          
    - crosswalk_gage_field         (str): fieldname of gage ID data in crosswalk dataframe
    
    - crosswalk_dest_field         (str): fieldname of destination data in link_gage_df. 
                                          For streamflow DA, this is the field
                                          containing segment IDs. For reservoir DA, 
                                          this is the field containing waterbody IDs.
                                          
    - timeslice_files (list of PosixPath): Full paths to existing TimeSlice files
    
    - qc_threshold                  (int): Numerical observation quality 
                                           threshold. Observations with quality
                                           flags less than this value will be 
                                           removed and replaced witn nan.
                                           
    - interpolation_limit           (int): Maximum gap duration (minuts) over 
                                           which observations may be interpolated 
                                           
    - t0                       (datetime): Initialization time of simulation set
    
    - cpu_pool                      (int): Number of CPUs used for parallel 
                                           TimeSlice reading and interolation
    
    Returns
    -------
    - observation_df_new (Pandas DataFrame): 
    
    Notes
    -----
    The max_fill is applied when the series is being considered at a 1 minute interval
    so 14 minutes ensures no over-interpolation with 15-minute gage records, but creates
    square-wave signals at gages reporting hourly...
    therefore, we advise a 59 minute gap filling tolerance.
    
    """
    # TODO: 
    # - Parallelize this reading for speedup using netCDF4
    # - Generecize the function to read USACE or USGS data
    # - only return gages that are in the model domain (consider mask application)
        
    # open TimeSlce files, organize data into dataframes
    with Parallel(n_jobs=cpu_pool) as parallel:
        jobs = []
        for f in timeslice_files:
            jobs.append(delayed(_read_timeslice_file)(f))
        timeslice_dataframes = parallel(jobs)
<<<<<<< HEAD
    
    all_empty = all(df.empty for tuple in timeslice_dataframes for df in tuple)
    if all_empty:
        LOG.debug(f'DataFrames in the list are empty.')
        return pd.DataFrame()    
=======

    all_empty = all(df.empty for tuple in timeslice_dataframes for df in tuple)
    if all_empty:
        LOG.debug(f'{crosswalk_gage_field} DataFrames is empty, check timeslice files.')
        return pd.DataFrame()
       
>>>>>>> d783da6b
    # create lists of observations and obs quality dataframes returned 
    # from _read_timeslice_file
    timeslice_obs_frames = []
    timeslice_qual_frames = []
    for d in timeslice_dataframes:
        timeslice_obs_frames.append(d[0])  # TimeSlice gage observation
        timeslice_qual_frames.append(d[1]) # TimeSlice observation qual
        
    # concatenate dataframes
    timeslice_obs_df  = pd.concat(timeslice_obs_frames, axis = 1)
    timeslice_qual_df = pd.concat(timeslice_qual_frames, axis = 1)   
      
    # Link <> gage crosswalk data
    df = crosswalk_df.reset_index()
    df[crosswalk_gage_field] = np.asarray(df[crosswalk_gage_field]).astype('<U15')
    df = df.set_index(crosswalk_gage_field)
    df.index = df.index.str.strip()
    # join crosswalk data with timeslice data, indexed on crosswalk destination field
    observation_df = (df.join(timeslice_obs_df).
               reset_index().
               set_index(crosswalk_dest_field).
               select_dtypes(include='number'))

    observation_qual_df = (df.join(timeslice_qual_df).
               reset_index().
               set_index(crosswalk_dest_field).
               select_dtypes(include='number'))

    # ---- Laugh testing ------
    # screen-out erroneous qc flags
    observation_qual_df = (observation_qual_df.
                           mask(observation_qual_df < 0, np.nan).
                           mask(observation_qual_df > 1, np.nan)
                          )

    # screen-out poor quality flow observations
    observation_df = (observation_df.
                      mask(observation_qual_df < qc_threshold, np.nan).
                      mask(observation_df <= 0, np.nan)
                     )

    # ---- Interpolate USGS observations to the input frequency (frequency_secs)
    observation_df_T = observation_df.transpose()             # transpose, making time the index
    observation_df_T.index = pd.to_datetime(
        observation_df_T.index, format = "%Y-%m-%d_%H:%M:%S"  # index variable as type datetime
    )
    
    # specify resampling frequency 
    frequency = str(int(frequency_secs/60))+"min"    
    
    # interpolate and resample frequency
    buffer_df = observation_df_T.resample(frequency).asfreq()
    with Parallel(n_jobs=cpu_pool) as parallel:
        
        jobs = []
        interp_chunks = ()
        step = 200
        for a, i in enumerate(range(0, len(observation_df_T.columns), step)):
            
            start = i
            if (i+step-1) < buffer_df.shape[1]:
                stop = i+(step)
            else:
                stop = buffer_df.shape[1]
                
            jobs.append(
                delayed(_interpolate_one)(observation_df_T.iloc[:,start:stop], interpolation_limit, frequency)
            )
            
        interp_chunks = parallel(jobs)

    observation_df_T = pd.DataFrame(
        data = np.concatenate(interp_chunks, axis = 1), 
        columns = buffer_df.columns, 
        index = buffer_df.index
    )
    
    # re-transpose, making link the index
    observation_df_new = observation_df_T.transpose()

    return observation_df_new


def get_param_str(target_file, param):
    # TODO: remove this duplicate function
    return get_attribute(target_file, param)


# TODO: Move channel restart above usgs to keep order with execution script
def get_channel_restart_from_csv(
    channel_initial_states_file,
    index_col=0,
    default_us_flow_column="qu0",
    default_ds_flow_column="qd0",
    default_depth_column="h0",
):
    """
    channel_initial_states_file: CSV standard restart file
    index_col = 0: column/field in the input file with the segment/link id
    NOT USED YET default_us_flow_column: name used in remainder of program to refer to this column of the dataset
    NOT USED YET default_ds_flow_column: name used in remainder of program to refer to this column of the dataset
    NOT USED YET default_depth_column: name used in remainder of program to refer to this column of the dataset
    """
    q0 = pd.read_csv(channel_initial_states_file, index_col=index_col)
    q0.index = q0.index.astype(int)
    q0 = q0.sort_index(axis="index")
    return q0.astype("float32")


def get_channel_restart_from_wrf_hydro(
    channel_initial_states_file,
    crosswalk_file,
    channel_ID_column,
    us_flow_column="qlink1",
    ds_flow_column="qlink2",
    depth_column="hlink",
    default_us_flow_column="qu0",
    default_ds_flow_column="qd0",
    default_depth_column="h0",
):
    """
    channel_initial_states_file: WRF-HYDRO standard restart file
    crosswalk_file: File containing channel IDs IN THE ORDER of the Restart File
    channel_ID_column: field in the crosswalk file to assign as the index of the restart values
    us_flow_column: column in the restart file to use for upstream flow initial state
    ds_flow_column: column in the restart file to use for downstream flow initial state
    depth_column: column in the restart file to use for depth initial state
    default_us_flow_column: name used in remainder of program to refer to this column of the dataset
    default_ds_flow_column: name used in remainder of program to refer to this column of the dataset
    default_depth_column: name used in remainder of program to refer to this column of the dataset
    The Restart file gives hlink, qlink1, and qlink2 values for channels --
    the order is simply the same as that found in the Route-Link files.
    *Subnote 1*: The order of these values is NOT the order found in the CHRTOUT files,
    though the number of outputs is the same as in those files.
    *Subnote 2*: If there is no mask applied, then providing the path to the RouteLink file should
    be sufficient for the crosswalk file. If there is a mask applied (so that
    not all segments in the RouteLink file are used in the routing computations) then
    a pre-processing step will be need to provide only the relevant segments in the
    crosswalk file.
    """

    with xr.open_dataset(crosswalk_file) as xds:
        
        xdf = xds[channel_ID_column].to_dataframe()
    xdf = xdf.reset_index()
    xdf = xdf[[channel_ID_column]]
    
    with xr.open_dataset(channel_initial_states_file) as qds:
        
        if depth_column in qds:
            qdf2 = qds[[us_flow_column, ds_flow_column, depth_column]].to_dataframe()
        else:
            qdf2 = qds[[us_flow_column, ds_flow_column]].to_dataframe()
            qdf2[depth_column] = 0
    qdf2 = qdf2.reset_index()
    qdf2 = qdf2[[us_flow_column, ds_flow_column, depth_column]]
    qdf2.rename(
        columns={
            us_flow_column: default_us_flow_column,
            ds_flow_column: default_ds_flow_column,
            depth_column: default_depth_column,
        },
        inplace=True,
    )
    qdf2[channel_ID_column] = xdf
    qdf2 = qdf2.reset_index().set_index([channel_ID_column])

    q_initial_states = qdf2

    q_initial_states = q_initial_states.drop(columns="index")

    return q_initial_states


def read_lite_restart(
    file
):
    '''
    Open lite restart pickle files. Can open either waterbody_restart or channel_restart
    
    Arguments
    -----------
        file (string): File path to lite restart file
        
    Returns
    ----------
        df (DataFrame): restart states
        t0 (datetime): restart datetime
    '''
    
    # open pickle file to pandas DataFrame
    df = pd.read_pickle(pathlib.Path(file))
    
    # extract restart time as datetime object
    t0 = df['time'].iloc[0].to_pydatetime()
    
    return df.drop(columns = 'time') , t0
    

def write_lite_restart(
    q0, 
    waterbodies_df, 
    t0, 
    restart_parameters
):
    '''
    Save initial conditions dataframes as pickle files
    
    Arguments
    -----------
        q0 (DataFrame):
        waterbodies_df (DataFrame):
        t0 (datetime.datetime):
        restart_parameters (string):
        
    Returns
    -----------
        
    '''
    
    output_directory = restart_parameters.get('lite_restart_output_directory', None)
    if output_directory:
        
        # create pathlib object for output directory
        output_path = pathlib.Path(output_directory)
        
        # create restart filenames
        t0_str = t0.strftime("%Y%m%d%H%M")
        channel_restart_filename = 'channel_restart_'+t0_str
        waterbody_restart_filename = 'waterbody_restart_'+t0_str
        
        q0_out = q0.copy()
        q0_out['time'] = t0
        q0_out.to_pickle(pathlib.Path.joinpath(output_path, channel_restart_filename))
        LOG.debug('Dropped lite channel restart file %s' % pathlib.Path.joinpath(output_path, channel_restart_filename))

        if not waterbodies_df.empty:
            wbody_initial_states = waterbodies_df.loc[:,['qd0','h0']]
            wbody_initial_states['time'] = t0
            wbody_initial_states.to_pickle(pathlib.Path.joinpath(output_path, waterbody_restart_filename))
            LOG.debug('Dropped lite waterbody restart file %s' % pathlib.Path.joinpath(output_path, channel_restart_filename))
        else:
            LOG.debug('No lite waterbody restart file dropped becuase waterbodies are either turned off or do not exist in this domain.')
        
    else:
        LOG.error("Not writing lite restart files. No lite_restart_output_directory variable was not specified in configuration file.")
    

def write_hydro_rst(
    data,
    restart_files,
    channel_initial_states_file,
    dt_troute,
    nts_troute,
    t0,
    crosswalk_file,
    channel_ID_column,
    restart_file_dimension_var="links",
    troute_us_flow_var_name="qlink1_troute",
    troute_ds_flow_var_name="qlink2_troute",
    troute_depth_var_name="hlink_troute",
):
    """
    Write t-route flow and depth data to WRF-Hydro restart files. 
    Agruments
    ---------
        data (Data Frame): t-route simulated flow, velocity and depth data
        restart_files (list): globbed list of WRF-Hydro restart files
        channel_initial_states_file (str): WRF-HYDRO standard restart file used to initiate t-route simulation
        dt_troute (int): timestep of t-route simulation (seconds)
        nts_troute (int): number of t-route simulation timesteps
        crosswalk_file (str): File containing reservoir IDs IN THE ORDER of the Restart File
        channel_ID_column (str): field in the crosswalk file to assign as the index of the restart values
        troute_us_flow_var_name (str):
        troute_ds_flow_var_name (str):
        troute_depth_var_name (str):
    Returns
    -------
    """
    
    # Assemble the simulation tme domain
    t0_array = np.array(t0, dtype=np.datetime64)
    troute_dt = np.timedelta64(dt_troute, "s")
    troute_timestamps = (t0_array + troute_dt) + np.arange(nts_troute) * troute_dt
    
    LOG.debug('t-route intialized at %s' % (np.datetime_as_string(t0_array)))
    LOG.debug('t-route first simulated time at %s' % (np.datetime_as_string(troute_timestamps[0])))
    LOG.debug('t-route final simulated time at %s' % (np.datetime_as_string(troute_timestamps[-1])))
    
    # check the Restart_Time of each restart file in the restart directory
    LOG.debug("Looking for restart files that need to be appended")
    start = time.time()
    files_to_append = []
    write_index = []
    for f in restart_files:
        
        # open the restart file and get the Restart_Time attribute
        with xr.open_dataset(f) as ds:
            t = np.array(ds.Restart_Time.replace("_", " "), dtype=np.datetime64)
            
        # check if the Restart_Time is within the t-route model domain
        a = np.where(troute_timestamps == t)[0].tolist()
        if a:
            files_to_append.append(f)
            write_index.append(a[0])
            
    LOG.debug('Found %d restart files to append.' % len(files_to_append))
    LOG.debug('It took %s seconds to find restart files that need to be appended' % (time.time() - start))

    if len(files_to_append) == 0:
        return
    else: # contune on to append restart files
        
        LOG.debug('Retrieving index ordering used restart files')
        start = time.time()
        # extract ordered feature_ids from crosswalk file
        # TODO: Find out why we re-index this dataset when it
        # already has a segment index.
        with xr.open_dataset(crosswalk_file) as xds:
            xdf = xds[channel_ID_column].to_dataframe()
        xdf = xdf.reset_index()
        xdf = xdf[[channel_ID_column]]
        LOG.debug('Retrieving index ordering took %s seconds' % (time.time() - start))

        LOG.debug('Begining the restart writing process')
        start = time.time()
        for i, f in enumerate(files_to_append):
            
            LOG.debug('Preparing data for- and writing data to- %s' % f)
            # extract and reindex depth data
            qtrt = (
                data.iloc[:,::3]
                .iloc[:, a[i]]
                .reindex(xdf.link)
                .to_numpy()
                .astype("float32")
                .reshape(len(xdf.link,))
            )

            # extract and reindex depth data
            htrt = (
                data.iloc[:, 2::3]
                .iloc[:, a[i]]
                .reindex(xdf.link)
                .to_numpy()
                .astype("float32")
                .reshape(len(xdf.link,))
            )
            
            # assemble variables dictionary with content to be written out
            variables = {
                troute_us_flow_var_name: (qtrt, restart_file_dimension_var, {}),
                troute_ds_flow_var_name: (qtrt, restart_file_dimension_var, {}),
                troute_depth_var_name: (htrt, restart_file_dimension_var, {}),
            }
            
            # append restart data to netcdf restart files
            write_to_netcdf(f, variables)
        
        LOG.debug('Restart writing process completed in % seconds.' % (time.time() - start))
            
def get_reservoir_restart_from_wrf_hydro(
    waterbody_intial_states_file,
    crosswalk_file,
    waterbody_ID_field,
    crosswalk_filter_file=None,
    crosswalk_filter_file_field=None,
    waterbody_flow_column="qlakeo",
    waterbody_depth_column="resht",
    default_waterbody_flow_column="qd0",
    default_waterbody_depth_column="h0",
):
    """
    waterbody_intial_states_file: WRF-HYDRO standard restart file
    crosswalk_file: File containing reservoir IDs IN THE ORDER of the Restart File
    waterbody_ID_field: field in the crosswalk file to assign as the index of the restart values
    crosswalk_filter_file: file containing only reservoir ids needed in the crosswalk file (see notes below)
    crosswalk_filter_file_field: waterbody id field in crosswalk filter file
    waterbody_flow_column: column in the restart file to use for upstream flow initial state
    waterbody_depth_column: column in the restart file to use for downstream flow initial state
    default_waterbody_flow_column: name used in remainder of program to refer to this column of the dataset
    default_waterbody_depth_column: name used in remainder of program to refer to this column of the dataset
    The Restart file gives qlakeo and resht values for waterbodies.
    The order of values in the file is the same as the order in the LAKEPARM file from WRF-Hydro.
    However, there are many instances where only a subset of waterbodies described in the lakeparm
    file are used. In these cases, a filter file must be provided which specifies
    which of the reservoirs in the crosswalk file are to be used.
    """

    with xr.open_dataset(crosswalk_file) as xds:
        X = xds[waterbody_ID_field]
        
        if crosswalk_filter_file:
            with xr.open_dataset(crosswalk_filter_file) as fds:
                xdf = X.loc[X.isin(fds[crosswalk_filter_file_field])].to_dataframe()
        else:
            xdf = X.to_dataframe()

    xdf = xdf.reset_index()[waterbody_ID_field]

    # read initial states from r&r output
    with xr.open_dataset(waterbody_intial_states_file) as resds:
        resdf = resds[[waterbody_flow_column, waterbody_depth_column]].to_dataframe()
    resdf = resdf.reset_index()
    resdf = resdf[[waterbody_flow_column, waterbody_depth_column]]
    resdf.rename(
        columns={
            waterbody_flow_column: default_waterbody_flow_column,
            waterbody_depth_column: default_waterbody_depth_column,
        },
        inplace=True,
    )

    mod = resdf.join(xdf).reset_index().set_index(waterbody_ID_field)
    init_waterbody_states = mod

    return init_waterbody_states


def build_coastal_dataframe(coastal_boundary_elev):
    coastal_df = pd.read_csv(
        coastal_boundary_elev, sep="  ", header=None, engine="python"
    )
    return coastal_df


def build_coastal_ncdf_dataframe(
                                coastal_files, 
                                coastal_boundary_domain,
                                ):

    # retrieve coastal elevation, topo depth, and temporal data
    ds = netCDF4.Dataset(filename = coastal_files,  mode = 'r', format = "NETCDF4")
    
    tws = list(coastal_boundary_domain.keys())
    coastal_boundary_nodes = list(coastal_boundary_domain.values())
    
    elev_NAVD88 = ds.variables['elev'][:, coastal_boundary_nodes].filled(fill_value = np.nan)
    depth_bathy = ds.variables['depth'][coastal_boundary_nodes].filled(fill_value = np.nan)
    timesteps   = ds.variables['time'][:]
    if len(timesteps) > 1:
        dt_schism = timesteps[1]-timesteps[0]
    else:
        raise RuntimeError("schism provided less than 2 time steps")
    
    start_date = ds.variables['time'].units
    start_date   = dparser.parse(start_date,fuzzy=True)
    dt_timeslice = timedelta(minutes=dt_schism/60.0)
    tfin         =  start_date + dt_timeslice*len(timesteps)
    timestamps   = pd.date_range(start_date, tfin, freq=dt_timeslice)
    timestamps   = timestamps.strftime('%Y-%m-%d %H:%M:%S')
    
    # create a dataframe of water depth at coastal domain nodes
    timeslice_schism_list=[]
    for t in range(0, len(timesteps)+1):
        timeslice= np.full(len(tws), timestamps[t])
        if t==0:
            depth = np.nan
        else:   
            depth =  elev_NAVD88[t-1,:] + depth_bathy
        
        timeslice_schism  = (pd.DataFrame({
                                'stationId' : tws,
                                'datetime'  : timeslice,
                                'depth'     : depth
                            }).
                             set_index(['stationId', 'datetime']).
                             unstack(1, fill_value = np.nan)['depth'])

        timeslice_schism_list.append(timeslice_schism)
    
    coastal_boundary_depth_df = pd.concat(timeslice_schism_list, axis=1, ignore_index=False)
    
    # linearly extrapolate depth value at start date
    coastal_boundary_depth_df.iloc[:,0] = 2.0*coastal_boundary_depth_df.iloc[:,1] - coastal_boundary_depth_df.iloc[:,2]   

    return coastal_boundary_depth_df    
 
def lastobs_df_output(
    lastobs_df,
    dt,
    nts,
    t0,
    gages,
    lastobs_output_folder=False,
):

    # join gageIDs to lastobs_df
    lastobs_df = lastobs_df.join(gages)

    # timestamp of last simulation timestep
    modelTimeAtOutput = t0 + timedelta(seconds = nts * dt)
    modelTimeAtOutput_str = modelTimeAtOutput.strftime('%Y-%m-%d_%H:%M:%S')

    # timestamp of last observation
    var = [timedelta(seconds=d) for d in lastobs_df.time_since_lastobs.fillna(0)]
    lastobs_timestamp = [modelTimeAtOutput - d for d in var]
    lastobs_timestamp_str = [d.strftime('%Y-%m-%d_%H:%M:%S') for d in lastobs_timestamp]
    lastobs_timestamp_str_array = np.asarray(lastobs_timestamp_str,dtype = '|S19').reshape(len(lastobs_timestamp_str),1)

    # create xarray Dataset similarly structured to WRF-generated lastobs netcdf files
    ds = xr.Dataset(
        {
            "stationId": (["stationIdInd"], lastobs_df["gages"].to_numpy(dtype = '|S15')),
            "time": (["stationIdInd", "timeInd"], np.asarray(lastobs_timestamp_str_array,dtype = '|S19')),
            "discharge": (["stationIdInd", "timeInd"], lastobs_df["lastobs_discharge"].to_numpy().reshape(len(lastobs_df["lastobs_discharge"]),1)),
        }
    )
    ds.attrs["modelTimeAtOutput"] = modelTimeAtOutput_str

    # write-out LastObs file as netcdf
    if isinstance(lastobs_output_folder, pathlib.Path):
        lastobs_output_folder = str(lastobs_output_folder)
    output_path = pathlib.Path(lastobs_output_folder + "/nudgingLastObs." + modelTimeAtOutput_str + ".nc").resolve()
    ds.to_netcdf(str(output_path))

def write_waterbody_netcdf(
    wbdy_filepath, 
    i_df,
    q_df,
    d_df,
    waterbodies_df,
    waterbody_types_df,
    t0, 
    dt, 
    nts,
    time_index
):
    
    '''
    Write results of waterbodies to netcdf. 
    Written as one file per time step.
    
    Arguments
    -------------
        wbdy_filepath (Path or string) - directory where files will be created
        wbdy_df (DataFrame) - t-route waterbody inflow, outflow, and depth results
        waterbodies_df (DataFrame) - linkIDs of waterbodies in network
        t0 (datetime) - initial time
        dt (int) - timestep duration (seconds)
        nts (int) - number of timesteps in simulation
        time_index (ind) - specific timestep for this file
        
    Returns
    -------------
    
    '''
    i_df.index.name = 'lake_id'
    i_df.columns = ['i']
    i_df = i_df.sort_index()
    q_df.index.name = 'lake_id'
    q_df.columns = ['q']
    q_df = q_df.sort_index()
    d_df.index.name = 'lake_id'
    d_df.columns = ['d']
    d_df = d_df.sort_index()
    
    # array of segment linkIDs at gage locations. Results from these segments will be written
    waterbodies_df = waterbodies_df[['lat','lon','crs']].sort_index()
    wbdy_feature_id = waterbodies_df.index.to_numpy(dtype = "int64")

    # dataframe of waterbody types
    waterbody_types_df = waterbody_types_df.sort_index()
    wbdy_type = waterbody_types_df.reservoir_type.to_numpy(dtype = 'int32')

    # array of simulation time
    wbdy_time = [t0 + timedelta(seconds = (time_index + 1) * dt)]
    
    if wbdy_filepath:
        
        # open netCDF4 Dataset in write mode
        with netCDF4.Dataset(
            filename = str(wbdy_filepath) + '/' + str(wbdy_time[0].strftime('%Y%m%d%H%M')) + '.LAKEOUT.nc',
            mode = 'w',
            format = "NETCDF4"
        ) as f:

            # =========== DIMENSIONS ===============
            _ = f.createDimension("time", 1)
            _ = f.createDimension("feature_id", len(wbdy_feature_id))
            _ = f.createDimension("reference_time", 1)
            _ = f.createDimension("latitude", len(wbdy_feature_id))
            _ = f.createDimension("longitude", len(wbdy_feature_id))

            # =========== time VARIABLE ===============
            TIME = f.createVariable(
                varname = "time",
                datatype = 'int32',
                dimensions = ("time",),
            )
            TIME[:] = date2num(
                wbdy_time, 
                units = "minutes since 1970-01-01 00:00:00 UTC",
                calendar = "gregorian"
            )
            f['time'].setncatts(
                {
                    'long_name': 'valid output time',
                    'standard_name': 'time',
                    'valid_min': date2num(
                        t0, 
                        units = "minutes since 1970-01-01 00:00:00 UTC",
                        calendar = "gregorian"
                    ),
                    'valid_max': date2num(
                        wbdy_time[0], 
                        units = "minutes since 1970-01-01 00:00:00 UTC",
                        calendar = "gregorian"
                    ),
                    'units': 'minutes since 1970-01-01T00:00:00+00:00',
                    'calendar': 'proleptic_gregorian'
                }
            )

            # =========== reference_time VARIABLE ===============
            REF_TIME = f.createVariable(
                varname = "reference_time",
                datatype = 'int32',
                dimensions = ("reference_time",),
            )
            REF_TIME[:] = date2num(
                t0, 
                units = "minutes since 1970-01-01 00:00:00 UTC",
                calendar = "gregorian"
            )
            f['reference_time'].setncatts(
                {
                    'long_name': 'model initialization time',
                    'standard_name': 'forecast_reference_time',
                    'units': 'minutes since 1970-01-01T00:00:00+00:00',
                    'calendar': 'proleptic_gregorian'
                }
            )

            # =========== feature_id VARIABLE ===============
            FEATURE_ID = f.createVariable(
                varname = "feature_id",
                datatype = 'int64',
                dimensions = ("feature_id",),
            )
            FEATURE_ID[:] = wbdy_feature_id
            f['feature_id'].setncatts(
                {
                    'long_name': 'Lake ComID',
                    'comment': '',
                    'cf_role:': 'timeseries_id'
                }
            )

            # =========== latitude VARIABLE ===============
            LATITUDE = f.createVariable(
                varname = "latitude",
                datatype = 'f4',
                dimensions = ("feature_id",),
                fill_value = np.nan
            )
            LATITUDE[:] = waterbodies_df.lat.tolist()
            f['latitude'].setncatts(
                {
                    'long_name': 'Lake latitude',
                    'standard_name': 'latitude',
                    'units': 'degrees_north'
                }
            )
            
            # =========== longitude VARIABLE ===============
            LONGITUDE = f.createVariable(
                varname = "longitude",
                datatype = 'f4',
                dimensions = ("feature_id",),
                fill_value = np.nan
            )
            LONGITUDE[:] = waterbodies_df.lon.tolist()
            f['longitude'].setncatts(
                {
                    'long_name': 'Lake longitude',
                    'standard_name': 'longitude',
                    'units': 'degrees_east'
                }
            )
            
            # =========== reservoir type VARIABLE ===============            
            res_type = f.createVariable(
                    varname = "reservoir_type",
                    datatype = "i4",
                    dimensions = ("feature_id")
                )
            res_type[:] = wbdy_type
            f['reservoir_type'].setncatts(
                {
                    'coordinates': 'latitude longitude',
                    'long_name': 'reservoir_type',
                    'flag_values': [1, 2, 3, 4],
                    'flag_meanings': 'Level_pool USGS-persistence USACE-persistence RFC-forecasts'
                }
            )
            
            # =========== crs VARIABLE ===============            
            crs = f.createVariable(
                    varname = "crs",
                    datatype = "S1",
                    dimensions = ()
                )
            crs[:] = np.array(waterbodies_df['crs'].iat[0],dtype = '|S1')
            f['crs'].setncatts(
                {
                    'transform_name': 'latitude longitude',
                    'grid_mapping_name': 'latitude longitude',
                    'esri_pe_string': 'GEOGCS["GCS_WGS_1984",DATUM["D_WGS_1984",SPHEROID["WGS_1984",6378137.0,298.257223563]],PRIMEM["Greenwich",0.0],UNIT["Degree",0.0174532925199433]];-400 -400 1000000000;-100000 10000;-100000 10000;8.98315284119521E-09;0.001;0.001;IsHighPrecision',
                    'spatial_ref': 'GEOGCS["GCS_WGS_1984",DATUM["D_WGS_1984",SPHEROID["WGS_1984",6378137.0,298.257223563]],PRIMEM["Greenwich",0.0],UNIT["Degree",0.0174532925199433]];-400 -400 1000000000;-100000 10000;-100000 10000;8.98315284119521E-09;0.001;0.001;IsHighPrecision',
                    'long_name': 'CRS definition',
                    'longitude_of_prime_meridian': 0.0,
                    '_CoordinateAxes': 'latitude longitude',
                    'semi_major_axis': 6378137.0,
                    'semi_minor_axis': 6356752.5,
                    'inverse_flattening': 298.25723
                }
            )
            
            # =========== inflow VARIABLE ===============            
            inflow = f.createVariable(
                    varname = "inflow",
                    datatype = "f4",
                    dimensions = ("feature_id"),
                    fill_value = -999900
                )

            inflow[:] = i_df.i.tolist()
            f['inflow'].setncatts(
                {
                    'long_name': 'Lake Inflow',
                    'units': 'm3 s-1',
                    'grid_mapping': 'crs',
                    'valid_range': [-1000000,1000000],
                    'coordinates': 'latitude longitude',
                    'add_offset': 0.0,
                    'scale_factor': 0.01,
                    'missing_value': -999900
                }
            )

            # =========== outflow VARIABLE ===============            
            outflow = f.createVariable(
                    varname = "outflow",
                    datatype = "f4",
                    dimensions = ("feature_id"),
                    fill_value = np.nan
                )
            outflow[:] = q_df.q.tolist()
            f['outflow'].setncatts(
                {
                    'long_name': 'Lake Outflow',
                    'units': 'm3 s-1',
                    'grid_mapping': 'crs',
                    'valid_range': [-1000000,1000000],
                    'coordinates': 'latitude longitude',
                    'add_offset': 0.0,
                    'scale_factor': 0.01,
                    'missing_value': -999900
                }
            )

            # =========== depth VARIABLE ===============            
            depth = f.createVariable(
                    varname = "water_sfc_elev",
                    datatype = "f4",
                    dimensions = ("feature_id"),
                    fill_value = np.nan
                )
            depth[:] = d_df.d.tolist()
            f['water_sfc_elev'].setncatts(
                {
                    'long_name': 'Water Surface Elevation',
                    'units': 'm',
                    'comment': 'If reservoir_type = 4, water_sfc_elev is invalid because this value corresponds only to level pool',
                    'coordinates': 'latitude longitude'
                }
            )

            # =========== GLOBAL ATTRIBUTES ===============  
            f.setncatts(
                {
                    'TITLE': 'OUTPUT FROM T-ROUTE',
                    'featureType': 'timeSeries',
                    'proj4': '+proj=lcc +units=m +a=6370000.0 +b=6370000.0 +lat_1=30.0 +lat_2=60.0 +lat_0=40.0 +lon_0=-97.0 +x_0=0 +y_0=0 +k_0=1.0 +nadgrids=@',
                    'model_initialization_time': t0.strftime('%Y-%m-%d_%H:%M:%S'),
                    'station_dimension': 'lake_id',
                    'model_output_valid_time': wbdy_time[0].strftime('%Y-%m-%d_%H:%M:%S'),
                    'model_total_valid_times': nts,
                    'Conventions': 'CF-1.6',
                    'code_version': '',
                    'model_output_type': 'reservoir',
                    'model_configuration': ''
                }
            )


def write_flowveldepth_csv_pkl(stream_output_directory, file_name,
                              flow, velocity, depth, nudge_df, timestamps,
                              t0):
    
    formatted_times = [str(timedelta(seconds=t)) for t in timestamps]
    
    df_list = []
    
    for i in range(len(formatted_times)):
        # Construct a temporary DataFrame for each column set
        df_temp = pd.DataFrame({
            't0': str(t0),
            'time': formatted_times[i],
            'flow': flow.iloc[:, i],
            'velocity': velocity.iloc[:, i],
            'depth': depth.iloc[:, i],
            'nudge': nudge_df.iloc[:, i]  
        })
        df_list.append(df_temp)

    # Concatenate all temporary DataFrames vertically
    df = pd.concat(df_list)
    df.index.name = 'feature_id'

    # File format handling
    file_format = file_name.split('.')[-1]
    if file_format == 'csv':
        df.to_csv(f"{stream_output_directory}/{file_name}", index=True)
    elif file_format == 'pkl':
        df.to_pickle(f"{stream_output_directory}/{file_name}")

def write_flowveldepth_netcdf(stream_output_directory, file_name,
                              flow, velocity, depth, nudge_df, timestamps,
                              t0):
    # Open netCDF4 Dataset in write mode
    with netCDF4.Dataset(
        filename=f"{stream_output_directory}/{file_name}",
        mode='w',
        format='NETCDF4'
    ) as ncfile:

        # ============ DIMENSIONS ===================
        _ = ncfile.createDimension('feature_id', len(flow))
        _ = ncfile.createDimension('time', len(timestamps))
        #_ = ncfile.createDimension('gage', gage)
        #_ = ncfile.createDimension('nudge_timestep', nudge_timesteps)  # Add dimension for nudge time steps
        
        # =========== time VARIABLE ===============
        TIME = ncfile.createVariable(
            varname = "time",
            datatype = 'int32',
            dimensions = ("time",),
            fill_value = -9999.0
        )
        TIME[:] = timestamps
        ncfile['time'].setncatts(
            {
                'long_name': 'valid output time',
                'standard_name': 'time',
                'units': 'seconds',
                'missing_value': -9999.0
                #'calendar': 'proleptic_gregorian'
            }
        )

        # # =========== reference_time VARIABLE ===============
        # REF_TIME = ncfile.createVariable(
        #     varname = "reference_time",
        #     datatype = 'S1',
        #     dimensions = ("reference_time",),
        # )
        # REF_TIME[:] = t0.strftime('%Y-%m-%d_%H:%M:%S')
        # ncfile['reference_time'].setncatts(
        #     {
        #         'long_name': 'reference time',
        #         'standard_name': 'reference_time',
        #     }
        # )

        # =========== feature_id VARIABLE ===============
        FEATURE_ID = ncfile.createVariable(
            varname = "feature_id",
            datatype = 'int64',
            dimensions = ("feature_id",),
        )
        FEATURE_ID[:] = flow.index
        ncfile['feature_id'].setncatts(
            {
                'long_name': 'Segment ID',
            }
        )

        # =========== flow VARIABLE ===============            
        flow_var = ncfile.createVariable(
            varname = "flow",
            datatype = "f4",
            dimensions = ("feature_id", "time"),
            fill_value = -9999.0
            )

        flow_var[:] = flow.to_numpy(dtype=np.float32)
        ncfile['flow'].setncatts(
            {
                'long_name': 'Flow',
                'units': 'm3 s-1',
                'missing_value': -9999.0
            }
        )

        # =========== velocity VARIABLE ===============            
        velocity_var = ncfile.createVariable(
            varname = "velocity",
            datatype = "f4",
            dimensions = ("feature_id", "time"),
            fill_value = -9999.0
            )
        velocity_var[:] = velocity.to_numpy(dtype=np.float32)
        ncfile['velocity'].setncatts(
            {
                'long_name': 'Velocity',
                'units': 'm/s',
                'missing_value': -9999.0
            }
        )

        # =========== depth VARIABLE ===============            
        depth_var = ncfile.createVariable(
            varname = "depth",
            datatype = "f4",
            dimensions = ("feature_id", "time"),
            fill_value = -9999.0
            )
        depth_var[:] = depth.to_numpy(dtype=np.float32)
        ncfile['depth'].setncatts(
            {
                'long_name': 'Depth',
                'units': 'm',
                'missing_value': -9999.0
            }
        )
        
        # =========== nudge VARIABLE ===============            
        nudge = ncfile.createVariable(
            varname = "nudge",
            datatype = "f4",
            dimensions = ("feature_id", "time"),
            fill_value = -9999.0
            )
        nudge[:] = nudge_df.to_numpy(dtype=np.float32)
        ncfile['nudge'].setncatts(
            {
                'long_name': 'Streamflow Nudge Value',
                'units': 'm3 s-1',
                'missing_value': -9999.0
            }
        )
        
        # =========== GLOBAL ATTRIBUTES ===============
        ncfile.setncatts(
            {
                'TITLE': 'OUTPUT FROM T-ROUTE',
                'file_reference_time': t0.strftime('%Y-%m-%d_%H:%M:%S'),
                'code_version': '',
            }
        )

def write_flowveldepth(
    stream_output_directory,
    flowveldepth,
    nudge,
    usgs_positions_id,
    t0,
    dt,
    stream_output_timediff,
    stream_output_type,
    stream_output_internal_frequency = 5,
    cpu_pool = 1,
    ):
    '''
    Write the results of flowveldepth and nudge to netcdf- break. 
    Arguments
    -------------
    stream_output_directory (Path or string) - directory where file will be created
    flowveldepth (DataFrame) -  including flowrate, velocity, and depth for each time step
    nudge (numpy.ndarray) - nudge data with shape (76, 289)
    usgs_positions_id (array) - Position ids of usgs gages
    '''
    # timesteps, variable = zip(*flowveldepth.columns.tolist())
    # timesteps = list(timesteps)
    n_timesteps = flowveldepth.shape[1]//3
    ts = stream_output_internal_frequency//(dt//60)
    ind = [i for i in range(ts-1,n_timesteps,ts)]
    timestamps_sec =  [(i+1)*dt for i in ind]
    
    flow = flowveldepth.iloc[:,0::3].iloc[:,ind]
    velocity = flowveldepth.iloc[:,1::3].iloc[:,ind]
    depth = flowveldepth.iloc[:,2::3].iloc[:,ind]

    # Check if the first column of nudge is all zeros
    if np.all(nudge[:, 0] == 0):
        # Drop the first column
        nudge = nudge[:, 1:]
    nudge_df = pd.DataFrame(data=nudge, index=usgs_positions_id).iloc[:,ind]
    empty_ids = list(set(flowveldepth.index).difference(set(nudge_df.index)))
    empty_df = pd.DataFrame(index=empty_ids, columns=nudge_df.columns).fillna(-9999.0)
    nudge_df = pd.concat([nudge_df, empty_df]).loc[flowveldepth.index]
    
    ts_per_file = stream_output_timediff*60//stream_output_internal_frequency
    
    num_files = flowveldepth.shape[1]//3*dt//(stream_output_timediff*60*60)
    if num_files==0:
        num_files=1

    file_name_time = t0
    jobs = []
    for _ in range(num_files):
        filename = 'troute_output_' + file_name_time.strftime('%Y%m%d%H%M') + stream_output_type
        args = (stream_output_directory,filename,
                flow.iloc[:,0:ts_per_file],
                velocity.iloc[:,0:ts_per_file],
                depth.iloc[:,0:ts_per_file],
                nudge_df.iloc[:,0:ts_per_file],
                timestamps_sec[0:ts_per_file],t0)
        if stream_output_type == '.nc':
            if cpu_pool > 1 & num_files > 1:
                jobs.append(delayed(write_flowveldepth_netcdf)(*args))
            else:
                write_flowveldepth_netcdf(*args)
        else:
            if cpu_pool > 1 & num_files > 1:
                jobs.append(delayed(write_flowveldepth_csv_pkl)(*args))
            else:
                write_flowveldepth_csv_pkl(*args)

        flow = flow.iloc[:,ts_per_file:]
        velocity = velocity.iloc[:,ts_per_file:]
        depth = depth.iloc[:,ts_per_file:]
        nudge_df = nudge_df.iloc[:,ts_per_file:]
        timestamps_sec = timestamps_sec[ts_per_file:]
        file_name_time = file_name_time + timedelta(hours=stream_output_timediff)
    
    if cpu_pool > 1 & num_files > 1:
        try:
            # Execute all jobs in parallel
            with Parallel(n_jobs=cpu_pool) as parallel:
                parallel(jobs)
        except Exception as e:
            LOG.error("Error during parallel writing output: %s", e)   
    
    LOG.debug("Completed the write_flowveldepth_netcdf function") 

    


#TODO Delete these function. They've been replace by the above two functions. Keep here for
# now until functions above are properly vetted.


# def helper_write_flowveldepth(flowveldepth, subset_df, current_time_step, 
#                   stream_output_directory, stream_output_type, gage, 
#                   nudge_timesteps, time_dim, stream_output_internal_frequency, time_steps,
#                   counter, t0, stream_output_timediff):
#     '''
#     Just a helper function for 'write_flowveldepth_netcdf' function for parallel computing.
#     '''
    
#     if stream_output_directory:
#             if stream_output_type =='.nc':
#                 file_name = f"{current_time_step}.flowveldepth.nc"

#             elif stream_output_type=='.csv':
#                 file_name = f"{current_time_step}.flowveldepth.csv"
#                 # Save the data to CSV file
#                 subset_df.to_csv(f"{stream_output_directory}/{file_name}", index=True)
#                 LOG.debug(f"Flowveldepth data saved as CSV files in {stream_output_directory}")

#             elif stream_output_type=='.pkl':
#                 file_name = f"{current_time_step}.flowveldepth.pkl"
#                 # Save the data to Pickle file
#                 subset_df.to_pickle(f"{stream_output_directory}/{file_name}")
#                 LOG.debug(f"Flowveldepth data saved as PICKLE files in {stream_output_directory}")
                
#             else:
#                 print('WRONG FORMAT')
        
#     if stream_output_directory:
#         if (stream_output_type =='.nc'):
#             # Open netCDF4 Dataset in write mode
#             with netCDF4.Dataset(
#                 filename=f"{stream_output_directory}/{file_name}",
#                 mode='w',
#                 format='NETCDF4'
#             ) as ncfile:

#                 # ============ DIMENSIONS ===================
#                 _ = ncfile.createDimension('feature_id', None)
#                 _ = ncfile.createDimension('time_step (sec)', subset_df.iloc[:, 0::4].shape[1])
#                 _ = ncfile.createDimension('gage', gage)
#                 _ = ncfile.createDimension('nudge_timestep', nudge_timesteps)  # Add dimension for nudge time steps
                
#                 # =========== q,v,d,ndg VARIABLES ===============
#                 for counters, var in enumerate(['flowrate', 'velocity', 'depth', 'nudge']):
#                     QVD = ncfile.createVariable(
#                         varname=var,
#                         datatype=np.float32,
#                         dimensions=('feature_id', 'time_step (sec)',),
#                     )

#                     QVD.units = 'm3/s m/s m m3/s'
#                     QVD.description = f'Data for {var}'
                    
#                     # Prepare data for writing
#                     data_array = subset_df.iloc[:, counters::4].to_numpy(dtype=np.float32)
                    
#                     # Set data for each feature_id and time_step
#                     ncfile.variables[var][:] = data_array
#                 feature_id = ncfile.createVariable(
#                     varname='feature_id',
#                     datatype=np.int32,
#                     dimensions=('feature_id',),
#                 )
#                 feature_id[:] = flowveldepth.index.to_numpy(dtype=np.int32)
#                 feature_id.units = 'None'
#                 feature_id.description = 'Feature IDs'
#                 ###
#                 time_step = ncfile.createVariable(
#                     varname='time_step (sec)',
#                     datatype=np.int32,
#                     dimensions=('time_step (sec)',),
#                 )
#                 time_step[:] = np.array(time_dim[:subset_df.iloc[:, 0::4].shape[1]], dtype=np.int32)
#                 time_step.units = 'sec'
#                 time_step.description = 'time stamp'
#                 # =========== GLOBAL ATTRIBUTES ===============
#                 ncfile.setncatts(
#                     {
#                         'TITLE': 'OUTPUT FROM T-ROUTE',
#                         'Time step (sec)': f'{stream_output_internal_frequency}',
#                         'model_initialization_time': t0.strftime('%Y-%m-%d_%H:%M:%S'),
#                         'model_reference_time': time_steps[counter].strftime('%Y-%m-%d_%H:%M:%S'),
#                         'comment': f'The file includes {stream_output_timediff} hour data which includes {len(time_dim)} timesteps',
#                         'code_version': '',
#                     }
#                 )
#                 LOG.debug(f"Flowveldepth data saved as NetCDF files in {stream_output_directory}")

# def write_flowveldepth_netcdf(stream_output_directory, 
#                               flowveldepth, 
#                               nudge, 
#                               usgs_positions_id, 
#                               t0, 
#                               stream_output_timediff, 
#                               stream_output_type,
#                               stream_output_internal_frequency = 5,
#                               cpu_pool = 6):
#     '''
#     Write the results of flowveldepth and nudge to netcdf- break. 
#     Arguments
#     -------------
#     stream_output_directory (Path or string) - directory where file will be created
#     flowveldepth (DataFrame) -  including flowrate, velocity, and depth for each time step
#     nudge (numpy.ndarray) - nudge data with shape (76, 289)
#     usgs_positions_id (array) - Position ids of usgs gages
#     '''
#     # Number of timesteps and features
#     print('step 1...')
#     nsteps = len(flowveldepth.columns) // 3
#     num_features = len(flowveldepth)
#     nstep_nc = 12 * stream_output_timediff
#     # Check if the first column of nudge is all zeros
#     if np.all(nudge[:, 0] == 0):
#         # Drop the first column
#         nudge = nudge[:, 1:]

#     gage, nudge_timesteps = nudge.shape
#     print('step 2...')
#     #--------- Add 'nudge' column based on usgs_positions_id----------
    
#     # Create a copy of the flowveldepth DataFrame to add 'ndg' columns
#     qvd_ndg = flowveldepth.copy()
#     # Create a list for names of the columns for nudge values
#     ndg_columns = [(j,'ndg') for j in range(nsteps)]

#     if len(usgs_positions_id)>0:
#         # Add 'ndg' columns based on usgs_positions_id
#         for i, usgs_id in enumerate(usgs_positions_id):
#             # Extract the corresponding nudge values for the usgs_id
#             nudge_values = nudge[i]

#             # Assign nudge values to 'ndg' columns for the corresponding row
#             qvd_ndg.loc[usgs_id, ndg_columns] = nudge_values
#     else:
#         print('step 3...')
#         qvd_ndg.loc[:, ndg_columns] = -9999.0

#     print('step 4...')
#     new_order = [(i, attr) for i in range(0, nsteps) for attr in ['q', 'v', 'd', 'ndg']]
#     # Reorder the columns
#     qvd_ndg = qvd_ndg[new_order]
    
#     # renaming the columns based on timestamp
#     print('step 5...')
#     column_name_timeStamp = [t0 + timedelta(minutes=(i * 5)) for i in range(nsteps)]
#     new_column_name_timeStamp = [(attr + '_' +str(cnt) + '_' + times.strftime('%Y%m%d%H%M')) for cnt, times in enumerate(column_name_timeStamp) for attr in ['q', 'v', 'd', 'ndg']]
#     qvd_ndg.columns = new_column_name_timeStamp

#     # Create time step values based on t0
#     print('step 6...')
#     time_steps = [t0 + timedelta(hours= (i * stream_output_timediff)) for i in range(nsteps//nstep_nc)]
#     time_dim = [t * stream_output_internal_frequency*60 for t in range(1, int(stream_output_timediff * 60 / stream_output_internal_frequency) + 1)]
#     jobs = []
    
#     for counter, i in enumerate(range(0, nsteps, nstep_nc)):
        
        
#         # Define the range of columns for this file
#         start_col = i * 4
#         end_col = min((i + nstep_nc) * 4 , nsteps * 4)
#         selected_col = stream_output_internal_frequency // 5
#         # Create a subset DataFrame for the current range of columns
#         # subset_df = qvd_ndg.iloc[:, start_col:end_col]
#         # Create a list of column names to keep
#         columns_to_keep = [col for col in qvd_ndg.columns[start_col:end_col] if int(col.split('_')[1]) % selected_col == 0]
#         subset_df = qvd_ndg[columns_to_keep]
#         subset_df.columns = ['_'.join([col.split('_')[0], col.split('_')[2]]) for col in subset_df.columns]
        
#         # Create the file name based on the current time step
#         import pdb; pdb.set_trace()
#         current_time_step = time_steps[counter].strftime('%Y%m%d%H%M')
        
#         args = (flowveldepth, subset_df, current_time_step, 
#         stream_output_directory, stream_output_type, gage, 
#         nudge_timesteps, time_dim, stream_output_internal_frequency, time_steps,
#         counter, t0, stream_output_timediff)
        
#         if cpu_pool > 1:
#             jobs.append(delayed(helper_write_flowveldepth)(*args))
#             LOG.debug(f"Job for step {counter} added for parallel processing.")
#         else:
#             helper_write_flowveldepth(*args)

#     if cpu_pool > 1:
#         try:
#             # Execute all jobs in parallel
#             with Parallel(n_jobs=cpu_pool) as parallel:
#                 parallel(jobs)
#         except Exception as e:
#             LOG.error("Error during parallel processing: %s", e)   
    
#     LOG.debug("Completed the write_flowveldepth_netcdf function") <|MERGE_RESOLUTION|>--- conflicted
+++ resolved
@@ -1059,12 +1059,7 @@
         stns      = ds.variables['stationId'][:].filled(fill_value = np.nan)
         t         = ds.variables['time'][:].filled(fill_value = np.nan)
         qual      = ds.variables['discharge_quality'][:].filled(fill_value = np.nan)
-<<<<<<< HEAD
-    if discharge.size != 0 and stns.size != 0 and t.size != 0:   
-=======
-   
     if discharge.size != 0 and stns.size != 0 and t.size != 0:        
->>>>>>> d783da6b
         stationId = np.apply_along_axis(''.join, 1, stns.astype(str))
         time_str = np.apply_along_axis(''.join, 1, t.astype(str))
         stationId = np.char.strip(stationId)
@@ -1164,20 +1159,11 @@
         for f in timeslice_files:
             jobs.append(delayed(_read_timeslice_file)(f))
         timeslice_dataframes = parallel(jobs)
-<<<<<<< HEAD
-    
-    all_empty = all(df.empty for tuple in timeslice_dataframes for df in tuple)
-    if all_empty:
-        LOG.debug(f'DataFrames in the list are empty.')
-        return pd.DataFrame()    
-=======
 
     all_empty = all(df.empty for tuple in timeslice_dataframes for df in tuple)
     if all_empty:
         LOG.debug(f'{crosswalk_gage_field} DataFrames is empty, check timeslice files.')
         return pd.DataFrame()
-       
->>>>>>> d783da6b
     # create lists of observations and obs quality dataframes returned 
     # from _read_timeslice_file
     timeslice_obs_frames = []

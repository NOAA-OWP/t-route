--- conflicted
+++ resolved
@@ -2119,11 +2119,7 @@
         nudge_timesteps, time_dim, stream_output_internal_frequency, time_steps,
         counter, t0, stream_output_timediff)
         
-<<<<<<< HEAD
         if cpu_pool > 1:
-=======
-        if use_parallel and cpu_pool > 1:
->>>>>>> 2b130b3c
             jobs.append(delayed(helper_write_flowveldepth)(*args))
             LOG.debug(f"Job for step {counter} added for parallel processing.")
         else:

--- conflicted
+++ resolved
@@ -124,13 +124,10 @@
                 # ... if for whatever reason there is not a `link` variable in the 
                 # ... dataframe returned from read_netcdf, then the code would break here.
                 topobathy_data = (nhd_io.read_netcdf(topobathy_file).set_index('link'))
-<<<<<<< HEAD
                 
                 # TODO: Request GID make comID variable an integer in their product, so
                 # we do not need to change variable types, here.
                 topobathy_data.index = topobathy_data.index.astype(int)
-=======
->>>>>>> 12b496ce
                 
             else:
                 topobathy_data = pd.DataFrame()

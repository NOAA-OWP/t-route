--- conflicted
+++ resolved
@@ -116,7 +116,9 @@
             
             # read diffusive domain dictionary from yaml or json
             diffusive_domain = nhd_io.read_diffusive_domain(domain_file)
-            refactored_domain = nhd_io.read_diffusive_domain(refactored_domain)
+            
+            if run_refactored and run_hybrid:
+                refactored_domain = nhd_io.read_diffusive_domain(refactored_domain)
  
             if topobathy_file and use_topobathy:
                 
@@ -126,12 +128,7 @@
                 # TODO: replace 'comid' with a user-specified indexing variable name.
                 # ... if for whatever reason there is not a `comid` variable in the 
                 # ... dataframe returned from read_netcdf, then the code would break here.
-<<<<<<< HEAD
-                topobathy_data = (nhd_io.read_netcdf(topobathy_file).set_index('rlink'))
-=======
                 topobathy_data = (nhd_io.read_netcdf(topobathy_file).set_index('link'))
-                
->>>>>>> b7061cac
                 # TODO: Request GID make comID variable an integer in their product, so
                 # we do not need to change variable types, here.
                 topobathy_data.index = topobathy_data.index.astype(int)

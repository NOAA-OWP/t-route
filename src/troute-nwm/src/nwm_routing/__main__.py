--- conflicted
+++ resolved
@@ -587,13 +587,10 @@
         if showtiming:
             ic_end_time = time.time()
             task_times['initial_condition_time'] += ic_end_time - ic_start_time
-<<<<<<< HEAD
+            
         import pdb; pdb.set_trace()
         print(f"run: {run_results}")
         import pdb; pdb.set_trace()
-=======
-        
->>>>>>> 9d0217ed
         nwm_output_generator(
             run,
             run_results,

--- conflicted
+++ resolved
@@ -854,11 +854,6 @@
 
                 reaches_list_with_type.append(reach_and_type_tuple)
             """
-            # print(lastobs_segs)
-            # print(nudging_positions_list)
-            # print(last_obs_sub)
-            if not last_obs_sub.empty:
-                print(usgs_df)
             results.append(
                 compute_func(
                     nts,
@@ -1210,18 +1205,16 @@
     else:
         usgs_df = pd.DataFrame()
 
-<<<<<<< HEAD
-    last_obs_df = nhd_io.build_last_obs_df(
-        restart_parameters["wrf_hydro_last_obs_file"],
-        restart_parameters["wrf_hydro_channel_ID_crosswalk_file"],
-        restart_parameters["wrf_last_obs_flag"],
-    )
-=======
     last_obs_file = data_assimilation_parameters.get("wrf_hydro_last_obs_file", None)
     last_obs_flag = data_assimilation_parameters.get("wrf_last_obs_flag", None)
     if last_obs_file:
         # fvd_df = flowveldepth.iloc[ :, -1:]
         last_obs_df = nhd_io.build_last_obs_df(
+            restart_parameters["wrf_hydro_last_obs_file"],
+            restart_parameters["wrf_hydro_channel_ID_crosswalk_file"],
+            restart_parameters["wrf_last_obs_flag"],
+        )
+        last_obs_df = nhd_io.build_last_obs_df(
             data_assimilation_parameters.get("wrf_hydro_last_obs_file", None),
             data_assimilation_parameters.get("wrf_last_obs_flag", None),
             # fvd_df,
@@ -1229,7 +1222,6 @@
 
         if verbose:
             print("last observation DA decay dataframe")
->>>>>>> 3694d72d
 
     # STEP 7
     coastal_boundary_elev = coastal_parameters.get("coastal_boundary_elev_data", None)

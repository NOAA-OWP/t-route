--- conflicted
+++ resolved
@@ -283,18 +283,12 @@
 
 
 def compute_nhd_routing_v02(
-<<<<<<< HEAD
     connections,
     rconn,
     reaches_bytw,
     compute_func,
     parallel_compute_method,
     subnetwork_target_size,
-=======
-    reaches_bytw,
-    compute_func,
-    parallel_compute_method,
->>>>>>> f466b231
     cpu_pool,
     nts,
     qts_subdivisions,
@@ -306,7 +300,6 @@
     assume_short_ts,
 ):
 
-<<<<<<< HEAD
     start_time = time.time()
     if parallel_compute_method == "by-subnetwork-jit-clustered":
         networks_with_subnetworks_ordered_jit = nhd_network.build_subnetworks(
@@ -585,20 +578,6 @@
                 qlat_sub = qlats.loc[segs].sort_index()
                 usgs_df_sub  = usgs_df.loc[segs].sort_index()
                 q0_sub = q0.loc[segs].sort_index()
-=======
-    if parallel_compute_method == "by-network":
-        with Parallel(n_jobs=cpu_pool, backend="threading") as parallel:
-            jobs = []
-            for twi, (tw, reach_list) in enumerate(reaches_bytw.items(), 1):
-                r = list(chain.from_iterable(reach_list))
-                param_df_sub = param_df.loc[
-                    r, ["dt", "bw", "tw", "twcc", "dx", "n", "ncc", "cs", "s0"]
-                ].sort_index()
-                qlat_sub = qlats.loc[r].sort_index()
-                usgs_df_sub  = usgs_df.loc[r].sort_index()
-                q0_sub = q0.loc[r].sort_index()
-                # da_sub = da.loc[r].sort_index()
->>>>>>> f466b231
                 jobs.append(
                     delayed(compute_func)(
                         nts,
@@ -610,12 +589,8 @@
                         param_df_sub.values,
                         q0_sub.values,
                         qlat_sub.values,
-<<<<<<< HEAD
                         np.single(usgs_df_sub.values),
                         {},
-=======
-                        usgs_df_sub.values,
->>>>>>> f466b231
                         assume_short_ts,
                     )
                 )
@@ -624,7 +599,6 @@
     else:  # Execute in serial
         results = []
         for twi, (tw, reach_list) in enumerate(reaches_bytw.items(), 1):
-<<<<<<< HEAD
             segs = list(chain.from_iterable(reach_list))
             s = list(usgs_df.index)
             param_df_sub = param_df.loc[
@@ -632,16 +606,6 @@
             ].sort_index()
             qlat_sub = qlats.loc[segs].sort_index()
             q0_sub = q0.loc[segs].sort_index()
-=======
-            r = list(chain.from_iterable(reach_list))
-            s = list(usgs_df.index)
-            param_df_sub = param_df.loc[
-                r, ["dt", "bw", "tw", "twcc", "dx", "n", "ncc", "cs", "s0"]
-            ].sort_index()
-            qlat_sub = qlats.loc[r].sort_index()
-            q0_sub = q0.loc[r].sort_index()
-            # import pdb; pdb.set_trace()
->>>>>>> f466b231
             usgs_df_sub  = usgs_df.loc[s].sort_index()
 
             results.append(
@@ -655,12 +619,8 @@
                     param_df_sub.values,
                     q0_sub.values,
                     qlat_sub.values,
-<<<<<<< HEAD
                     np.single(usgs_df_sub.values),
                     {},
-=======
-                    usgs_df_sub.values,
->>>>>>> f466b231
                     assume_short_ts,
                 )
             )
@@ -680,10 +640,7 @@
     restart_parameters = {}
     output_parameters = {}
     run_parameters = {}
-<<<<<<< HEAD
     parity_parameters = {}
-=======
->>>>>>> f466b231
     data_assimilation_parameters = {}
 
     if custom_input_file:
@@ -694,7 +651,6 @@
             restart_parameters,
             output_parameters,
             run_parameters,
-<<<<<<< HEAD
             parity_parameters,
             data_assimilation_parameters,
         ) = nhd_io.read_custom_input(custom_input_file)
@@ -702,25 +658,7 @@
         run_parameters["assume_short_ts"] = args.assume_short_ts
         run_parameters["parallel_compute_method"] = args.parallel_compute_method
         run_parameters["subnetwork_target_size "] = args.subnetwork_target_size
-=======
-            data_assimilation_parameters,
-        ) = nhd_io.read_custom_input(custom_input_file)
-        # TODO: uncomment custominput file
-        #     qlat_const = forcing_parameters.get("qlat_const", None)
-        #     qlat_input_file = forcing_parameters.get("qlat_input_file", None)
-        #     qlat_input_folder = forcing_parameters.get("qlat_input_folder", None)
-        #     qlat_file_pattern_filter = forcing_parameters.get(
-        #         "qlat_file_pattern_filter", None
-        #     )
-        #     qlat_file_index_col = forcing_parameters.get("qlat_file_index_col", None)
-        #     qlat_file_value_col = forcing_parameters.get("qlat_file_value_col", None)
-        # else:
-        # TODO: uncomment custominput file
-
-    else:
-        run_parameters["assume_short_ts"] = args.assume_short_ts
-        run_parameters["parallel_compute_method"] = args.parallel_compute_method
->>>>>>> f466b231
+
         run_parameters["cpu_pool"] = args.cpu_pool
         run_parameters["showtiming"] = args.showtiming
 
@@ -730,7 +668,6 @@
         test_folder = pathlib.Path(root, "test")
         geo_input_folder = test_folder.joinpath("input", "geo")
 
-<<<<<<< HEAD
         test_case = args.test_case
 
         if test_case:
@@ -832,216 +769,12 @@
     verbose = run_parameters.get("verbose", None)
     showtiming = run_parameters.get("showtiming", None)
     debuglevel = run_parameters.get("debuglevel", 0)
-=======
-        run_pocono2_test = args.run_pocono2_test
-        run_pocono1_test = args.run_pocono1_test
-
-        if run_pocono2_test:
-            if verbose:
-                print("running test case for Pocono_TEST2 domain")
-            # Overwrite the following test defaults
-            supernetwork = "Pocono_TEST2"
-            waterbody_parameters["break_network_at_waterbodies"] = False
-            run_parameters["qts_subdivisions"] = qts_subdivisions = 1
-            run_parameters["dt"] = 300 / qts_subdivisions
-            run_parameters["nts"] = 144 * qts_subdivisions
-            output_parameters["csv_output"] = {
-                "csv_output_folder": os.path.join(root, "test", "output", "text")
-            }
-            output_parameters["nc_output_folder"] = os.path.join(
-                root, "test", "output", "text"
-            )
-            # test 1. Take lateral flow from re-formatted wrf-hydro output from Pocono Basin simulation
-            forcing_parameters["qlat_input_file"] = os.path.join(
-                root, r"test/input/geo/PoconoSampleData2/Pocono_ql_testsamp1_nwm_mc.csv"
-            )
->>>>>>> f466b231
-
-        elif run_pocono1_test:
-            # NOTE: The test case for the Pocono basin was derived from this
-            # resource on HydroShare, developed by aaraney and sourced from the
-            # wrf_hydro_nwm_public repository on GitHub
-            # see: https://www.hydroshare.org/resource/03ca354200e540018d44183598890448/
-            # By downloading aaraney's docker job scheduler repo from GitHub, one can
-            # execute the WRF-Hydro model that generated the test results
-            # see: https://github.com/aaraney/NWM-Dockerized-Job-Scheduler
-            if verbose:
-                print("running test case for Pocono_TEST1 domain")
-            # Overwrite the following test defaults
-
-            NWM_test_path = os.path.join(
-                root, "test/input/geo/NWM_2.1_Sample_Datasets/Pocono_TEST1/"
-            )
-            # lakeparm_file = os.path.join(
-            #     NWM_test_path, "primary_domain", "DOMAIN", "LAKEPARM.nc",
-            # )
-            routelink_file = os.path.join(
-                NWM_test_path, "primary_domain", "DOMAIN", "Route_Link.nc",
-            )
-            time_string = "2017-12-31_06-00_DOMAIN1"
-            wrf_hydro_restart_file = os.path.join(
-                NWM_test_path, "example_RESTART", "HYDRO_RST." + time_string
-            )
-            supernetwork_parameters = {
-                "title_string": "Custom Input Example (using Pocono Test Example datafile)",
-                "geo_file_path": routelink_file,
-                "columns": {
-                    "key": "link",
-                    "downstream": "to",
-                    "dx": "Length",
-                    "n": "n",  # TODO: rename to `manningn`
-                    "ncc": "nCC",  # TODO: rename to `mannningncc`
-                    "s0": "So",  # TODO: rename to `bedslope`
-                    "bw": "BtmWdth",  # TODO: rename to `bottomwidth`
-                    "waterbody": "NHDWaterbodyComID",
-                    "tw": "TopWdth",  # TODO: rename to `topwidth`
-                    "twcc": "TopWdthCC",  # TODO: rename to `topwidthcc`
-                    "musk": "MusK",
-                    "musx": "MusX",
-                    "cs": "ChSlp",  # TODO: rename to `sideslope`
-                },
-                "waterbody_null_code": -9999,
-                "terminal_code": 0,
-                "driver_string": "NetCDF",
-                "layer_string": 0,
-            }
-            # waterbody_parameters = {
-            #     "level_pool": {
-            #         "level_pool_waterbody_parameter_file_path": lakeparm_file,
-            #         "level_pool_waterbody_id": "lake_id",
-            #         "level_pool_waterbody_area": "LkArea",
-            #         "level_pool_weir_elevation": "WeirE",
-            #         "level_pool_waterbody_max_elevation": "LkMxE",
-            #         "level_pool_outfall_weir_coefficient": "WeirC",
-            #         "level_pool_outfall_weir_length": "WeirL",
-            #         "level_pool_overall_dam_length": "DamL",
-            #         "level_pool_orifice_elevation": "OrificeE",
-            #         "level_pool_orifice_coefficient": "OrificeC",
-            #         "level_pool_orifice_area": "OrificeA",
-            #     }
-            # }
-            # break_network_at_waterbodies = True
-            run_parameters["qts_subdivisions"] = qts_subdivisions = 12
-            run_parameters["dt"] = 3600 / qts_subdivisions
-            run_parameters["nts"] = 24 * qts_subdivisions
-            data_assimilation_parameters["wrf_hydro_channel_ID_routelink_file"] = routelink_subset_file
-            output_parameters["csv_output"] = None
-            output_parameters["nc_output_folder"] = None
-            # build a time string to specify input date
-            restart_parameters["wrf_hydro_channel_restart_file"] = wrf_hydro_restart_file
-            restart_parameters["wrf_hydro_channel_ID_crosswalk_file"] = routelink_file
-            restart_parameters[
-                "wrf_hydro_channel_ID_crosswalk_file_field_name"
-            ] = "link"
-            restart_parameters[
-                "wrf_hydro_channel_restart_upstream_flow_field_name"
-            ] = "qlink1"
-            restart_parameters[
-                "wrf_hydro_channel_restart_downstream_flow_field_name"
-            ] = "qlink2"
-            restart_parameters[
-                "wrf_hydro_channel_restart_depth_flow_field_name"
-            ] = "hlink"
-            # restart_parameters["wrf_hydro_waterbody_restart_file"] = wrf_hydro_restart_file
-            # restart_parameters["wrf_hydro_waterbody_ID_crosswalk_file"] = lakeparm_file
-            # restart_parameters["wrf_hydro_waterbody_ID_crosswalk_file_field_name"] = "lake_id"
-            # restart_parameters["wrf_hydro_waterbody_crosswalk_filter_file"] = routelink_file
-            # restart_parameters["wrf_hydro_waterbody_crosswalk_filter_file_field_name"] = "NHDWaterbodyComID"
-            # restart_parameters["wrf_hydro_waterbody_crosswalk_file_output_order_field= "AscendingIndex"
-            forcing_parameters["qlat_input_folder"] = os.path.join(
-                root,
-                "test/input/geo/NWM_2.1_Sample_Datasets/Pocono_TEST1/example_CHRTOUT/",
-            )
-            forcing_parameters["qlat_file_pattern_filter"] = "/*.CHRTOUT_DOMAIN1"
-            forcing_parameters["qlat_file_index_col"] = "feature_id"
-            forcing_parameters["qlat_file_value_col"] = "q_lateral"
-
-        else:
-            run_parameters["dt"] = args.dt
-            run_parameters["nts"] = args.nts
-            run_parameters["qts_subdivisions"] = args.qts_subdivisions
-            run_parameters["compute_method"] = args.compute_method
-            waterbody_parameters[
-                "break_network_at_waterbodies"
-            ] = args.break_network_at_waterbodies
-            output_parameters["csv_output_folder"] = args.csv_output_folder
-            data_assimilation_parameters["wrf_hydro_channel_ID_routelink_file"] = args.wrf_hydro_channel_ID_crosswalk_file
-            restart_parameters[
-                "wrf_hydro_channel_restart_file"
-            ] = args.wrf_hydro_channel_restart_file
-            restart_parameters[
-                "wrf_hydro_channel_ID_crosswalk_file"
-            ] = args.wrf_hydro_channel_ID_crosswalk_file
-            restart_parameters[
-                "wrf_hydro_channel_ID_crosswalk_file_field_name"
-            ] = args.wrf_hydro_channel_ID_crosswalk_file_field_name
-            restart_parameters[
-                "wrf_hydro_channel_restart_upstream_flow_field_name"
-            ] = args.wrf_hydro_channel_restart_upstream_flow_field_name
-            restart_parameters[
-                "wrf_hydro_channel_restart_downstream_flow_field_name"
-            ] = args.wrf_hydro_channel_restart_downstream_flow_field_name
-            restart_parameters[
-                "wrf_hydro_channel_restart_depth_flow_field_name"
-            ] = args.wrf_hydro_channel_restart_depth_flow_field_name
-
-            forcing_parameters["qlat_const"] = float(args.qlat_const)
-            forcing_parameters["qlat_input_folder"] = args.qlat_input_folder
-            forcing_parameters["qlat_input_file"] = args.qlat_input_file
-            forcing_parameters[
-                "qlat_file_pattern_filter"
-            ] = args.qlat_file_pattern_filter
-            forcing_parameters["qlat_file_index_col"] = args.qlat_file_index_col
-            forcing_parameters["qlat_file_value_col"] = args.qlat_file_value_col
-
-            supernetwork = args.supernetwork
-
-        # STEP 0.5: Obtain Supernetwork Parameters for test cases
-        if not supernetwork_parameters:
-            supernetwork_parameters = nnu.set_supernetwork_parameters(
-                supernetwork=supernetwork,
-                geo_input_folder=geo_input_folder,
-                verbose=False,
-                debuglevel=debuglevel,
-            )
-
-<<<<<<< HEAD
-=======
-    return (
-        supernetwork_parameters,
-        waterbody_parameters,
-        forcing_parameters,
-        restart_parameters,
-        output_parameters,
-        run_parameters,
-        data_assimilation_parameters,
-    )
-
-
-def main():
-
-    (
-        supernetwork_parameters,
-        waterbody_parameters,
-        forcing_parameters,
-        restart_parameters,
-        output_parameters,
-        run_parameters,
-        data_assimilation_parameters,
-    ) = _input_handler()
-
-    dt = run_parameters.get("dt", None)
-    nts = run_parameters.get("nts", None)
-    verbose = run_parameters.get("verbose", None)
-    showtiming = run_parameters.get("showtiming", None)
-    debuglevel = run_parameters.get("debuglevel", 0)
 
     if verbose:
         print("creating supernetwork connections set")
     if showtiming:
         start_time = time.time()
 
->>>>>>> f466b231
     # STEP 1: Build basic network connections graph
     connections, wbodies, param_df = nnu.build_connections(supernetwork_parameters, dt)
 
@@ -1129,7 +862,6 @@
         compute_func = mc_reach.compute_network
 
     results = compute_nhd_routing_v02(
-<<<<<<< HEAD
         connections,
         rconn,
         reaches_bytw,
@@ -1137,11 +869,6 @@
         run_parameters.get("parallel_compute_method", None),
         run_parameters.get("subnetwork_target_size", 1),
         # The default here might be the whole network or some percentage...
-=======
-        reaches_bytw,
-        compute_func,
-        run_parameters.get("parallel_compute_method", None),
->>>>>>> f466b231
         run_parameters.get("cpu_pool", None),
         run_parameters.get("nts", 1),
         run_parameters.get("qts_subdivisions", 1),
@@ -1176,7 +903,7 @@
     if showtiming:
         print("... in %s seconds." % (time.time() - start_time))
 
-<<<<<<< HEAD
+
     if "parity_check_input_folder" in parity_parameters:
 
         if verbose:
@@ -1187,10 +914,7 @@
         build_tests.parity_check(
             parity_parameters, run_parameters["nts"], run_parameters["dt"], results,
         )
-
-
-=======
-    # print(q0)
->>>>>>> f466b231
+ 
+
 if __name__ == "__main__":
     main()
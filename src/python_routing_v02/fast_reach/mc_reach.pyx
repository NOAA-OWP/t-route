# cython: language_level=3, boundscheck=True, wraparound=False, profile=True

import numpy as np
from itertools import chain
from operator import itemgetter
from array import array
from numpy cimport ndarray  # TODO: Do we need to import numpy and ndarray separately?
from libc.math cimport exp
cimport numpy as np
cimport cython
from libc.stdlib cimport malloc, free
from libc.stdio cimport printf
#Note may get slightly better performance using cython mem module (pulls from python's heap)
#from cpython.mem cimport PyMem_Malloc, PyMem_Free
from troute.network.musking.mc_reach cimport MC_Segment, MC_Reach, _MC_Segment, get_mc_segment

from troute.network.reach cimport Reach, _Reach, compute_type
from troute.network.reservoirs.levelpool.levelpool cimport MC_Levelpool, run
from cython.parallel import prange
#import cProfile
#pr = cProfile.Profile()
#NJF For whatever reason, when cimporting muskingcunge from reach, the linker breaks in weird ways
#the mc_reach.so will have an undefined symbol _muskingcunge, and reach.so will have a ____pyx_f_5reach_muskingcunge
#if you cimport reach, then call explicitly reach.muskingcung, then mc_reach.so maps to the correct module symbol
#____pyx_f_5reach_muskingcunge
#from reach cimport muskingcunge, QVD
cimport reach

@cython.boundscheck(False)
cpdef object binary_find(object arr, object els):
    """
    Find elements in els in arr.
    Args:
        arr: Array to search. Must be sorted
        els:
    Returns:
    """
    cdef long hi = len(arr)
    cdef object idxs = []

    cdef Py_ssize_t L, R, m
    cdef long cand, el
    for el in els:
        L = 0
        R = hi - 1
        m = 0
        while L <= R:
            m = (L + R) // 2
            cand = arr[m]
            if cand < el:
                L = m + 1
            elif cand > el:
                R = m - 1
            else:
                break
        if arr[m] == el:
            idxs.append(m)
        else:
            raise ValueError(f"element {el} not found in {np.asarray(arr)}")
    return idxs


@cython.boundscheck(False)
cdef void compute_reach_kernel(float qup, float quc, int nreach, const float[:,:] input_buf, float[:, :] output_buf, bint assume_short_ts, bint return_courant=False) nogil:
    """
    Kernel to compute reach.
    Input buffer is array matching following description:
    axis 0 is reach
    axis 1 is inputs in th following order:
        qlat, dt, dx, bw, tw, twcc, n, ncc, cs, s0, qdp, velp, depthp
        qup and quc are initial conditions.
    Output buffer matches the same dimsions as input buffer in axis 0
    Input is nxm (n reaches by m variables)
    Ouput is nx3 (n reaches by 3 return values)
        0: current flow, 1: current depth, 2: current velocity
    """
    cdef reach.QVD rv
    cdef reach.QVD *out = &rv

    cdef:
        float dt, qlat, dx, bw, tw, twcc, n, ncc, cs, s0, qdp, velp, depthp
        int i

    for i in range(nreach):
        qlat = input_buf[i, 0] # n x 1
        dt = input_buf[i, 1] # n x 1
        dx = input_buf[i, 2] # n x 1
        bw = input_buf[i, 3]
        tw = input_buf[i, 4]
        twcc =input_buf[i, 5]
        n = input_buf[i, 6]
        ncc = input_buf[i, 7]
        cs = input_buf[i, 8]
        s0 = input_buf[i, 9]
        qdp = input_buf[i, 10]
        velp = input_buf[i, 11]
        depthp = input_buf[i, 12]

        reach.muskingcunge(
                    dt,
                    qup,
                    quc,
                    qdp,
                    qlat,
                    dx,
                    bw,
                    tw,
                    twcc,
                    n,
                    ncc,
                    cs,
                    s0,
                    velp,
                    depthp,
                    out)

#        output_buf[i, 0] = quc = out.qdc # this will ignore short TS assumption at seg-to-set scale?
        output_buf[i, 0] = out.qdc
        output_buf[i, 1] = out.velc
        output_buf[i, 2] = out.depthc

        if return_courant:
            output_buf[i, 3] = out.cn
            output_buf[i, 4] = out.ck
            output_buf[i, 5] = out.X

        qup = qdp

        if assume_short_ts:
            quc = qup
        else:
            quc = out.qdc

cdef void fill_buffer_column(const Py_ssize_t[:] srows,
    const Py_ssize_t scol,
    const Py_ssize_t[:] drows,
    const Py_ssize_t dcol,
    const float[:, :] src, float[:, ::1] out) nogil:

    cdef Py_ssize_t i
    for i in range(srows.shape[0]):
        out[drows[i], dcol] = src[srows[i], scol]

cpdef object column_mapper(object src_cols):
    """Map source columns to columns expected by algorithm"""
    cdef object index = {}
    cdef object i_label
    for i_label in enumerate(src_cols):
        index[i_label[1]] = i_label[0]

    cdef object rv = []
    cdef object label
    #qlat, dt, dx, bw, tw, twcc, n, ncc, cs, s0, qdp, velp, depthp
    for label in ['dt', 'dx', 'bw', 'tw', 'twcc', 'n', 'ncc', 'cs', 's0']:
        rv.append(index[label])
    return rv


cpdef object compute_network(
    int nsteps,
    int qts_subdivisions,
    list reaches_wTypes, # a list of tuples
    dict upstream_connections,
    const long[:] data_idx,
    object[:] data_cols,
    const float[:,:] data_values,
    const float[:,:] initial_conditions,
    const float[:,:] qlat_values,
    list lake_numbers_col,
    const double[:,:] wbody_cols,
    const float[:,:] usgs_values,
    const int[:] usgs_positions_list,
    const float[:,:] lastobs_values,
    # const float[:] wbody_idx,
    # object[:] wbody_cols,
    # const float[:, :] wbody_vals,
    dict upstream_results={},
    bint assume_short_ts=False,
    bint return_courant=False,
    dict diffusive_parameters=False,
    ):
    """
    Compute network
    Args:
        nsteps (int): number of time steps
        reaches (list): List of reaches
        upstream_connections (dict): Network
        data_idx (ndarray): a 1D sorted index for data_values
        data_values (ndarray): a 2D array of data inputs (nodes x variables)
        qlats (ndarray): a 2D array of qlat values (nodes x nsteps). The index must be shared with data_values
        initial_conditions (ndarray): an n x 3 array of initial conditions. n = nodes, column 1 = qu0, column 2 = qd0, column 3 = h0
        assume_short_ts (bool): Assume short time steps (quc = qup)
    Notes:
        Array dimensions are checked as a precondition to this method.
        data_idx inc. flowveldepth -- sorted numerically
        Reach_buffer -- sorted topologically
    """
    # Check shapes
    if qlat_values.shape[0] != data_idx.shape[0]:
        raise ValueError(f"Number of rows in Qlat is incorrect: expected ({data_idx.shape[0]}), got ({qlat_values.shape[0]})")
    if qlat_values.shape[1] > nsteps:
        raise ValueError(f"Number of columns (timesteps) in Qlat is incorrect: expected at most ({data_idx.shape[0]}), got ({qlat_values.shape[0]}). The number of columns in Qlat must be equal to or less than the number of routing timesteps")
    if data_values.shape[0] != data_idx.shape[0] or data_values.shape[1] != data_cols.shape[0]:
        raise ValueError(f"data_values shape mismatch")

    # flowveldepth is 2D float array that holds results
    # columns: flow (qdc), velocity (velc), and depth (depthc) for each timestep
    # rows: indexed by data_idx
    cdef int qvd_ts_w = 3  # There are 3 values per timestep (corresponding to 3 columns per timestep)
    cdef float[:,::1] flowveldepth = np.zeros((data_idx.shape[0], (nsteps + 1) * qvd_ts_w), dtype='float32')

    # courant is a 2D float array that holds courant results
    # columns: courant number (cn), kinematic celerity (ck), x parameter(X) for each timestep
    # rows: indexed by data_idx
    cdef float[:,::1] courant = np.zeros((data_idx.shape[0], nsteps * 3), dtype='float32')

    cdef int gages_size = usgs_positions_list.shape[0]
    cdef int gage_i, usgs_position_i
    cdef int gage_maxtimestep = usgs_values.shape[1]
<<<<<<< HEAD

    flowveldepth[:,0] = initial_conditions[:,1]  # Populate initial flows
    flowveldepth[:,2] = initial_conditions[:,2]  # Populate initial depths
    for gage_i in range(gages_size):
        usgs_position_i = usgs_positions_list[gage_i]
        flowveldepth[usgs_position_i, 0] = usgs_values[gage_i, 0]
        # TODO: handle the instance where there are no values, only gage positions
=======
    
>>>>>>> 70bb1eb0
    # Pseudocode: LOOP ON Upstream Inflowers
        # to pre-fill FlowVelDepth
        # fill_index = list_of_all_segments_sorted -- .i.e, data_idx -- .index(upstream_tw_id)
        # # FlowVelDepth[fill_index]['flow'] = UpstreamOutflows[upstream_tw_id]['flow']
        # # FlowVelDepth[fill_index]['depth'] = UpstreamOutflows[upstream_tw_id]['depth']

    cdef np.ndarray fill_index_mask = np.ones_like(data_idx, dtype=bool)
    cdef Py_ssize_t fill_index
    cdef long upstream_tw_id
    cdef dict tmp
    cdef int idx
    cdef float val

    for upstream_tw_id in upstream_results:
        tmp = upstream_results[upstream_tw_id]
        fill_index = tmp["position_index"]
        fill_index_mask[fill_index] = False
        for idx, val in enumerate(tmp["results"], qvd_ts_w):
            flowveldepth[fill_index, idx] = val

    cdef:
        Py_ssize_t[:] srows  # Source rows indexes
        Py_ssize_t[:] drows_tmp

    # Buffers and buffer views
    # These are C-contiguous.
    cdef float[:, ::1] buf, buf_view
    cdef float[:, ::1] out_buf, out_view

    # Source columns
    cdef Py_ssize_t[:] scols = np.array(column_mapper(data_cols), dtype=np.intp)

    # hard-coded column. Find a better way to do this
    cdef int buf_cols = 13

    cdef:
        Py_ssize_t i  # Temporary variable
        Py_ssize_t ireach  # current reach index
        Py_ssize_t ireach_cache  # current index of reach cache
        Py_ssize_t iusreach_cache  # current index of upstream reach cache

    # Extract only the reaches
    cdef list reaches = [reach for reach, _ in reaches_wTypes]

    # Measure length of all the reaches
    cdef list reach_sizes = list(map(len, reaches))
    # For a given reach, get number of upstream nodes
    cdef list usreach_sizes = [len(upstream_connections.get(reach[0], ())) for reach in reaches]

    cdef:
        list reach  # Temporary variable
        list bf_results  # Temporary variable

    cdef int reachlen, usreachlen
    cdef Py_ssize_t bidx

    cdef:
        Py_ssize_t[:] reach_cache
        Py_ssize_t[:] usreach_cache

    # reach cache is ordered 1D view of reaches
    # [-len, item, item, item, -len, item, item, -len, item, item, ...]
    reach_cache = np.empty(sum(reach_sizes) + len(reach_sizes), dtype=np.intp)
    # upstream reach cache is ordered 1D view of reaches
    # [-len, item, item, item, -len, item, item, -len, item, item, ...]
    usreach_cache = np.empty(sum(usreach_sizes) + len(usreach_sizes), dtype=np.intp)

    ireach_cache = 0
    iusreach_cache = 0

    # copy reaches into an array
    for ireach in range(len(reaches)):
        reachlen = reach_sizes[ireach]
        usreachlen = usreach_sizes[ireach]
        reach = reaches[ireach]

        # set the length (must be negative to indicate reach boundary)
        reach_cache[ireach_cache] = -reachlen
        ireach_cache += 1
        bf_results = binary_find(data_idx, reach)
        for bidx in bf_results:
            reach_cache[ireach_cache] = bidx
            ireach_cache += 1

        usreach_cache[iusreach_cache] = -usreachlen
        iusreach_cache += 1
        if usreachlen > 0:
            for bidx in binary_find(data_idx, upstream_connections[reach[0]]):
                usreach_cache[iusreach_cache] = bidx
                iusreach_cache += 1

    cdef int maxreachlen = max(reach_sizes)
    buf = np.empty((maxreachlen, buf_cols), dtype='float32')

    if return_courant:
        out_buf = np.empty((maxreachlen, qvd_ts_w + 3), dtype='float32')
    else:
        out_buf = np.empty((maxreachlen, qvd_ts_w), dtype='float32')

    drows_tmp = np.arange(maxreachlen, dtype=np.intp)
    cdef Py_ssize_t[:] drows
    cdef float qup, quc
    cdef float a, da_weight, da_decay_time
    cdef int lastobs_timestep 
    cdef float dt = 300.0  # TODO: pull this value from the param_df dt (see line 153)
    cdef int timestep = 0
    cdef int ts_offset
    cdef int decay_timestep = 1
    cdef float lastobs_values_stored = 0 

# TODO: Split the compute network function so that the part where we set up
# all the indices is separate from the call to loop through them.
# That way, we can refine the functions for preparing the indexes in isolation
# For example, the actual looping function could start about here in the current
# function, and might look like the following Psuedocode
# cpdef(Dataindex):
    # pull indices and put them in arrays
    # minimal validation,
    # Jump straight to nogil.

    with nogil:
        while timestep < nsteps:
            ts_offset = (timestep + 1) * qvd_ts_w

            ireach_cache = 0
            iusreach_cache = 0
            while ireach_cache < reach_cache.shape[0]:
                reachlen = -reach_cache[ireach_cache]
                usreachlen = -usreach_cache[iusreach_cache]

                ireach_cache += 1
                iusreach_cache += 1

                qup = 0.0
                quc = 0.0
                for i in range(usreachlen):

                    '''
                    New logic was added to handle initial conditions:
                    When timestep == 0, the flow from the upstream segments in the previous timestep
                    are equal to the initial conditions.
                    '''

                    # upstream flow in the current timestep is equal the sum of flows
                    # in upstream segments, current timestep
                    # Headwater reaches are computed before higher order reaches, so quc can
                    # be evaulated even when the timestep == 0.
                    quc += flowveldepth[usreach_cache[iusreach_cache + i], ts_offset]

                    # upstream flow in the previous timestep is equal to the sum of flows
                    # in upstream segments, previous timestep
                    qup += flowveldepth[usreach_cache[iusreach_cache + i], ts_offset - qvd_ts_w]
                    # Remember, we have filled the first position in flowveldepth with qd0

                buf_view = buf[:reachlen, :]
                out_view = out_buf[:reachlen, :]
                drows = drows_tmp[:reachlen]
                srows = reach_cache[ireach_cache:ireach_cache+reachlen]

                """
                qlat_values may have fewer columns than data_values if qlat data are taken from WRF hydro simulations,
                which are often run at a coarser timestep than routing models. In the fill_buffer_columns call below,
                the second argument, which defines the column in qlat_values that data should be drawn from, is specified
                such that qlat values are repeated for each of the finer routing timesteps within a WRF hydro timestep.
                """
                fill_buffer_column(srows,
                                   int(timestep/qts_subdivisions),  # adjust timestep to WRF-hydro timestep
                                   drows,
                                   0,
                                   qlat_values,
                                   buf_view)

                for i in range(scols.shape[0]):
                        fill_buffer_column(srows, scols[i], drows, i + 1, data_values, buf_view)

                # fill buffer with qdp, depthp, velp
                fill_buffer_column(srows, ts_offset - qvd_ts_w, drows, 10, flowveldepth, buf_view)
                fill_buffer_column(srows, ts_offset - (qvd_ts_w - 1), drows, 11, flowveldepth, buf_view)
                fill_buffer_column(srows, ts_offset - (qvd_ts_w - 2), drows, 12, flowveldepth, buf_view)

                if assume_short_ts:
                    quc = qup

                compute_reach_kernel(qup, quc, reachlen, buf_view, out_view, assume_short_ts, return_courant)

                # copy out_buf results back to flowdepthvel
                for i in range(qvd_ts_w):
                    fill_buffer_column(drows, i, srows, ts_offset + i, out_view, flowveldepth)

                # copy out_buf results back to courant
                if return_courant:
                    for i in range(qvd_ts_w,qvd_ts_w + 3):
                        fill_buffer_column(drows, i, srows, ts_offset + (i-qvd_ts_w), out_view, courant)

                # Update indexes to point to next reach
                ireach_cache += reachlen
                iusreach_cache += usreachlen

                if gages_size:  # TODO: This loops over all gages for all reaches.
                                # We should have a membership test at the reach loop level
                                # so that we only enter this process for reaches where the
                                # gage actually exists. We have the filter in place to
                                # filter the gage list so that only relevant gages for a
                                # particular network are present in the function call ---
                                # adding the reach-based filter would be the next level.
                    for gage_i in range(gages_size):
                        usgs_position_i = usgs_positions_list[gage_i]
                        if timestep < gage_maxtimestep:  # TODO: It is possible to remove this branching logic if we just loop over the timesteps during DA and post-DA, if that is a major performance optimization. On the flip side, it would probably introduce unwanted code complexity.
                            flowveldepth[usgs_position_i, ts_offset] = usgs_values[gage_i, timestep]
                            # TODO: add/update lastobs_timestep and/or decay_timestep
                        elif timestep == gage_maxtimestep:
                            flowveldepth[usgs_position_i, timestep * 3] = lastobs_values[gage_i, timestep]
                            lastobs_values_stored = lastobs_values[gage_i, timestep]
                            decay_timestep += 1
                            printf("equal to")
                        else:
                            printf("greater than")
                            a = 120  # TODO: pull this a value from the config file somehow
                            #da_decay_time = (decay_timestep - lastobs_timestep) * dt
                            da_weight = exp(decay_timestep/-a)  # TODO: This could be pre-calculated knowing when obs finish relative to simulation time
                            flowveldepth[usgs_position_i, timestep * 3] = (lastobs_values_stored * flowveldepth[usgs_position_i, timestep * 3] * da_weight) + flowveldepth[usgs_position_i, timestep * 3]
                            decay_timestep += 1 
                            #flowveldepth[usgs_position_i, timestep * 3] = flowveldepth[usgs_position_i, timestep * 3] + replacement_value
                            # f(lastobs_value, da_weight)  # TODO: we need to be able to export these values to compute the 'Nudge'
                            # printf("decaying from timestep: %d %d\t", timestep, gages_size)
                            # flowveldepth[usgs_position_i, timestep * qvd_ts_w] = replacement_value

            timestep += 1

    # delete the duplicate results that shouldn't be passed along
    # The upstream keys have empty results because they are not part of any reaches
    # so we need to delete the null values that return
    if return_courant:
        return np.asarray(data_idx, dtype=np.intp)[fill_index_mask], np.asarray(flowveldepth[:,qvd_ts_w:], dtype='float32')[fill_index_mask], np.asarray(courant, dtype='float32')[fill_index_mask]
    else:
        return np.asarray(data_idx, dtype=np.intp)[fill_index_mask], np.asarray(flowveldepth[:,qvd_ts_w:], dtype='float32')[fill_index_mask]

#---------------------------------------------------------------------------------------------------------------#
#---------------------------------------------------------------------------------------------------------------#
#---------------------------------------------------------------------------------------------------------------#
cpdef object compute_network_multithread(int nsteps, list reaches, dict connections,
    const long[:] data_idx, object[:] data_cols, const float[:,:] data_values,
    const float[:, :] qlat_values, const float[:,:] initial_conditions,
    const int[:] reach_groups,
    const int[:] reach_group_cache_sizes,
    bint assume_short_ts=False):
    """
    Compute network
    Args:
        nsteps (int): number of time steps
        reaches (list): List of reaches
        connections (dict): Network
        data_idx (ndarray): a 1D sorted index for data_values
        data_values (ndarray): a 2D array of data inputs (nodes x variables)
        qlats (ndarray): a 2D array of qlat values (nodes x nsteps). The index must be shared with data_values
        initial_conditions (ndarray): an n x 3 array of initial conditions.
        assume_short_ts (bool): Assume short time steps (quc = qup)
    Notes:
        Array dimensions are checked as a precondition to this method.
    """
    # Check shapes
    if qlat_values.shape[0] != data_idx.shape[0]:
        raise ValueError(f"Number of rows in Qlat is incorrect: expected ({data_idx.shape[0]}), got ({qlat_values.shape[0]})")
    if qlat_values.shape[1] > nsteps:
        raise ValueError(f"Number of columns (timesteps) in Qlat is incorrect: expected at most ({data_idx.shape[0]}), got ({qlat_values.shape[0]}). The number of columns in Qlat must be equal to or less than the number of routing timesteps")
    if data_values.shape[0] != data_idx.shape[0] or data_values.shape[1] != data_cols.shape[0]:
        raise ValueError(f"data_values shape mismatch")

    cdef float[:,::1] flowveldepth = np.zeros((data_idx.shape[0], nsteps * 3), dtype='float32')

    cdef:
        Py_ssize_t[:] srows  # Source rows indexes
        Py_ssize_t[:] drows_tmp

    # hard-coded column. Find a better way to do this
    cdef int buf_cols = 13

    # Buffers and buffer views
    # These are C-contiguous.
    cdef float[:, ::1] buf, buf_view
    cdef float[:, ::1] out_buf, out_view
    cdef int maxgrouplen = max(reach_group_cache_sizes)
    buf = np.empty((maxgrouplen, buf_cols), dtype='float32')
    out_buf = np.empty((maxgrouplen, 3), dtype='float32')

    # Source columns
    cdef Py_ssize_t[:] scols = np.array(column_mapper(data_cols), dtype=np.intp)

    cdef:
        Py_ssize_t i  # Temporary variable
        Py_ssize_t ireach  # current reach index
        Py_ssize_t ireach_cache  # current index of reach cache
        Py_ssize_t iusreach_cache  # current index of upstream reach cache

    # Measure length of all the reaches
    cdef list reach_sizes = list(map(len, reaches))
    # For a given reach, get number of upstream nodes
    cdef list usreach_sizes = [len(connections.get(reach[0], ())) for reach in reaches]

    cdef:
        list reach  # Temporary variable
        list bf_results  # Temporary variable

    cdef int reachlen, usreachlen
    cdef int prevreachlen
    cdef Py_ssize_t bidx

    cdef:
        Py_ssize_t[:] reach_cache
        Py_ssize_t[:] usreach_cache
        Py_ssize_t[:] ireach_cache_array
        Py_ssize_t[:] iusreach_cache_array

    # reach cache is ordered 1D view of reaches
    # [-len, item, item, item, -len, item, item, -len, item, item, ...]
    reach_cache = np.empty(sum(reach_sizes) + len(reach_sizes), dtype=np.intp)
    # upstream reach cache is ordered 1D view of reaches
    # [-len, item, item, item, -len, item, item, -len, item, item, ...]
    usreach_cache = np.empty(sum(usreach_sizes) + len(usreach_sizes), dtype=np.intp)

    # ireach_cache_array
    ireach_cache_array = np.empty(len(reach_sizes), dtype=np.intp)
    iusreach_cache_array = np.empty(len(reach_sizes), dtype=np.intp)

    ireach_cache = 0
    iusreach_cache = 0

    ireach_cache_array[0] = 0
    iusreach_cache_array[0] = 0
    # copy reaches into an array
    for ireach in range(len(reaches)):
        reachlen = reach_sizes[ireach]
        usreachlen = usreach_sizes[ireach]
        reach = reaches[ireach]

        # set the length (must be negative to indicate reach boundary)
        reach_cache[ireach_cache] = -reachlen
        ireach_cache += 1
        bf_results = binary_find(data_idx, reach)
        for bidx in bf_results:
            reach_cache[ireach_cache] = bidx
            ireach_cache += 1

        usreach_cache[iusreach_cache] = -usreachlen
        iusreach_cache += 1
        if usreachlen > 0:
            for bidx in binary_find(data_idx, connections[reach[0]]):
                usreach_cache[iusreach_cache] = bidx
                iusreach_cache += 1

        if ireach < max(range(len(reaches))):
            ireach_cache_array[ireach+1] = ireach_cache
            iusreach_cache_array[ireach+1] = iusreach_cache

    drows_tmp = np.arange(maxgrouplen, dtype=np.intp)

    cdef Py_ssize_t[:] drows
    cdef int timestep = 0
    cdef int ts_offset

    cdef int maxgroupsize = max(reach_groups)
    cdef float[:] qu_buf = np.empty(maxgroupsize, dtype = "float32")
    cdef float[:] quc_view
    cdef float[:] qup_view
    cdef float quc, qup
    cdef int qu_idx
    cdef int buf_idx
    cdef Py_ssize_t[:] srowsgroup_buf = np.empty(maxgrouplen, dtype = np.intp)
    cdef int srows_idx

    cdef:
        Py_ssize_t istart
        Py_ssize_t iend
        int r

    with nogil:
        while timestep < nsteps:
            ts_offset = timestep * 3

            istart = 0
            iend = -1
            for group_i in range(len(reach_group_cache_sizes)):

                # index of final reach entry in reach_cache for this group
                iend += reach_groups[group_i]

                # prepare group buffers
                buf_view = buf[:reach_group_cache_sizes[group_i],:]
                out_view = out_buf[:reach_group_cache_sizes[group_i],:]
                quc_view = qu_buf[:reach_groups[group_i]]
                qup_view = qu_buf[:reach_groups[group_i]]
                srows = srowsgroup_buf[:reach_group_cache_sizes[group_i]]
                drows = drows_tmp[:reach_group_cache_sizes[group_i]]

                # extract upstream flows and populate srows
                qu_idx = 0
                srows_idx = 0
                for r in range(istart,iend+1):

                    ireach_cache = ireach_cache_array[r]
                    iusreach_cache = iusreach_cache_array[r]
                    reachlen = -reach_cache[ireach_cache]
                    usreachlen = -usreach_cache[iusreach_cache]
                    iusreach_cache += 1
                    ireach_cache += 1

                    quc = 0.0
                    qup = 0.0
                    for i in range(usreachlen):
                        quc = quc + flowveldepth[usreach_cache[iusreach_cache + i], ts_offset]
                        if timestep > 0:
                            qup += flowveldepth[usreach_cache[iusreach_cache + i], ts_offset - 3]
                        else:
                            qup += initial_conditions[usreach_cache[iusreach_cache + i],1]

                    quc_view[qu_idx] = quc
                    qup_view[qu_idx] = qup
                    qu_idx += 1

                    # build srows
                    for i in range(reachlen):
                        srows[srows_idx] = reach_cache[ireach_cache + i]
                        srows_idx += 1

                # fill buf_view with qlat, parameter and initial conditions data
                # qlats
                fill_buffer_column(srows,
                           int(timestep/(nsteps/qlat_values.shape[1])),
                           drows,
                           0,
                           qlat_values,
                           buf_view)

                # parameters
                for i in range(scols.shape[0]):
                    fill_buffer_column(srows, scols[i], drows, i + 1, data_values, buf_view)

                # initial conditions
                if timestep > 0:
                    fill_buffer_column(srows, ts_offset - 3, drows, 10, flowveldepth, buf_view)
                    fill_buffer_column(srows, ts_offset - 2, drows, 11, flowveldepth, buf_view)
                    fill_buffer_column(srows, ts_offset - 1, drows, 12, flowveldepth, buf_view)
                else:
                    for i in range(drows.shape[0]):
                        buf_view[drows[i], 10] = initial_conditions[srows[i],1]
                        buf_view[drows[i], 11] = 0.0
                        buf_view[drows[i], 12] = initial_conditions[srows[i],2]

                # ------ !!!!! MULTITHREAD LOOP !!!!! ------ #
                # compute each reach
                for r in prange(istart,iend+1):

                    # reach length for reach r of group
                    ireach_cache = ireach_cache_array[r]
                    reachlen = -reach_cache[ireach_cache]

                    # total reach length of reaches preceeding reach r in group
                    if r > istart:
                        prevreachlen = 0
                        for i in range((r-istart)):
                            prevreachlen = prevreachlen + -reach_cache[ireach_cache_array[(r-(i+1))]]
                    else:
                        prevreachlen = 0

                    # compute reach routing
                    if assume_short_ts:
                        compute_reach_kernel(qup_view[r-istart],
                                             quc_view[r-istart], # quc = qup
                                             reachlen,
                                             buf_view[prevreachlen:prevreachlen+reachlen,:],
                                             out_view[prevreachlen:prevreachlen+reachlen,:],
                                             assume_short_ts)

                    else:
                        compute_reach_kernel(qup_view[r-istart],
                                             quc_view[r-istart],
                                             reachlen,
                                             buf_view[prevreachlen:prevreachlen+reachlen,:],
                                             out_view[prevreachlen:prevreachlen+reachlen,:],
                                             assume_short_ts)
                # END ------ !!!!! MULTITHREAD LOOP !!!!! ------ #


                # place out_view results into flowveldepth
                for i in range(3):
                    fill_buffer_column(drows, i, srows, ts_offset + i, out_view, flowveldepth)


                istart = istart + reach_groups[group_i]

            timestep += 1

    return np.asarray(data_idx, dtype=np.intp), np.asarray(flowveldepth, dtype='float32')

cpdef object compute_network_structured_obj(
    int nsteps,
    int qts_subdivisions,
    list reaches_wTypes, # a list of tuples
    dict upstream_connections,
    const long[:] data_idx,
    object[:] data_cols,
    const float[:,:] data_values,
    const float[:,:] initial_conditions,
    const float[:,:] qlat_values,
    list lake_numbers_col,
    const double[:,:] wbody_cols,
    const float[:,:] usgs_values,
    const int[:] usgs_positions_list,
    const float[:,:] lastobs_values,
    dict upstream_results={},
    bint assume_short_ts=False,
    bint return_courant=False,
    dict diffusive_parameters=False,
    ):
    """
    Compute network
    Args:
        nsteps (int): number of time steps
        reaches_wTypes (list): List of tuples: (reach, reach_type), where reach_type is 0 for Muskingum Cunge reach and 1 is a reservoir
        upstream_connections (dict): Network
        data_idx (ndarray): a 1D sorted index for data_values
        data_values (ndarray): a 2D array of data inputs (nodes x variables)
        qlats (ndarray): a 2D array of qlat values (nodes x nsteps). The index must be shared with data_values
        initial_conditions (ndarray): an n x 3 array of initial conditions. n = nodes, column 1 = qu0, column 2 = qd0, column 3 = h0
        assume_short_ts (bool): Assume short time steps (quc = qup)
    Notes:
        Array dimensions are checked as a precondition to this method.
        This version uses only the cdef python object interface, and is a little slower
        It is left here for reference, not reccomended for use
    """
    # Check shapes
    if qlat_values.shape[0] != data_idx.shape[0]:
        raise ValueError(f"Number of rows in Qlat is incorrect: expected ({data_idx.shape[0]}), got ({qlat_values.shape[0]})")
    if qlat_values.shape[1] > nsteps:
        raise ValueError(f"Number of columns (timesteps) in Qlat is incorrect: expected at most ({data_idx.shape[0]}), got ({qlat_values.shape[0]}). The number of columns in Qlat must be equal to or less than the number of routing timesteps")
    if data_values.shape[0] != data_idx.shape[0] or data_values.shape[1] != data_cols.shape[0]:
        raise ValueError(f"data_values shape mismatch")
    #define and initialize the final output array +1 timestep for initial conditions
    cdef np.ndarray[float, ndim=3] flowveldepth = np.zeros((data_idx.shape[0], nsteps+1, 3), dtype='float32')
    #Make ndarrays from the mem views for convience of indexing...may be a better method
    cdef np.ndarray[float, ndim=2] data_array = np.asarray(data_values)
    cdef np.ndarray[float, ndim=2] init_array = np.asarray(initial_conditions)
    cdef np.ndarray[float, ndim=2] qlat_array = np.asarray(qlat_values)
    cdef np.ndarray[double, ndim=2] wbody_parameters = np.asarray(wbody_cols)
    ###### Declare/type variables #####
    # Source columns
    cdef Py_ssize_t[:] scols = np.array(column_mapper(data_cols), dtype=np.intp)
    cdef Py_ssize_t max_buff_size = 0
    #lists to hold reach definitions, i.e. list of ids
    cdef list reach
    cdef list upstream_reach
    #lists to hold segment ids
    cdef list segment_ids
    cdef list upstream_ids
    #flow accumulation variables
    cdef float upstream_flows, previous_upstream_flows
    #starting timestep, shifted by 1 to account for initial conditions
    cdef int timestep = 1
    #buffers to pass to compute_reach_kernel
    cdef float[:,:] buf_view
    cdef float[:,:] out_buf
    cdef float[:] lateral_flows
    # list of reach objects to operate on
    cdef list reach_objects = []
    cdef list segment_objects
    #pre compute the qlat resample fraction
    cdef double qlat_resample = (nsteps)/qlat_values.shape[1]

    cdef long sid
    #cdef MC_Segment segment
    #pr.enable()
    #Preprocess the raw reaches, creating MC_Reach/MC_Segments

    wbody_index = 0

    for reach, reach_type in reaches_wTypes:
        upstream_reach = upstream_connections.get(reach[0], ())
        upstream_ids = binary_find(data_idx, upstream_reach)
        #Check if reach_type is 1 for reservoir
        if (reach_type == 1):
            my_id = binary_find(data_idx, reach)
            #Reservoirs should be singleton list reaches, TODO enforce that here?
            #Add level pool reservoir ojbect to reach_objects
            reach_objects.append(
                #tuple of MC_Reservoir, reach_type, and lp_reservoir
                (
                  MC_Levelpool(my_id[0], lake_numbers_col[wbody_index], array('l',upstream_ids), wbody_parameters[wbody_index]),
                  reach_type)#lp_reservoir)
                )
            wbody_index += 1
        else:
            segment_ids = binary_find(data_idx, reach)
            #Set the initial condtions before running loop
            flowveldepth[segment_ids, 0] = init_array[segment_ids]
            segment_objects = []
            #Find the max reach size, used to create buffer for compute_reach_kernel
            if len(segment_ids) > max_buff_size:
                max_buff_size=len(segment_ids)

            for sid in segment_ids:
                #Initialize parameters  from the data_array, and set the initial initial_conditions
                #These aren't actually used (the initial contions) in the kernel as they are extracted from the
                #flowdepthvel array, but they could be used I suppose.  Note that velp isn't used anywhere, so
                #it is inialized to 0.0
                segment_objects.append(
                MC_Segment(sid, *data_array[sid, scols], init_array[sid, 0], 0.0, init_array[sid, 2])
            )

            reach_objects.append(
                #tuple of MC_Reach and reach_type
                (MC_Reach(segment_objects, array('l',upstream_ids)), reach_type)
                )


    #Init buffers
    lateral_flows = np.zeros( max_buff_size, dtype='float32' )
    buf_view = np.zeros( (max_buff_size, 13), dtype='float32')
    out_buf = np.full( (max_buff_size, 3), -1, dtype='float32')

    #Run time
    while timestep < nsteps+1:
      for r, reach_type in reach_objects:

        #Need to get quc and qup
        upstream_flows = 0.0
        previous_upstream_flows = 0.0
        for id in r.upstream_ids: #Explicit loop reduces some overhead
          upstream_flows += flowveldepth[id, timestep, 0]
          previous_upstream_flows += flowveldepth[id, timestep-1, 0]

        if assume_short_ts:
          upstream_flows = previous_upstream_flows

        #Check if reach_type is 1 for reservoir/waterbody
        if (reach_type == 1):

            #TODO: Add if isintance of the reservoir type
            #if isinstance(reservoir_object, lp_kernel):

            #TODO: dt is currently held by the segment. Need to find better place to hold dt
            routing_period = 300.0  # TODO: Fix this hardcoded value to pull from dt

            reservoir_outflow, water_elevation = r.run(upstream_flows, 0.0, routing_period)

            flowveldepth[r.id, timestep, 0] = reservoir_outflow
            flowveldepth[r.id, timestep, 1] = 0.0
            flowveldepth[r.id, timestep, 2] = water_elevation

        else:

            #Index of segments required to process this reach
            segment_ids = []

            #Create compute reach kernel input buffer
            """
            for i in range(r.num_segments):
              segment = r.segments[i]
              segment_ids.append(segment.id)
              buf_view[i, 0] = qlat_array[ segment.id, int(timestep/qlat_resample)]
              buf_view[i, 1] = segment.dt
              buf_view[i, 2] = segment.dx
              buf_view[i, 3] = segment.bw
              buf_view[i, 4] = segment.tw
              buf_view[i, 5] = segment.twcc
              buf_view[i, 6] = segment.n
              buf_view[i, 7] = segment.ncc
              buf_view[i, 8] = segment.cs
              buf_view[i, 9] = segment.s0
              buf_view[i, 10] = flowveldepth[segment.id, timestep-1, 0]
              buf_view[i, 11] = 0.0 #flowveldepth[segment.id, timestep-1, 1]
              buf_view[i, 12] = flowveldepth[segment.id, timestep-1, 2]
            """
            for i, segment in enumerate(r):
              segment_ids.append(segment['id'])
              buf_view[i, 0] = qlat_array[ segment['id'], int((timestep-1)/qlat_resample)]
              buf_view[i, 1] = segment['dt']
              buf_view[i, 2] = segment['dx']
              buf_view[i, 3] = segment['bw']
              buf_view[i, 4] = segment['tw']
              buf_view[i, 5] = segment['twcc']
              buf_view[i, 6] = segment['n']
              buf_view[i, 7] = segment['ncc']
              buf_view[i, 8] = segment['cs']
              buf_view[i, 9] = segment['s0']
              buf_view[i, 10] = flowveldepth[segment['id'], timestep-1, 0]
              buf_view[i, 11] = 0.0 #flowveldepth[segment.id, timestep-1, 1]
              buf_view[i, 12] = flowveldepth[segment['id'], timestep-1, 2]
            compute_reach_kernel(previous_upstream_flows, upstream_flows,
                                 len(r), buf_view,
                                 out_buf,
                                 assume_short_ts)#,
                                 #timestep,
                                 #nsteps)

            # #a = 120
            # #weight = math.exp(timestep/-a)
            # #lastobs = 1
            # for i, id in enumerate(segment_ids):
            #     flowveldepth[id, timestep, 0] = out_buf[i, 0]
            #     #for pos, loid in enumerate(lastobs_ids):
            #     #    if loid == id:
            #     #        lasterror = flowveldepth[id, timestep, 0] - lastobs_values[pos]
            #     #        delta = weight * lasterror
            #     #        flowveldepth[id, timestep, 0] = flowveldepth[id, timestep, 0] + delta
            #     flowveldepth[id, timestep, 1] = out_buf[i, 1]
            #     flowveldepth[id, timestep, 2] = out_buf[i, 2]

            #Copy the output out
            for i, id in enumerate(segment_ids):
              flowveldepth[id, timestep, 0] = out_buf[i, 0]
              flowveldepth[id, timestep, 1] = out_buf[i, 1]
              flowveldepth[id, timestep, 2] = out_buf[i, 2]

      timestep += 1

    #pr.disable()
    #pr.print_stats(sort='time')
    #slice off the initial condition timestep and return
    output = np.asarray(flowveldepth[:,1:,:], dtype='float32')
    return np.asarray(data_idx, dtype=np.intp), output.reshape(output.shape[0], -1)


cpdef object compute_network_structured(
    int nsteps,
    int qts_subdivisions,
    list reaches_wTypes, # a list of tuples
    dict upstream_connections,
    const long[:] data_idx,
    object[:] data_cols,
    const float[:,:] data_values,
    const float[:,:] initial_conditions,
    const float[:,:] qlat_values,
    list lake_numbers_col,
    const double[:,:] wbody_cols,
    const float[:,:] usgs_values,
    const int[:] usgs_positions_list,
    dict upstream_results={},
    bint assume_short_ts=False,
    bint return_courant=False,
    dict diffusive_parameters=False,
    ):
    """
    Compute network
    Args:
        nsteps (int): number of time steps
        reaches (list): List of reaches
        upstream_connections (dict): Network
        data_idx (ndarray): a 1D sorted index for data_values
        data_values (ndarray): a 2D array of data inputs (nodes x variables)
        qlats (ndarray): a 2D array of qlat values (nodes x nsteps). The index must be shared with data_values
        initial_conditions (ndarray): an n x 3 array of initial conditions. n = nodes, column 1 = qu0, column 2 = qd0, column 3 = h0
        assume_short_ts (bool): Assume short time steps (quc = qup)
    Notes:
        Array dimensions are checked as a precondition to this method.
        This version creates python objects for segments and reaches,
        but then uses only the C structures and access for efficiency
    """
    # Check shapes
    if qlat_values.shape[0] != data_idx.shape[0]:
        raise ValueError(f"Number of rows in Qlat is incorrect: expected ({data_idx.shape[0]}), got ({qlat_values.shape[0]})")
    if qlat_values.shape[1] > nsteps:
        raise ValueError(f"Number of columns (timesteps) in Qlat is incorrect: expected at most ({data_idx.shape[0]}), got ({qlat_values.shape[0]}). The number of columns in Qlat must be equal to or less than the number of routing timesteps")
    if data_values.shape[0] != data_idx.shape[0] or data_values.shape[1] != data_cols.shape[0]:
        raise ValueError(f"data_values shape mismatch")
    #define and initialize the final output array, add one extra time step for initial conditions
    cdef np.ndarray[float, ndim=3] flowveldepth_nd = np.zeros((data_idx.shape[0], nsteps+1, 3), dtype='float32')
    #Make ndarrays from the mem views for convience of indexing...may be a better method
    cdef np.ndarray[float, ndim=2] data_array = np.asarray(data_values)
    cdef np.ndarray[float, ndim=2] init_array = np.asarray(initial_conditions)
    cdef np.ndarray[float, ndim=2] qlat_array = np.asarray(qlat_values)
    cdef np.ndarray[double, ndim=2] wbody_parameters = np.asarray(wbody_cols)
    ###### Declare/type variables #####
    # Source columns
    cdef Py_ssize_t[:] scols = np.array(column_mapper(data_cols), dtype=np.intp)
    cdef Py_ssize_t max_buff_size = 0
    #lists to hold reach definitions, i.e. list of ids
    cdef list reach
    cdef list upstream_reach
    #lists to hold segment ids
    cdef list segment_ids
    cdef list upstream_ids
    #flow accumulation variables
    cdef float upstream_flows, previous_upstream_flows
    #starting timestep, shifted by 1 to account for initial conditions
    cdef int timestep = 1
    #buffers to pass to compute_reach_kernel
    cdef float[:,:] buf_view
    cdef float[:,:] out_buf
    cdef float[:] lateral_flows
    # list of reach objects to operate on
    cdef list reach_objects = []
    cdef list segment_objects
    #pre compute the qlat resample fraction
    cdef double qlat_resample = (nsteps)/qlat_values.shape[1]

    cdef long sid
    cdef _MC_Segment segment
    #pr.enable()
    #Preprocess the raw reaches, creating MC_Reach/MC_Segments

    wbody_index = 0

    for reach, reach_type in reaches_wTypes:
        upstream_reach = upstream_connections.get(reach[0], ())
        upstream_ids = binary_find(data_idx, upstream_reach)
        #Check if reach_type is 1 for reservoir
        if (reach_type == 1):
            my_id = binary_find(data_idx, reach)
            #Reservoirs should be singleton list reaches, TODO enforce that here?
            #Add level pool reservoir ojbect to reach_objects
            reach_objects.append(
                #tuple of MC_Reservoir, reach_type, and lp_reservoir
                  MC_Levelpool(my_id[0], lake_numbers_col[wbody_index],
                               array('l',upstream_ids),
                               wbody_parameters[wbody_index])
                )
            wbody_index += 1
        else:
            segment_ids = binary_find(data_idx, reach)
            #Set the initial condtions before running loop
            flowveldepth_nd[segment_ids, 0] = init_array[segment_ids]
            segment_objects = []
            #Find the max reach size, used to create buffer for compute_reach_kernel
            if len(segment_ids) > max_buff_size:
                max_buff_size=len(segment_ids)

            for sid in segment_ids:
                #Initialize parameters  from the data_array, and set the initial initial_conditions
                #These aren't actually used (the initial contions) in the kernel as they are extracted from the
                #flowdepthvel array, but they could be used I suppose.  Note that velp isn't used anywhere, so
                #it is inialized to 0.0
                segment_objects.append(
                MC_Segment(sid, *data_array[sid, scols], init_array[sid, 0], 0.0, init_array[sid, 2])
            )
            reach_objects.append(
                #tuple of MC_Reach and reach_type
                MC_Reach(segment_objects, array('l',upstream_ids))
                )

    #Init buffers
    lateral_flows = np.zeros( max_buff_size, dtype='float32' )
    buf_view = np.zeros( (max_buff_size, 13), dtype='float32')
    out_buf = np.full( (max_buff_size, 3), -1, dtype='float32')

    cdef int num_reaches = len(reach_objects)
    #Dynamically allocate a C array of reach structs
    cdef _Reach* reach_structs = <_Reach*>malloc(sizeof(_Reach)*num_reaches)
    #Populate the above array with the structs contained in each reach object
    for i in range(num_reaches):
      reach_structs[i] = (<Reach>reach_objects[i])._reach

    #reach iterator
    cdef _Reach* r
    #create a memory view of the ndarray
    cdef float[:,:,::1] flowveldepth = flowveldepth_nd
    cdef float lp_outflow, lp_water_elevation
    cdef int id = 0
    #Run time
    with nogil:
      while timestep < nsteps+1:
        for i in range(num_reaches):
              r = &reach_structs[i]
              #Need to get quc and qup
              upstream_flows = 0.0
              previous_upstream_flows = 0.0

              for _i in range(r._num_upstream_ids):#Explicit loop reduces some overhead
                id = r._upstream_ids[_i]
                upstream_flows += flowveldepth[id, timestep, 0]
                previous_upstream_flows += flowveldepth[id, timestep-1, 0]

              if assume_short_ts:
                upstream_flows = previous_upstream_flows

              if r.type == compute_type.RESERVOIR_LP:
                run(r, upstream_flows, 0.0, 300, &lp_outflow, &lp_water_elevation)  # TODO: Need to replace this hard coded 300 with dt
                flowveldepth[r.id, timestep, 0] = lp_outflow
                flowveldepth[r.id, timestep, 1] = 0.0
                flowveldepth[r.id, timestep, 2] = lp_water_elevation
              else:
                #Create compute reach kernel input buffer
                #for i, segment in enumerate(r.segments):
                for i in range(r.reach.mc_reach.num_segments):
                  segment = get_mc_segment(r, i)#r._segments[i]
                  buf_view[i, 0] = qlat_array[ segment.id, <int>((timestep-1)/qlat_resample)]
                  buf_view[i, 1] = segment.dt
                  buf_view[i, 2] = segment.dx
                  buf_view[i, 3] = segment.bw
                  buf_view[i, 4] = segment.tw
                  buf_view[i, 5] = segment.twcc
                  buf_view[i, 6] = segment.n
                  buf_view[i, 7] = segment.ncc
                  buf_view[i, 8] = segment.cs
                  buf_view[i, 9] = segment.s0
                  buf_view[i, 10] = flowveldepth[segment.id, timestep-1, 0]
                  buf_view[i, 11] = 0.0 #flowveldepth[segment.id, timestep-1, 1]
                  buf_view[i, 12] = flowveldepth[segment.id, timestep-1, 2]

                compute_reach_kernel(previous_upstream_flows, upstream_flows,
                                     r.reach.mc_reach.num_segments, buf_view,
                                     out_buf,
                                     assume_short_ts)#,
                                     #timestep,
                                     #nsteps)
                #Copy the output out
                for i in range(r.reach.mc_reach.num_segments):
                  segment = get_mc_segment(r, i)
                  #printf("out_buf[%d]: %f\n", i, out_buf[i, 0])
                  flowveldepth[segment.id, timestep, 0] = out_buf[i, 0]
                  flowveldepth[segment.id, timestep, 1] = out_buf[i, 1]
                  flowveldepth[segment.id, timestep, 2] = out_buf[i, 2]

        timestep += 1
    #pr.disable()
    #pr.print_stats(sort='time')
    #IMPORTANT, free the dynamic array created
    free(reach_structs)
    #slice off the initial condition timestep and return
    output = np.asarray(flowveldepth[:,1:,:], dtype='float32')
    #return np.asarray(data_idx, dtype=np.intp), np.asarray(flowveldepth.base.reshape(flowveldepth.shape[0], -1), dtype='float32')
    return np.asarray(data_idx, dtype=np.intp), output.reshape(output.shape[0], -1)<|MERGE_RESOLUTION|>--- conflicted
+++ resolved
@@ -9,7 +9,7 @@
 cimport numpy as np
 cimport cython
 from libc.stdlib cimport malloc, free
-from libc.stdio cimport printf
+# from libc.stdio cimport printf
 #Note may get slightly better performance using cython mem module (pulls from python's heap)
 #from cpython.mem cimport PyMem_Malloc, PyMem_Free
 from troute.network.musking.mc_reach cimport MC_Segment, MC_Reach, _MC_Segment, get_mc_segment
@@ -217,7 +217,6 @@
     cdef int gages_size = usgs_positions_list.shape[0]
     cdef int gage_i, usgs_position_i
     cdef int gage_maxtimestep = usgs_values.shape[1]
-<<<<<<< HEAD
 
     flowveldepth[:,0] = initial_conditions[:,1]  # Populate initial flows
     flowveldepth[:,2] = initial_conditions[:,2]  # Populate initial depths
@@ -225,9 +224,7 @@
         usgs_position_i = usgs_positions_list[gage_i]
         flowveldepth[usgs_position_i, 0] = usgs_values[gage_i, 0]
         # TODO: handle the instance where there are no values, only gage positions
-=======
-    
->>>>>>> 70bb1eb0
+
     # Pseudocode: LOOP ON Upstream Inflowers
         # to pre-fill FlowVelDepth
         # fill_index = list_of_all_segments_sorted -- .i.e, data_idx -- .index(upstream_tw_id)
@@ -331,12 +328,10 @@
     cdef Py_ssize_t[:] drows
     cdef float qup, quc
     cdef float a, da_weight, da_decay_time
-    cdef int lastobs_timestep 
+    cdef int lastobs_timestep
     cdef float dt = 300.0  # TODO: pull this value from the param_df dt (see line 153)
     cdef int timestep = 0
     cdef int ts_offset
-    cdef int decay_timestep = 1
-    cdef float lastobs_values_stored = 0 
 
 # TODO: Split the compute network function so that the part where we set up
 # all the indices is separate from the call to loop through them.
@@ -438,20 +433,11 @@
                         if timestep < gage_maxtimestep:  # TODO: It is possible to remove this branching logic if we just loop over the timesteps during DA and post-DA, if that is a major performance optimization. On the flip side, it would probably introduce unwanted code complexity.
                             flowveldepth[usgs_position_i, ts_offset] = usgs_values[gage_i, timestep]
                             # TODO: add/update lastobs_timestep and/or decay_timestep
-                        elif timestep == gage_maxtimestep:
-                            flowveldepth[usgs_position_i, timestep * 3] = lastobs_values[gage_i, timestep]
-                            lastobs_values_stored = lastobs_values[gage_i, timestep]
-                            decay_timestep += 1
-                            printf("equal to")
                         else:
-                            printf("greater than")
                             a = 120  # TODO: pull this a value from the config file somehow
-                            #da_decay_time = (decay_timestep - lastobs_timestep) * dt
-                            da_weight = exp(decay_timestep/-a)  # TODO: This could be pre-calculated knowing when obs finish relative to simulation time
-                            flowveldepth[usgs_position_i, timestep * 3] = (lastobs_values_stored * flowveldepth[usgs_position_i, timestep * 3] * da_weight) + flowveldepth[usgs_position_i, timestep * 3]
-                            decay_timestep += 1 
-                            #flowveldepth[usgs_position_i, timestep * 3] = flowveldepth[usgs_position_i, timestep * 3] + replacement_value
-                            # f(lastobs_value, da_weight)  # TODO: we need to be able to export these values to compute the 'Nudge'
+                            da_decay_time = (timestep - lastobs_timestep) * dt
+                            da_weight = exp(da_decay_time/-a)  # TODO: This could be pre-calculated knowing when obs finish relative to simulation time
+                            # replacement_value = f(lastobs_value, da_weight)  # TODO: we need to be able to export these values to compute the 'Nudge'
                             # printf("decaying from timestep: %d %d\t", timestep, gages_size)
                             # flowveldepth[usgs_position_i, timestep * qvd_ts_w] = replacement_value
 

--- conflicted
+++ resolved
@@ -249,16 +249,12 @@
         data = data.filter(data_mask.iloc[:, network_data["mask_key"]], axis=0)
 
     data = data.sort_index()
-<<<<<<< HEAD
-    data["qlat"] = 10.0
-=======
     qlats = pd.read_csv('../../test/input/geo/PoconoSampleData2/Pocono_ql_testsamp1_nwm_mc.txt', index_col='ntt')
     qlats = qlats.drop(columns=['nt'])
     qlats.columns = qlats.columns.astype(int)
     qlats = qlats.sort_index(axis='columns').sort_index(axis='index')
     qlats = qlats.drop(columns=qlats.columns.difference(data.index))
 
->>>>>>> eec9ff32
     connections = nhd_network.extract_network(data, network_data["downstream_col"])
     rconn = nhd_network.reverse_network(connections)
     # rconn_annoated = translate_network_to_index(rconn, data.index)
@@ -314,19 +310,11 @@
     # Data column ordering is very important as we directly lookup values.
     # The column order *must* be:
     # 0: bw, 1: tw, 2: twcc, 3: dx, 4: n_manning 5: n_manning_cc, 6: cs, 7: s0, 8: qlat
-<<<<<<< HEAD
-    datasub = data[
-        ["BtmWdth", "TopWdth", "TopWdthCC", "Length", "n", "nCC", "ChSlp", "So", "qlat"]
-    ]
-    data_values = datasub.values.astype("float32")
-    ts = 1440
-=======
     datasub = data[['BtmWdth', 'TopWdth', 'TopWdthCC', 'Length', 'n', 'nCC', 'ChSlp', 'So']]
     data_values = datasub.values.astype('float32')
     qlat_values = qlats.values.astype('float32')
     print(data_values.shape, qlats.shape)
     ts = 144
->>>>>>> eec9ff32
     compute_start = time.time()
     if parallelcompute:
         if verbose:
@@ -348,13 +336,8 @@
 
     else:
         for twi, (tw, reach) in enumerate(subreaches.items(), 1):
-<<<<<<< HEAD
-            # breakpoint()
-            findex, fdv = mc_reach.compute_network(ts, reach, subnets[tw], data_values)
-=======
             #breakpoint()
             findex, fdv = mc_reach.compute_network(ts, reach, subnets[tw], data_values, qlat_values)
->>>>>>> eec9ff32
             flowdepthvel[findex] = fdv
 
             if showtiming:

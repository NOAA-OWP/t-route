from collections import defaultdict
from itertools import chain
from functools import partial
from tlz import concat
from joblib import delayed, Parallel
from datetime import datetime, timedelta
import time
import pandas as pd
import numpy as np

import troute.nhd_network as nhd_network
from troute.routing.fast_reach.mc_reach import (
    compute_network,
    compute_network_structured,
    compute_network_structured_obj,
)
from troute.routing.fast_reach import diffusive
from troute.routing.fast_reach import diffusive_cnt
<<<<<<< HEAD
import logging

LOG = logging.getLogger('')
=======
from troute.routing.fast_reach import diffusive_cnx
>>>>>>> 8daa4a72

_compute_func_map = defaultdict(
    compute_network,
    {
        "diffusive_cnt": diffusive_cnt.compute_diffusive_tst,
        "diffusive": diffusive.compute_diffusive_tst,
       	"diffusive_cnx": diffusive_cnx.compute_diffusive_tst,
        "V02-caching": compute_network,
        "V02-diffusive-dummy": compute_network,
        "V02-structured": compute_network_structured,
        "V02-structured-obj": compute_network_structured_obj,
    },
)


def _format_qlat_start_time(qlat_start_time):
    if not isinstance(qlat_start_time,datetime):
        try:
            return datetime.strptime(qlat_start_time, '%Y-%m-%d %H:%M:%S')
        except:  # TODO: make sure this doesn't introduce a silent error
            return datetime.now()

    else:
        return qlat_start_time


def _build_reach_type_list(reach_list, wbodies_segs):

    reach_type_list = [
                1 if (set(reaches) & wbodies_segs) else 0 for reaches in reach_list
            ]

    return list(zip(reach_list, reach_type_list))


def _prep_da_dataframes(
    usgs_df,
    lastobs_df,
    param_df_sub_idx,
    exclude_segments=None,
    ):
    """
    Produce, based on the segments in the param_df_sub_idx (which is a subset
    representing a subnetwork of the larger collection of all segments),
    a subset of the relevant usgs gage observation time series
    and the relevant last-valid gage observation from any
    prior model execution.
    
    exclude_segments (list): segments to exclude from param_df_sub when searching for gages
                             This catches and excludes offnetwork upstreams segments from being
                             realized as locations for DA substitution. Else, by-subnetwork
                             parallel executions fail.

    Cases to consider:
    USGS_DF, LAST_OBS
    Yes, Yes: Analysis and Assimilation; Last_Obs used to fill gaps in the front of the time series
    No, Yes: Forecasting mode;
    Yes, No; Cold-start case;
    No, No: Open-Loop;

    For both cases where USGS_DF is present, there is a sub-case where the length of the observed
    time series is as long as the simulation.

    """
    
    subnet_segs = param_df_sub_idx
    # segments in the subnetwork ONLY, no offnetwork upstreams included
    if exclude_segments:
        subnet_segs = param_df_sub_idx.difference(set(exclude_segments))
    
    # NOTE: Uncomment to easily test no observations...
    # usgs_df = pd.DataFrame()
    if not usgs_df.empty and not lastobs_df.empty:
        # index values for last obs are not correct, but line up correctly with usgs values. Switched
        lastobs_segs = list(lastobs_df.index.intersection(subnet_segs))
        lastobs_df_sub = lastobs_df.loc[lastobs_segs]
        usgs_segs = list(usgs_df.index.intersection(subnet_segs))
        da_positions_list_byseg = param_df_sub_idx.get_indexer(usgs_segs)
        usgs_df_sub = usgs_df.loc[usgs_segs]
    elif usgs_df.empty and not lastobs_df.empty:
        lastobs_segs = list(lastobs_df.index.intersection(subnet_segs))
        lastobs_df_sub = lastobs_df.loc[lastobs_segs]
        # Create a completely empty list of gages -- the .shape[1] attribute
        # will be == 0, and that will trigger a reference to the lastobs.
        # in the compute kernel below.
        usgs_df_sub = pd.DataFrame(index=lastobs_df_sub.index,columns=[])
        usgs_segs = lastobs_segs
        da_positions_list_byseg = param_df_sub_idx.get_indexer(lastobs_segs)
    elif not usgs_df.empty and lastobs_df.empty:
        usgs_segs = list(usgs_df.index.intersection(subnet_segs))
        da_positions_list_byseg = param_df_sub_idx.get_indexer(usgs_segs)
        usgs_df_sub = usgs_df.loc[usgs_segs]
        lastobs_df_sub = pd.DataFrame(index=usgs_df_sub.index,columns=["discharge","time","model_discharge"])
    else:
        usgs_df_sub = pd.DataFrame()
        lastobs_df_sub = pd.DataFrame()
        da_positions_list_byseg = []

    return usgs_df_sub, lastobs_df_sub, da_positions_list_byseg


def _prep_da_positions_byreach(reach_list, gage_index):
    """
    produce a list of indexes of the reach_list identifying reaches with gages
    and a corresponding list of indexes of the gage_list of the gages in
    the order they are found in the reach_list.
    """
    reach_key = []
    reach_gage = []
    for i, r in enumerate(reach_list):
        for s in r:
            if s in gage_index:
                reach_key.append(i)
                reach_gage.append(s)
    gage_reach_i = gage_index.get_indexer(reach_gage)

    return reach_key, gage_reach_i


def compute_nhd_routing_v02(
    connections,
    rconn,
    wbody_conn,
    reaches_bytw,
    compute_func_name,
    parallel_compute_method,
    subnetwork_target_size,
    cpu_pool,
    dt,
    nts,
    qts_subdivisions,
    independent_networks,
    param_df,
    q0,
    qlats,
    usgs_df,
    lastobs_df,
    da_parameter_dict,
    assume_short_ts,
    return_courant,
    waterbodies_df,
    waterbody_parameters,
    waterbody_types_df,
    waterbody_type_specified,
    diffusive_parameters=None,
):

    da_decay_coefficient = da_parameter_dict.get("da_decay_coefficient", 0)
    param_df["dt"] = dt
    param_df = param_df.astype("float32")

    start_time = time.time()
    compute_func = _compute_func_map[compute_func_name]
    if parallel_compute_method == "by-subnetwork-jit-clustered":
        networks_with_subnetworks_ordered_jit = nhd_network.build_subnetworks(
            connections, rconn, subnetwork_target_size
        )
        subnetworks_only_ordered_jit = defaultdict(dict)
        subnetworks = defaultdict(dict)
        for tw, ordered_network in networks_with_subnetworks_ordered_jit.items():
            intw = independent_networks[tw]
            for order, subnet_sets in ordered_network.items():
                subnetworks_only_ordered_jit[order].update(subnet_sets)
                for subn_tw, subnetwork in subnet_sets.items():
                    subnetworks[subn_tw] = {k: intw[k] for k in subnetwork}

        reaches_ordered_bysubntw = defaultdict(dict)
        for order, ordered_subn_dict in subnetworks_only_ordered_jit.items():
            for subn_tw, subnet in ordered_subn_dict.items():
                conn_subn = {k: connections[k] for k in subnet if k in connections}
                rconn_subn = {k: rconn[k] for k in subnet if k in rconn}
                if waterbodies_df.empty:
                    path_func = partial(nhd_network.split_at_junction, rconn_subn)
                else:
                    path_func = partial(
                        nhd_network.split_at_waterbodies_and_junctions,
                        set(waterbodies_df.index.values),
                        rconn_subn
                        )
                reaches_ordered_bysubntw[order][
                    subn_tw
                ] = nhd_network.dfs_decomposition(rconn_subn, path_func)

        cluster_threshold = 0.65  # When a job has a total segment count 65% of the target size, compute it
        # Otherwise, keep adding reaches.

        reaches_ordered_bysubntw_clustered = defaultdict(dict)

        for order in subnetworks_only_ordered_jit:
            cluster = 0
            reaches_ordered_bysubntw_clustered[order][cluster] = {
                "segs": [],
                "upstreams": {},
                "tw": [],
                "subn_reach_list": [],
            }
            for twi, (subn_tw, subn_reach_list) in enumerate(
                reaches_ordered_bysubntw[order].items(), 1
            ):
                segs = list(chain.from_iterable(subn_reach_list))
                reaches_ordered_bysubntw_clustered[order][cluster]["segs"].extend(segs)
                reaches_ordered_bysubntw_clustered[order][cluster]["upstreams"].update(
                    subnetworks[subn_tw]
                )

                reaches_ordered_bysubntw_clustered[order][cluster]["tw"].append(subn_tw)
                reaches_ordered_bysubntw_clustered[order][cluster][
                    "subn_reach_list"
                ].extend(subn_reach_list)

                if (
                    len(reaches_ordered_bysubntw_clustered[order][cluster]["segs"])
                    >= cluster_threshold * subnetwork_target_size
                ) and (
                    twi
                    < len(reaches_ordered_bysubntw[order])
                    # i.e., we haven't reached the end
                    # TODO: perhaps this should be a while condition...
                ):
                    cluster += 1
                    reaches_ordered_bysubntw_clustered[order][cluster] = {
                        "segs": [],
                        "upstreams": {},
                        "tw": [],
                        "subn_reach_list": [],
                    }

        if 1 == 1:
            LOG.info("JIT Preprocessing time %s seconds." % (time.time() - start_time))
            LOG.info("starting Parallel JIT calculation")

        start_para_time = time.time()
        # if 1 == 1:
        with Parallel(n_jobs=cpu_pool, backend="threading") as parallel:
            results_subn = defaultdict(list)
            flowveldepth_interorder = {}

            for order in range(max(subnetworks_only_ordered_jit.keys()), -1, -1):
                jobs = []
                for cluster, clustered_subns in reaches_ordered_bysubntw_clustered[
                    order
                ].items():
                    segs = clustered_subns["segs"]
                    offnetwork_upstreams = set()
                    segs_set = set(segs)
                    for seg in segs:
                        for us in rconn[seg]:
                            if us not in segs_set:
                                offnetwork_upstreams.add(us)

                    segs.extend(offnetwork_upstreams)
                    
                    common_segs = list(param_df.index.intersection(segs))
                    wbodies_segs = set(segs).symmetric_difference(common_segs)
                    
                    #Declare empty dataframe
                    waterbody_types_df_sub = pd.DataFrame()
                
                    if not waterbodies_df.empty:
                        lake_segs = list(waterbodies_df.index.intersection(segs))
                        waterbodies_df_sub = waterbodies_df.loc[
                            lake_segs,
                            [
                                "LkArea",
                                "LkMxE",
                                "OrificeA",
                                "OrificeC",
                                "OrificeE",
                                "WeirC",
                                "WeirE",
                                "WeirL",
                                "ifd",
                                "qd0",
                                "h0",
                            ],
                        ]
                        
                        #If reservoir types other than Level Pool are active
                        if not waterbody_types_df.empty:
                            waterbody_types_df_sub = waterbody_types_df.loc[
                                lake_segs,
                                [
                                    "reservoir_type",
                                ],
                            ]

                    else:
                        lake_segs = []
                        waterbodies_df_sub = pd.DataFrame()
                    
                    param_df_sub = param_df.loc[
                        common_segs,
                        ["dt", "bw", "tw", "twcc", "dx", "n", "ncc", "cs", "s0", "alt"],
                    ].sort_index()
                    
                    param_df_sub_super = param_df_sub.reindex(
                        param_df_sub.index.tolist() + lake_segs
                    ).sort_index()
                    
                    if order < max(subnetworks_only_ordered_jit.keys()):
                        for us_subn_tw in offnetwork_upstreams:
                            subn_tw_sortposition = param_df_sub_super.index.get_loc(
                                us_subn_tw
                            )
                            flowveldepth_interorder[us_subn_tw][
                                "position_index"
                            ] = subn_tw_sortposition

                    subn_reach_list = clustered_subns["subn_reach_list"]
                    upstreams = clustered_subns["upstreams"]

                    subn_reach_list_with_type = _build_reach_type_list(subn_reach_list, wbodies_segs)

                    qlat_sub = qlats.loc[param_df_sub.index]
                    q0_sub = q0.loc[param_df_sub.index]
                    
                    #Determine model_start_time from qlat_start_time
                    qlat_start_time = list(qlat_sub)[0]

                    qlat_time_step_seconds = qts_subdivisions * dt

                    qlat_start_time_datetime_object =  _format_qlat_start_time(qlat_start_time)

                    model_start_time_datetime_object = qlat_start_time_datetime_object \
                    - timedelta(seconds=qlat_time_step_seconds)

                    model_start_time = model_start_time_datetime_object.strftime('%Y-%m-%d_%H:%M:%S')

                    param_df_sub = param_df_sub.reindex(
                        param_df_sub.index.tolist() + lake_segs
                    ).sort_index()

                    usgs_df_sub, lastobs_df_sub, da_positions_list_byseg = _prep_da_dataframes(usgs_df, lastobs_df, param_df_sub.index, offnetwork_upstreams)
                    da_positions_list_byreach, da_positions_list_bygage = _prep_da_positions_byreach(subn_reach_list, lastobs_df_sub.index)

                    qlat_sub = qlat_sub.reindex(param_df_sub.index)
                    q0_sub = q0_sub.reindex(param_df_sub.index)

                    # results_subn[order].append(
                    #     compute_func(
                    jobs.append(
                        delayed(compute_func)(
                            nts,
                            dt,
                            qts_subdivisions,
                            subn_reach_list_with_type,
                            upstreams,
                            param_df_sub.index.values,
                            param_df_sub.columns.values,
                            param_df_sub.values,
                            q0_sub.values.astype("float32"),
                            qlat_sub.values.astype("float32"),
                            lake_segs, 
                            waterbodies_df_sub.values,
                            waterbody_parameters,
                            waterbody_types_df_sub.values.astype("int32"),
                            waterbody_type_specified,
                            model_start_time,
                            usgs_df_sub.values.astype("float32"),
                            # flowveldepth_interorder,  # obtain keys and values from this dataset
                            np.array(da_positions_list_byseg, dtype="int32"),
                            np.array(da_positions_list_byreach, dtype="int32"),
                            np.array(da_positions_list_bygage, dtype="int32"),
                            lastobs_df_sub.get(
                                "lastobs_discharge",
                                pd.Series(index=lastobs_df_sub.index, name="Null"),
                            ).values.astype("float32"),
                            lastobs_df_sub.get(
                                "time_since_lastobs",
                                pd.Series(index=lastobs_df_sub.index, name="Null"),
                            ).values.astype("float32"),
                            da_decay_coefficient,
                            {
                                us: fvd
                                for us, fvd in flowveldepth_interorder.items()
                                if us in offnetwork_upstreams
                            },
                            assume_short_ts,
                            return_courant,
                            diffusive_parameters,
                        )
                    )

                results_subn[order] = parallel(jobs)

                if order > 0:  # This is not needed for the last rank of subnetworks
                    flowveldepth_interorder = {}
                    for ci, (cluster, clustered_subns) in enumerate(
                        reaches_ordered_bysubntw_clustered[order].items()
                    ):
                        for subn_tw in clustered_subns["tw"]:
                            # TODO: This index step is necessary because we sort the segment index
                            # TODO: I think there are a number of ways we could remove the sorting step
                            #       -- the binary search could be replaced with an index based on the known topology
                            flowveldepth_interorder[subn_tw] = {}
                            subn_tw_sortposition = (
                                results_subn[order][ci][0].tolist().index(subn_tw)
                            )
                            flowveldepth_interorder[subn_tw]["results"] = results_subn[
                                order
                            ][ci][1][subn_tw_sortposition]
                            # what will it take to get just the tw FVD values into an array to pass to the next loop?
                            # There will be an empty array initialized at the top of the loop, then re-populated here.
                            # we don't have to bother with populating it after the last group

        results = []
        for order in subnetworks_only_ordered_jit:
            results.extend(results_subn[order])

        if 1 == 1:
            LOG.info("PARALLEL TIME %s seconds." % (time.time() - start_para_time))

    elif parallel_compute_method == "by-subnetwork-jit":
        networks_with_subnetworks_ordered_jit = nhd_network.build_subnetworks(
            connections, rconn, subnetwork_target_size
        )
        subnetworks_only_ordered_jit = defaultdict(dict)
        subnetworks = defaultdict(dict)
        for tw, ordered_network in networks_with_subnetworks_ordered_jit.items():
            intw = independent_networks[tw]
            for order, subnet_sets in ordered_network.items():
                subnetworks_only_ordered_jit[order].update(subnet_sets)
                for subn_tw, subnetwork in subnet_sets.items():
                    subnetworks[subn_tw] = {k: intw[k] for k in subnetwork}

        reaches_ordered_bysubntw = defaultdict(dict)
        for order, ordered_subn_dict in subnetworks_only_ordered_jit.items():
            for subn_tw, subnet in ordered_subn_dict.items():
                conn_subn = {k: connections[k] for k in subnet if k in connections}
                rconn_subn = {k: rconn[k] for k in subnet if k in rconn}
                if waterbodies_df.empty:
                    path_func = partial(nhd_network.split_at_junction, rconn_subn)
                else:
                    path_func = partial(
                        nhd_network.split_at_waterbodies_and_junctions,
                        set(waterbodies_df.index.values),
                        rconn_subn
                        )
                reaches_ordered_bysubntw[order][
                    subn_tw
                ] = nhd_network.dfs_decomposition(rconn_subn, path_func)

        if 1 == 1:
            LOG.info("JIT Preprocessing time %s seconds." % (time.time() - start_time))
            LOG.info("starting Parallel JIT calculation")

        start_para_time = time.time()
        with Parallel(n_jobs=cpu_pool, backend="threading") as parallel:
            results_subn = defaultdict(list)
            flowveldepth_interorder = {}

            for order in range(max(subnetworks_only_ordered_jit.keys()), -1, -1):
                jobs = []
                for twi, (subn_tw, subn_reach_list) in enumerate(
                    reaches_ordered_bysubntw[order].items(), 1
                ):
                    # TODO: Confirm that a list here is best -- we are sorting,
                    # so a set might be sufficient/better
                    segs = list(chain.from_iterable(subn_reach_list))
                    offnetwork_upstreams = set()
                    segs_set = set(segs)
                    for seg in segs:
                        for us in rconn[seg]:
                            if us not in segs_set:
                                offnetwork_upstreams.add(us)

                    segs.extend(offnetwork_upstreams)
                    
                    common_segs = list(param_df.index.intersection(segs))
                    wbodies_segs = set(segs).symmetric_difference(common_segs)
                    
                    #Declare empty dataframe
                    waterbody_types_df_sub = pd.DataFrame()
                
                    if not waterbodies_df.empty:
                        lake_segs = list(waterbodies_df.index.intersection(segs))
                        waterbodies_df_sub = waterbodies_df.loc[
                            lake_segs,
                            [
                                "LkArea",
                                "LkMxE",
                                "OrificeA",
                                "OrificeC",
                                "OrificeE",
                                "WeirC",
                                "WeirE",
                                "WeirL",
                                "ifd",
                                "qd0",
                                "h0",
                            ],
                        ]
                        
                        #If reservoir types other than Level Pool are active
                        if not waterbody_types_df.empty:
                            waterbody_types_df_sub = waterbody_types_df.loc[
                                lake_segs,
                                [
                                    "reservoir_type",
                                ],
                            ]

                    else:
                        lake_segs = []
                        waterbodies_df_sub = pd.DataFrame()
                    
                    param_df_sub = param_df.loc[
                        common_segs,
                        ["dt", "bw", "tw", "twcc", "dx", "n", "ncc", "cs", "s0", "alt"],
                    ].sort_index()
                    
                    param_df_sub_super = param_df_sub.reindex(
                        param_df_sub.index.tolist() + lake_segs
                    ).sort_index()
                    
                    if order < max(subnetworks_only_ordered_jit.keys()):
                        for us_subn_tw in offnetwork_upstreams:
                            subn_tw_sortposition = param_df_sub_super.index.get_loc(
                                us_subn_tw
                            )
                            flowveldepth_interorder[us_subn_tw][
                                "position_index"
                            ] = subn_tw_sortposition

                    subn_reach_list_with_type = _build_reach_type_list(subn_reach_list, wbodies_segs)

                    qlat_sub = qlats.loc[param_df_sub.index]
                    q0_sub = q0.loc[param_df_sub.index]
                    
                    #Determine model_start_time from qlat_start_time
                    qlat_start_time = list(qlat_sub)[0]

                    qlat_time_step_seconds = qts_subdivisions * dt

                    qlat_start_time_datetime_object =  _format_qlat_start_time(qlat_start_time)

                    model_start_time_datetime_object = qlat_start_time_datetime_object \
                    - timedelta(seconds=qlat_time_step_seconds)

                    model_start_time = model_start_time_datetime_object.strftime('%Y-%m-%d_%H:%M:%S')

                    param_df_sub = param_df_sub.reindex(
                        param_df_sub.index.tolist() + lake_segs
                    ).sort_index()

                    usgs_df_sub, lastobs_df_sub, da_positions_list_byseg = _prep_da_dataframes(usgs_df, lastobs_df, param_df_sub.index, offnetwork_upstreams)
                    da_positions_list_byreach, da_positions_list_bygage = _prep_da_positions_byreach(subn_reach_list, lastobs_df_sub.index)

                    qlat_sub = qlat_sub.reindex(param_df_sub.index)
                    q0_sub = q0_sub.reindex(param_df_sub.index)

                    jobs.append(
                        delayed(compute_func)(
                            nts,
                            dt,
                            qts_subdivisions,
                            subn_reach_list_with_type,
                            subnetworks[subn_tw],
                            param_df_sub.index.values,
                            param_df_sub.columns.values,
                            param_df_sub.values,
                            q0_sub.values.astype("float32"),
                            qlat_sub.values.astype("float32"),
                            lake_segs,
                            waterbodies_df_sub.values,
                            waterbody_parameters,
                            waterbody_types_df_sub.values.astype("int32"),
                            waterbody_type_specified,
                            model_start_time,
                            usgs_df_sub.values.astype("float32"),
                            # flowveldepth_interorder,  # obtain keys and values from this dataset
                            np.array(da_positions_list_byseg, dtype="int32"),
                            np.array(da_positions_list_byreach, dtype="int32"),
                            np.array(da_positions_list_bygage, dtype="int32"),
                            lastobs_df_sub.get(
                                "lastobs_discharge",
                                pd.Series(index=lastobs_df_sub.index, name="Null"),
                            ).values.astype("float32"),
                            lastobs_df_sub.get(
                                "time_since_lastobs",
                                pd.Series(index=lastobs_df_sub.index, name="Null"),
                            ).values.astype("float32"),
                            da_decay_coefficient,
                            {
                                us: fvd
                                for us, fvd in flowveldepth_interorder.items()
                                if us in offnetwork_upstreams
                            },
                            assume_short_ts,
                            return_courant,
                            diffusive_parameters,
                        )
                    )

                results_subn[order] = parallel(jobs)

                if order > 0:  # This is not needed for the last rank of subnetworks
                    flowveldepth_interorder = {}
                    for twi, subn_tw in enumerate(reaches_ordered_bysubntw[order]):
                        # TODO: This index step is necessary because we sort the segment index
                        # TODO: I think there are a number of ways we could remove the sorting step
                        #       -- the binary search could be replaced with an index based on the known topology
                        flowveldepth_interorder[subn_tw] = {}
                        subn_tw_sortposition = (
                            results_subn[order][twi][0].tolist().index(subn_tw)
                        )
                        flowveldepth_interorder[subn_tw]["results"] = results_subn[
                            order
                        ][twi][1][subn_tw_sortposition]
                        # what will it take to get just the tw FVD values into an array to pass to the next loop?
                        # There will be an empty array initialized at the top of the loop, then re-populated here.
                        # we don't have to bother with populating it after the last group

        results = []
        for order in subnetworks_only_ordered_jit:
            results.extend(results_subn[order])

        if 1 == 1:
            LOG.info("PARALLEL TIME %s seconds." % (time.time() - start_para_time))

    elif parallel_compute_method == "by-subnetwork-diffusive":
        gages = set(usgs_df.index).intersection(set(param_df.index))
        reaches_ordered_bysubntw, subnetworks, subnetworks_only_ordered_jit = nhd_network.build_subnetworks_btw_reservoirs(
            connections, rconn, wbody_conn, gages, independent_networks, sources=None
        )
        
        if 1 == 1:
            LOG.info("JIT Preprocessing time %s seconds." % (time.time() - start_time))
            LOG.info("starting Parallel JIT calculation")

        start_para_time = time.time()
        with Parallel(n_jobs=cpu_pool, backend="threading") as parallel:
            results_subn = defaultdict(list)
            flowveldepth_interorder = {}

            for order in range(max(reaches_ordered_bysubntw.keys()), -1, -1):
                jobs = []
                for twi, (subn_tw, subn_reach_list) in enumerate(
                    reaches_ordered_bysubntw[order].items(), 1
                ):
                    # TODO: Confirm that a list here is best -- we are sorting,
                    # so a set might be sufficient/better
                    segs = list(chain.from_iterable(subn_reach_list))
                    offnetwork_upstreams = set()
                    segs_set = set(segs)
                    for seg in segs:
                        for us in rconn[seg]:
                            if us not in segs_set:
                                offnetwork_upstreams.add(us)

                    segs.extend(offnetwork_upstreams)

                    common_segs = list(param_df.index.intersection(segs))
                    wbodies_segs = set(segs).symmetric_difference(common_segs)
                    
                    # Declare empty dataframe
                    waterbody_types_df_sub = pd.DataFrame()

                    # Set compute_func_switch to compute_func.
                    # compute_func for this function should be set to "diffusive" 
                    compute_func_switch = compute_func

                    # Can comment out above statement and uncomment below
                    # if need to run compute_network_structured in mc_reach
                    # for every subnetwork for debugging purposes.
                    #compute_func_switch = compute_network_structured

                    if not waterbodies_df.empty:
                        lake_segs = list(waterbodies_df.index.intersection(segs))

                        if subn_tw in waterbodies_df.index:
                            # Since this subn_tw is a resevoir, set compute_func_switch
                            # to compute_network_structured.
                            compute_func_switch = compute_network_structured

                        waterbodies_df_sub = waterbodies_df.loc[
                            lake_segs,
                            [
                                "LkArea",
                                "LkMxE",
                                "OrificeA",
                                "OrificeC",
                                "OrificeE",
                                "WeirC",
                                "WeirE",
                                "WeirL",
                                "ifd",
                                "qd0",
                                "h0",
                            ],
                        ]
                        
                        #If reservoir types other than Level Pool are active
                        if not waterbody_types_df.empty:
                            waterbody_types_df_sub = waterbody_types_df.loc[
                                lake_segs,
                                [
                                    "reservoir_type",
                                ],
                            ]

                    else:
                        lake_segs = []
                        waterbodies_df_sub = pd.DataFrame()
                    
                    param_df_sub = param_df.loc[
                        common_segs,
                        ["dt", "bw", "tw", "twcc", "dx", "n", "ncc", "cs", "s0", "alt"],
                    ].sort_index()
                    
                    param_df_sub_super = param_df_sub.reindex(
                        param_df_sub.index.tolist() + lake_segs
                    ).sort_index()

                    if order < max(reaches_ordered_bysubntw.keys()):
                        for us_subn_tw in offnetwork_upstreams:
                            subn_tw_sortposition = param_df_sub_super.index.get_loc(
                                us_subn_tw
                            )
                            flowveldepth_interorder[us_subn_tw][
                                "position_index"
                            ] = subn_tw_sortposition

                    subn_reach_list_with_type = _build_reach_type_list(subn_reach_list, wbodies_segs)

                    qlat_sub = qlats.loc[param_df_sub.index]
                    q0_sub = q0.loc[param_df_sub.index]
                    
                    #Determine model_start_time from qlat_start_time
                    qlat_start_time = list(qlat_sub)[0]

                    qlat_time_step_seconds = qts_subdivisions * dt

                    qlat_start_time_datetime_object =  _format_qlat_start_time(qlat_start_time)

                    model_start_time_datetime_object = qlat_start_time_datetime_object \
                    - timedelta(seconds=qlat_time_step_seconds)

                    model_start_time = model_start_time_datetime_object.strftime('%Y-%m-%d_%H:%M:%S')

                    param_df_sub = param_df_sub.reindex(
                        param_df_sub.index.tolist() + lake_segs
                    ).sort_index()

                    usgs_df_sub, lastobs_df_sub, da_positions_list_byseg = _prep_da_dataframes(usgs_df, lastobs_df, param_df_sub.index, offnetwork_upstreams)
                    da_positions_list_byreach, da_positions_list_bygage = _prep_da_positions_byreach(subn_reach_list, lastobs_df_sub.index)

                    qlat_sub = qlat_sub.reindex(param_df_sub.index)
                    q0_sub = q0_sub.reindex(param_df_sub.index)

                    jobs.append(
                        delayed(compute_func_switch)(
                            nts,
                            dt,
                            qts_subdivisions,
                            subn_reach_list_with_type,
                            subnetworks[subn_tw],
                            param_df_sub.index.values,
                            param_df_sub.columns.values,
                            param_df_sub.values,
                            q0_sub.values.astype("float32"),
                            qlat_sub.values.astype("float32"),
                            lake_segs,
                            waterbodies_df_sub.values,
                            waterbody_parameters,
                            waterbody_types_df_sub.values.astype("int32"),
                            waterbody_type_specified,
                            model_start_time,
                            usgs_df_sub.values.astype("float32"),
                            np.array(da_positions_list_byseg, dtype="int32"),
                            np.array(da_positions_list_byreach, dtype="int32"),
                            np.array(da_positions_list_bygage, dtype="int32"),
                            lastobs_df_sub.get("lastobs_discharge", pd.Series(index=lastobs_df_sub.index, name="Null")).values.astype("float32"),
                            lastobs_df_sub.get("time_since_lastobs", pd.Series(index=lastobs_df_sub.index, name="Null")).values.astype("float32"),
                            da_decay_coefficient,
                            # flowveldepth_interorder,  # obtain keys and values from this dataset
                            {
                                us: fvd
                                for us, fvd in flowveldepth_interorder.items()
                                if us in offnetwork_upstreams
                            },
                            assume_short_ts,
                            return_courant,
                            diffusive_parameters,
                        )
                    )

                results_subn[order] = parallel(jobs)

                if order > 0:  # This is not needed for the last rank of subnetworks
                    flowveldepth_interorder = {}
                    for twi, subn_tw in enumerate(reaches_ordered_bysubntw[order]):
                        # TODO: This index step is necessary because we sort the segment index
                        # TODO: I think there are a number of ways we could remove the sorting step
                        #       -- the binary search could be replaced with an index based on the known topology
                        flowveldepth_interorder[subn_tw] = {}
                        subn_tw_sortposition = (
                            results_subn[order][twi][0].tolist().index(subn_tw)
                        )
                        flowveldepth_interorder[subn_tw]["results"] = results_subn[
                            order
                        ][twi][1][subn_tw_sortposition]
                        # what will it take to get just the tw FVD values into an array to pass to the next loop?
                        # There will be an empty array initialized at the top of the loop, then re-populated here.
                        # we don't have to bother with populating it after the last group

        results = []
        for order in subnetworks_only_ordered_jit:
            results.extend(results_subn[order])

        if 1 == 1:
            LOG.info("PARALLEL TIME %s seconds." % (time.time() - start_para_time))

    elif parallel_compute_method == "by-network":
        with Parallel(n_jobs=cpu_pool, backend="threading") as parallel:
            jobs = []
            for twi, (tw, reach_list) in enumerate(reaches_bytw.items(), 1):
                # The X_sub lines use SEGS...
                # which is now invalid with the wbodies included.
                # So we define "common_segs" to identify regular routing segments
                # and wbodies_segs for the waterbody reaches/segments
                segs = list(chain.from_iterable(reach_list))
                common_segs = param_df.index.intersection(segs)
                # Assumes everything else is a waterbody...
                wbodies_segs = set(segs).symmetric_difference(common_segs)

                #Declare empty dataframe
                waterbody_types_df_sub = pd.DataFrame()

                # If waterbody parameters exist
                if not waterbodies_df.empty:

                    lake_segs = list(waterbodies_df.index.intersection(segs))

                    waterbodies_df_sub = waterbodies_df.loc[
                        lake_segs,
                        [
                            "LkArea",
                            "LkMxE",
                            "OrificeA",
                            "OrificeC",
                            "OrificeE",
                            "WeirC",
                            "WeirE",
                            "WeirL",
                            "ifd",
                            "qd0",
                            "h0",
                        ],
                    ]

                    #If reservoir types other than Level Pool are active
                    if not waterbody_types_df.empty:
                        waterbody_types_df_sub = waterbody_types_df.loc[
                            lake_segs,
                            [
                                "reservoir_type",
                            ],
                        ]

                else:
                    lake_segs = []
                    waterbodies_df_sub = pd.DataFrame()

                param_df_sub = param_df.loc[
                    common_segs,
                    ["dt", "bw", "tw", "twcc", "dx", "n", "ncc", "cs", "s0", "alt"],
                ].sort_index()

                reaches_list_with_type = _build_reach_type_list(reach_list, wbodies_segs)

                # qlat_sub = qlats.loc[common_segs].sort_index()
                # q0_sub = q0.loc[common_segs].sort_index()
                qlat_sub = qlats.loc[param_df_sub.index]
                q0_sub = q0.loc[param_df_sub.index]

                #Determine model_start_time from qlat_start_time
                qlat_start_time = list(qlat_sub)[0]

                qlat_time_step_seconds = qts_subdivisions * dt

                qlat_start_time_datetime_object =  _format_qlat_start_time(qlat_start_time)

                model_start_time_datetime_object = qlat_start_time_datetime_object \
                - timedelta(seconds=qlat_time_step_seconds)

                model_start_time = model_start_time_datetime_object.strftime('%Y-%m-%d_%H:%M:%S')

                param_df_sub = param_df_sub.reindex(
                    param_df_sub.index.tolist() + lake_segs
                ).sort_index()

                usgs_df_sub, lastobs_df_sub, da_positions_list_byseg = _prep_da_dataframes(usgs_df, lastobs_df, param_df_sub.index)
                da_positions_list_byreach, da_positions_list_bygage = _prep_da_positions_byreach(reach_list, lastobs_df_sub.index)

                qlat_sub = qlat_sub.reindex(param_df_sub.index)
                q0_sub = q0_sub.reindex(param_df_sub.index)

                jobs.append(
                    delayed(compute_func)(
                        nts,
                        dt,
                        qts_subdivisions,
                        reaches_list_with_type,
                        independent_networks[tw],
                        param_df_sub.index.values.astype("int64"),
                        param_df_sub.columns.values,
                        param_df_sub.values,
                        q0_sub.values.astype("float32"),
                        qlat_sub.values.astype("float32"),
                        lake_segs,
                        waterbodies_df_sub.values,
                        waterbody_parameters,
                        waterbody_types_df_sub.values.astype("int32"),
                        waterbody_type_specified,
                        model_start_time,
                        usgs_df_sub.values.astype("float32"),
                        np.array(da_positions_list_byseg, dtype="int32"),
                        np.array(da_positions_list_byreach, dtype="int32"),
                        np.array(da_positions_list_bygage, dtype="int32"),
                        lastobs_df_sub.get("lastobs_discharge", pd.Series(index=lastobs_df_sub.index, name="Null")).values.astype("float32"),
                        lastobs_df_sub.get("time_since_lastobs", pd.Series(index=lastobs_df_sub.index, name="Null")).values.astype("float32"),
                        da_decay_coefficient,
                        {},
                        assume_short_ts,
                        return_courant,
                        diffusive_parameters,
                    )
                )

            results = parallel(jobs)

    else:  # Execute in serial
        results = []
        for twi, (tw, reach_list) in enumerate(reaches_bytw.items(), 1):
            # The X_sub lines use SEGS...
            # which becomes invalid with the wbodies included.
            # So we define "common_segs" to identify regular routing segments
            # and wbodies_segs for the waterbody reaches/segments
            segs = list(chain.from_iterable(reach_list))
            common_segs = param_df.index.intersection(segs)
            # Assumes everything else is a waterbody...
            wbodies_segs = set(segs).symmetric_difference(common_segs)

            #Declare empty dataframe
            waterbody_types_df_sub = pd.DataFrame()

            # If waterbody parameters exist
            if not waterbodies_df.empty:

                lake_segs = list(waterbodies_df.index.intersection(segs))

                waterbodies_df_sub = waterbodies_df.loc[
                    lake_segs,
                    [
                        "LkArea",
                        "LkMxE",
                        "OrificeA",
                        "OrificeC",
                        "OrificeE",
                        "WeirC",
                        "WeirE",
                        "WeirL",
                        "ifd",
                        "qd0",
                        "h0",
                    ],
                ]

                #If reservoir types other than Level Pool are active
                if not waterbody_types_df.empty:
                    waterbody_types_df_sub = waterbody_types_df.loc[
                        lake_segs,
                        [
                            "reservoir_type",
                        ],
                    ]

            else:
                lake_segs = []
                waterbodies_df_sub = pd.DataFrame()

            param_df_sub = param_df.loc[
                common_segs,
                ["dt", "bw", "tw", "twcc", "dx", "n", "ncc", "cs", "s0", "alt"],
            ].sort_index()

            reaches_list_with_type = _build_reach_type_list(reach_list, wbodies_segs)

            # qlat_sub = qlats.loc[common_segs].sort_index()
            # q0_sub = q0.loc[common_segs].sort_index()
            qlat_sub = qlats.loc[param_df_sub.index]
            q0_sub = q0.loc[param_df_sub.index]

            #Determine model_start_time from qlat_start_time
            qlat_start_time = list(qlat_sub)[0]

            qlat_time_step_seconds = qts_subdivisions * dt

            qlat_start_time_datetime_object =  _format_qlat_start_time(qlat_start_time)

            model_start_time_datetime_object = qlat_start_time_datetime_object \
            - timedelta(seconds=qlat_time_step_seconds)

            model_start_time = model_start_time_datetime_object.strftime('%Y-%m-%d_%H:%M:%S')

            param_df_sub = param_df_sub.reindex(
                param_df_sub.index.tolist() + lake_segs
            ).sort_index()

            usgs_df_sub, lastobs_df_sub, da_positions_list_byseg = _prep_da_dataframes(usgs_df, lastobs_df, param_df_sub.index)
            da_positions_list_byreach, da_positions_list_bygage = _prep_da_positions_byreach(reach_list, lastobs_df_sub.index)

            qlat_sub = qlat_sub.reindex(param_df_sub.index)
            q0_sub = q0_sub.reindex(param_df_sub.index)

            results.append(
                compute_func(
                    nts,
                    dt,
                    qts_subdivisions,
                    reaches_list_with_type,
                    independent_networks[tw],
                    param_df_sub.index.values.astype("int64"),
                    param_df_sub.columns.values,
                    param_df_sub.values,
                    q0_sub.values.astype("float32"),
                    qlat_sub.values.astype("float32"),
                    lake_segs,
                    waterbodies_df_sub.values,
                    waterbody_parameters,
                    waterbody_types_df_sub.values.astype("int32"),
                    waterbody_type_specified,
                    model_start_time,
                    usgs_df_sub.values.astype("float32"),
                    np.array(da_positions_list_byseg, dtype="int32"),
                    np.array(da_positions_list_byreach, dtype="int32"),
                    np.array(da_positions_list_bygage, dtype="int32"),
                    lastobs_df_sub.get("lastobs_discharge", pd.Series(index=lastobs_df_sub.index, name="Null")).values.astype("float32"),
                    lastobs_df_sub.get("time_since_lastobs", pd.Series(index=lastobs_df_sub.index, name="Null")).values.astype("float32"),
                    da_decay_coefficient,
                    {},
                    assume_short_ts,
                    return_courant,
                    diffusive_parameters,
                )
            )

    return results<|MERGE_RESOLUTION|>--- conflicted
+++ resolved
@@ -16,13 +16,10 @@
 )
 from troute.routing.fast_reach import diffusive
 from troute.routing.fast_reach import diffusive_cnt
-<<<<<<< HEAD
+from troute.routing.fast_reach import diffusive_cnx
 import logging
 
 LOG = logging.getLogger('')
-=======
-from troute.routing.fast_reach import diffusive_cnx
->>>>>>> 8daa4a72
 
 _compute_func_map = defaultdict(
     compute_network,

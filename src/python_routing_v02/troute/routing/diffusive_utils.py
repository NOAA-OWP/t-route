import numpy as np
from functools import partial, reduce
import troute.nhd_network as nhd_network


def adj_alt1(
    mx_jorder, ordered_reaches, geo_cols, geo_index, geo_data, dbfksegID, z_all
):
    """
    Adjust reach altitude data so that altitude of last node in reach is equal to that of the head segment of
    the neighboring downstream reach. 
    
    Parameters
    ----------
    mx_jorder -- (int) maximum network reach order
    geo_cols -- (ndarray of strs) column headers for geomorphic parameters data array (geo_data)
    geo_index -- (ndarray of int64s) row indices for geomorphic parameters data array (geo_data)
    geo_data --(ndarray of float32s) geomorphic parameters data arra
    dbfksegID -- (int) segment ID of fake (ghost) node at network downstream boundary 
    z_all -- (dict) adjusted altitude dictionary with placeholder values to be replaced
    
    Returns
    ----------
    z_all -- (dict) adjusted altitude dictionary
    """

    for x in range(mx_jorder, -1, -1):
        for head_segment, reach in ordered_reaches[x]:
            seg_list = reach["segments_list"]
            ncomp = reach["number_segments"]
            for seg in range(0, ncomp):
                segID = seg_list[seg]
                if seg == ncomp - 1 and seg_list.count(dbfksegID) == 0:
                    # At junction, the altitude of fake segment of an upstream reach
                    # is equal to that of the first segment of the downstream reach

                    # head segment id of downstream reach from a junction
                    dsrchID = reach["downstream_head_segment"]

                    idx_dsrchID = np.where(geo_index == dsrchID)
                    idx_alt = np.where(geo_cols == "alt")
                    z_all[segID]["adj.alt"][0] = geo_data[idx_dsrchID, idx_alt]

                elif seg == ncomp - 1 and seg_list.count(dbfksegID) > 0:
                    # Terminal downstream fakesegment
                    ## AD HOC: need to be corrected later
                    segID2 = seg_list[seg - 1]
                    idx_segID2 = np.where(geo_index == segID2)
                    idx_so = np.where(geo_cols == "s0")
                    idx_dx = np.where(geo_cols == "dx")

                    So = geo_data[idx_segID2, idx_so]
                    dx = geo_data[idx_segID2, idx_dx]
                    z_all[segID]["adj.alt"][0] = z_all[segID2]["adj.alt"][0] - So * dx
                else:
                    idx_segID = np.where(geo_index == segID)
                    idx_alt = np.where(geo_cols == "alt")
                    z_all[segID]["adj.alt"][0] = geo_data[idx_segID, idx_alt]

    return z_all


def fp_network_map(
    mx_jorder, ordered_reaches, rchbottom_reaches, nrch_g, frnw_col, dbfksegID, pynw
):
    """
    Channel network mapping between Python and Fortran
    
    Parameters
    ----------
    mx_jorder -- (int) maximum network reach order
    ordered_reaches -- (dict) reaches and reach metadata by junction order
    rchbottom_reaches -- (dict) reaches and reach metadata keyed by reach tail segment
    nrch_g -- (int) number of reaches in the network
    frnw_col -- (int) number of columns in the fortran network map
    dbfskegID -- (str) segment ID of fake (ghost) node at network downstream boundary 
    pynw -- (dict) ordered reach head segments
    
    Returns
    -------
    frnw_g -- (nparray of int) Fortran-Python network mapping array
    """

    #  Store headwater reach and upstream reaches above a junction
    #  as well as downstream reach after a junction
    #  into python-extension-fortran variables.
    frnw_g = np.zeros((nrch_g, frnw_col), dtype=int)
    frj = -1
    for x in range(mx_jorder, -1, -1):
        for head_segment, reach in ordered_reaches[x]:
            seg_list = reach["segments_list"]
            ncomp = reach["number_segments"]
            frj = frj + 1
            frnw_g[frj, 0] = ncomp

            if not reach["upstream_bottom_segments"]:
                # headwater reach
                frnw_g[frj, 2] = 0  # the number of upstream reaches
            else:
                # reaches before a junction
                nusrch = len(reach["upstream_bottom_segments"])
                frnw_g[frj, 2] = nusrch  # the number of upstream reaches
                usrch_bseg_list = list(reach["upstream_bottom_segments"])
                i = 0
                for usrch in range(0, nusrch):
                    usrch_bseg_id = usrch_bseg_list[
                        usrch
                    ]  # upstream reach's bottom segment
                    usrch_hseg_id = rchbottom_reaches[usrch_bseg_id]["segments_list"][0]
                    # find Fortran js corresponding to individual usrchid
                    for j, sid in pynw.items():
                        if sid == usrch_hseg_id:
                            i = i + 1
                            frnw_g[frj, 2 + i] = j

            if seg_list.count(dbfksegID) > 0:
                # a reach where downstream boundary condition is set.
                frnw_g[
                    frj, 1
                ] = -100  # head_segment ID that is in terminal downstream reach.
                # That is, -100 indicates the reach of the head segment is
                # terminal downstream reach where ds.bcond. happens.
            else:
                # reach after a junction
                dsrch_hseg_id = reach["downstream_head_segment"]
                # fortran j index equivalent to dsrchID.
                frnw_g[frj, 1] = [
                    j for j, sid in pynw.items() if sid == dsrch_hseg_id[0]
                ][0]

    # Adust frnw_g element values according to Fortran-Python index relationship, that is Python i = Fortran i+1
    for frj in range(0, nrch_g):
        frnw_g[frj, 1] = frnw_g[frj, 1] + 1  # downstream reach index for frj reach
        if frnw_g[frj, 2] > 0:
            nusrch = frnw_g[frj, 2]
            for i in range(0, nusrch):
                frnw_g[frj, 3 + i] = (
                    frnw_g[frj, 3 + i] + 1
                )  # upstream reach indicds for frj reach

    return frnw_g


def fp_chgeo_map(
    mx_jorder, ordered_reaches, geo_cols, geo_index, geo_data, z_all, mxncomp_g, nrch_g
):
    """
    Channel geometry data mapping between Python and Fortran
    
    Parameters
    ----------
    mx_jorder -- (int) maximum network reach order
    ordered_reaches -- (dict) reaches and reach metadata by junction order
    geo_cols -- (ndarray of strs) column headers for geomorphic parameters data array (geo_data)
    geo_index -- (ndarray of int64s) row indices for geomorphic parameters data array (geo_data)
    geo_data --(ndarray of float32s) geomorphic parameters data array
    z_all -- (dict) adjusted altitude dictionary
    mxncomp_g -- (int) maximum number of nodes in a reach
    nrch_g -- (int) number of reaches in the network
    
    Returns
    -------
    z_ar_g -- (numpy of float64s) altitude (meters)
    bo_ar_g -- (numpy of float64s) bottom width (meters)
    traps_ar_g -- (numpy of float64s) sideslope (m/m)
    tw_ar_g -- (numpy of float64s) top width (meters)
    twcc_ar_g -- (numpy of float64s) top width of compound channel (meters)
    mann_ar_g -- (numpy of float64s) manning's roughness (seconds/meters^1/3)
    mancc_ar_g -- (numpy of float64s) manning's roughness compound channel (seconds/meters^(1/3))
    so_ar_g -- (numpy of float64s) bottom slope (m/m)
    dx_ar_g -- (numpy of float64s) segment length (meters)
    """

    z_ar_g = np.zeros((mxncomp_g, nrch_g))
    bo_ar_g = np.zeros((mxncomp_g, nrch_g))
    traps_ar_g = np.zeros((mxncomp_g, nrch_g))
    tw_ar_g = np.zeros((mxncomp_g, nrch_g))
    twcc_ar_g = np.zeros((mxncomp_g, nrch_g))
    mann_ar_g = np.zeros((mxncomp_g, nrch_g))
    manncc_ar_g = np.zeros((mxncomp_g, nrch_g))
    so_ar_g = np.zeros((mxncomp_g, nrch_g))
    dx_ar_g = np.zeros((mxncomp_g, nrch_g))
    frj = -1
    for x in range(mx_jorder, -1, -1):
        for head_segment, reach in ordered_reaches[x]:
            seg_list = reach["segments_list"]
            ncomp = reach["number_segments"]
            frj = frj + 1
            for seg in range(0, ncomp):
                if seg == ncomp - 1:
                    segID = seg_list[seg - 1]
                else:
                    segID = seg_list[seg]

                idx_segID = np.where(geo_index == segID)

                idx_par = np.where(geo_cols == "bw")
                bo_ar_g[seg, frj] = geo_data[idx_segID, idx_par]

                idx_par = np.where(geo_cols == "cs")
                traps_ar_g[seg, frj] = geo_data[idx_segID, idx_par]

                idx_par = np.where(geo_cols == "tw")
                tw_ar_g[seg, frj] = geo_data[idx_segID, idx_par]

                idx_par = np.where(geo_cols == "twcc")
                twcc_ar_g[seg, frj] = geo_data[idx_segID, idx_par]

                idx_par = np.where(geo_cols == "n")
                mann_ar_g[seg, frj] = geo_data[idx_segID, idx_par]

                idx_par = np.where(geo_cols == "ncc")
                manncc_ar_g[seg, frj] = geo_data[idx_segID, idx_par]

                idx_par = np.where(geo_cols == "s0")
                so_ar_g[seg, frj] = geo_data[idx_segID, idx_par]

                idx_par = np.where(geo_cols == "dx")
                dx_ar_g[seg, frj] = geo_data[idx_segID, idx_par]

                segID1 = seg_list[seg]
                z_ar_g[seg, frj] = z_all[segID1]["adj.alt"][0]

    return (
        z_ar_g,
        bo_ar_g,
        traps_ar_g,
        tw_ar_g,
        twcc_ar_g,
        mann_ar_g,
        manncc_ar_g,
        so_ar_g,
        dx_ar_g,
    )


def fp_qlat_map(
    mx_jorder,
    ordered_reaches,
    nts_ql_g,
    geo_cols,
    geo_index,
    geo_data,
    qlat_data,
    qlat_g,
):
    """
    lateral inflow mapping between Python and Fortran
    
    Parameters
    ----------
    mx_jorder -- (int) maximum network reach order
    nts_ql_g -- (int) numer of qlateral timesteps
    geo_cols -- (ndarray of strs) column headers for geomorphic parameters data array (geo_data)
    geo_index -- (ndarray of int64) row indices for geomorphic parameters data array (geo_data)
    geo_data -- (ndarray of float32) geomorphic parameters data array
    qlat_data -- (ndarray of float32) qlateral data (m3/sec)
    qlat_g -- (ndarray of float32) empty qlateral array to be filled
    
    Returns
    -------
    qlat_g -- (ndarray of float32) qlateral array (m3/sec/m)
    
    Notes
    -----
    data in qlat_g are normalized by segment length with units of m2/sec = m3/sec/m
    """

    frj = -1
    for x in range(mx_jorder, -1, -1):
        for head_segment, reach in ordered_reaches[x]:
            seg_list = reach["segments_list"]
            ncomp = reach["number_segments"]
            frj = frj + 1
            for seg in range(0, ncomp):
                segID = seg_list[seg]
                for tsi in range(0, nts_ql_g):
                    if seg < ncomp - 1:

                        idx_segID = np.where(geo_index == segID)
                        idx_par = np.where(geo_cols == "dx")

                        tlf = qlat_data[idx_segID, tsi]  # [m^3/sec]
                        dx = geo_data[idx_segID, idx_par]  # [meter]
                        qlat_g[tsi, seg, frj] = tlf / dx  # [m^2/sec]

                    else:
                        qlat_g[
                            tsi, seg, frj
                        ] = 0.0  # seg=ncomp is actually for bottom node in Fotran code.
                        # And, lateral flow enters between adjacent nodes.

    return qlat_g


def fp_ubcd_map(frnw_g, pynw, nts_ub_g, nrch_g, geo_index, upstream_inflows):
    """
    Upstream boundary condition mapping between Python and Fortran
    
    Parameters
    ----------
    frnw_g -- (nparray of int) Fortran-Python network mapping array
    pynw -- (dict) ordered reach head segments
    nrch_g -- (int) number of reaches in the network
    geo_index -- (ndarray of int64) row indices for geomorphic parameters data array (geo_data)
    upstream_inflows (ndarray of float32) upstream_inflows (m3/sec)
    
    Returns
    -------
    ubcd_g -- (ndarray of float32) upstream boundary data (m3/sec)
    """

    ubcd_g = np.zeros((nts_ub_g, nrch_g))
    frj = -1

    #loop over every segment in network
    for frj in range(nrch_g):

        #if this is a head segment
        if frnw_g[frj, 2] == 0:  # the number of upstream reaches is zero.
            
            head_segment = pynw[frj]
            
            if head_segment in geo_index:
                
                idx_segID = np.where(np.asarray(geo_index) == head_segment)
                
                for tsi in range(0, nts_ub_g):
                    
                    ubcd_g[tsi, frj] = upstream_inflows[idx_segID, tsi]  # [m^3/s]

    return ubcd_g


def fp_dbcd_map(usgsID2tw=None, usgssDT=None, usgseDT=None, usgspCd=None):
    """
    Downststream boundary condition mapping between Python and Fortran using USGS stage observations
    
    Parameters
    ----------
    usgsID2tw -- (str) usgs site ID
    usgssDT -- (str) start data request date (yyyy-mm-dd) 
    usgseDT -- (str) end data request date (yyyy-mm-dd) 
    usgspCd --  (list of str) usgs parameter code 
    
    Returns
    -------
    nts_db_g -- (int) number of timesteps in downstream boundary data
    dbcd_g -- (ndarray of float64) downstream boundary data (meters)
    """

    # ** 1) downstream stage (here, lake elevation) boundary condition
    # from nwis_client.iv import IVDataService
    # install via: pip install hydrotools.nwis_client
    if usgsID2tw:
        try:
            from hydrotools.nwis_client.iv import IVDataService
        except ImportError as err:
            print(err, end="... ")
            print(
                "Please install hydrotools.nwis_client via: `pip install hydrotools.nwis_client`"
            )
            raise  # ensures program exit by re-raising the error.

        # from evaluation_tools.nwis_client.iv import IVDataService
        # Retrieve streamflow and stage data from two sites
        # Note: 1. Retrieved data all are based on UTC time zone (UTC is 4 hours ahead of Eastern Time during
        #          daylight saving time and 5 hours ahead during standard time)
        #       2. Retrieved data are always 1 hour ahead of stated startDT and 1 hour ahead of endDT,
        #          where starDT or endDT equal to yyyy-mm-dd 00:00.
        #       3. Also, retrieved data in 15 min so there are always four more data before startDT
        #          and four less data before endDT.
        #          For example, startDT='2018-08-01' and endDT='2018-09-01', then the retrieved data starts by
        #          2018-07-31-23:00:00
        #          2018-07-31-23:15:00
        #          2018-07-31-23:30:00
        #          2018-07-31-23:45:00
        #          2018-08-01-00:00:00
        #               .......
        #          2018-08-31-22:00:00
        #          2018-08-31-22:15:00
        #          2018-08-31-22:30:00
        #          2018-08-31-22:45:00
        #          2018-08-31-23:00:00
        #       4. '00060' for discharge [ft^3/s]
        #          '00065' for stage [ft]
        #          '62614' for Elevation, lake/res,NGVD29 [ft]
        ivds = IVDataService()
        observations_data = ivds.get(
            sites=usgsID2tw,  # sites='01646500,0208758850',
            startDT=usgssDT,  #'2018-08-01',
            endDT=usgseDT,  #'2020-09-01',
            # parameterCd='62614'
            parameterCd=usgspCd,
        )
        nts_db_g = len(observations_data) - 4
        # ** 4 is added to make data used here has its date time as from startDT 00:00 to (endDT-1day) 23:00, UTC
        # ** usgs data at this site uses NGVD1929 feet datum while 'alt' of RouteLink uses NAD88 meter datum.
        #  -> Has to convert accordingly !!!!
        #
        # source: https://pubs.usgs.gov/sir/2010/5040/section.html
        # Over most USGS study area it is used that NGVD = NAVD88 - 3.6 feet
        dbcd_g = np.zeros(nts_db_g)
        for tsi in range(0, nts_db_g):
            i = tsi + 4
            dmy = observations_data.iloc[i, 4]
            dbcd_g[tsi] = 0.3048 * (
                dmy + 3.6
            )  # accuracy with +-0.5feet for 95 percent of USGS study area.
            # 0.3048 to covert ft to meter. [meter]
    else:
        nts_db_g = 1
        dbcd_g = -np.ones(nts_db_g)
        
    return nts_db_g, dbcd_g


def diffusive_input_data_v02(
    tw,
    connections,
    rconn,
    reach_list,
    diffusive_parameters,
    geo_cols,
    geo_index,
    geo_data,
    qlat_data,
<<<<<<< HEAD
    initial_conditions
=======
    upstream_results,
    qts_subdivisions
>>>>>>> c1b1a8ae
):
    """
    Build input data objects for diffusive wave model
    
    Parameters
    ----------
    tw -- (int) Tailwater segment ID
    connections -- (dict) donwstream connections for each segment in the network
    rconn -- (dict) upstream connections for each segment in the network
    reach_list -- (list of lists) lists of segments comprising different reaches in the network
    diffusive_parametters -- (dict) Diffusive wave model parameters
    geo_cols -- (ndarray of strs) column headers for geomorphic parameters data array (geo_data)
    geo_index -- (ndarray of int64s) row indices for geomorphic parameters data array (geo_data)
    geo_data --(ndarray of float32s) geomorphic parameters data array
    qlat_data -- (ndarray of float32) qlateral data (m3/sec)
<<<<<<< HEAD
    initial_conditions -- (ndarray of float32) initial flow (m3/sec) and depth (m above ch bottom) states for network nodes
    
=======
    upstream_results -- (dict) with values of 1d arrays upstream flow, velocity, and depth   
    qts_subdivisions -- (int) number of qlateral timestep subdivisions 
 
>>>>>>> c1b1a8ae
    Returns
    -------
    diff_ins -- (dict) formatted inputs for diffusive wave model
    """

    # diffusive time steps info.
    dt_ql_g = diffusive_parameters.get("dt_qlat", None)  # time step of lateral flow
    dt_ub_g = diffusive_parameters.get(
        "dt_upstream_boundary", None
    )  # time step of us.boundary data
    dt_db_g = diffusive_parameters.get(
        "dt_downstream_boundary", None
    )  # time step of ds.boundary data
    saveinterval_g = diffusive_parameters.get(
        "dt_output", None
    )  # time step for outputting routed results
    saveinterval_ev_g = diffusive_parameters.get(
        "dt_output", None
    )  # time step for evaluating routed results
    dtini_g = diffusive_parameters.get(
        "dt_diffusive", None
    )  # initial simulation time step
    t0_g = 0.0  # simulation start hr **set to zero for Fortran computation
    tfin_g = diffusive_parameters.get("simulation_end_hr", None)  # simulation end time

    # USGS data related info.
    usgsID = diffusive_parameters.get("usgsID", None)
    seg2usgsID = diffusive_parameters.get("link2usgsID", None)
    usgssDT = diffusive_parameters.get("usgs_start_date", None)
    usgseDT = diffusive_parameters.get("usgs_end_date", None)
    usgspCd = diffusive_parameters.get("usgs_parameterCd", None)

    # diffusive parameters
    cfl_g = diffusive_parameters.get("courant_number_upper_limit", None)
    theta_g = diffusive_parameters.get("theta_parameter", None)
    tzeq_flag_g = diffusive_parameters.get("chgeo_computation_flag", None)
    y_opt_g = diffusive_parameters.get("water_elevation_computation_flag", None)
    so_llm_g = diffusive_parameters.get("bed_slope_lower_limit", None)

    # number of reaches in network
    nrch_g = len(reach_list)

    # maximum number of nodes in a reach
    mxncomp_g = 0
    for r in reach_list:
        nnodes = len(r) + 1
        if nnodes > mxncomp_g:
            mxncomp_g = nnodes

    ds_seg = []
    offnet_wbodies = []
    upstream_flow_array = np.zeros((len(ds_seg), np.shape(qlat_data)[1]))
    if upstream_results:
        # create a list of segments downstream of reservoirs
        inv_map = nhd_network.reverse_network(rconn)
        for wbody_id in upstream_results:
            ds_seg.append(inv_map[wbody_id][0])
            offnet_wbodies.append(wbody_id)
        # build array of flow reservoir outflow
        upstream_flow_array = np.zeros((len(ds_seg), np.shape(qlat_data)[1]))
        for j, wbody_id in enumerate(upstream_results):
            tmp = upstream_results[wbody_id]
            for i, val in enumerate(tmp["results"][::3]):
                if i%qts_subdivisions == 0:
                    upstream_flow_array[j, int(i/qts_subdivisions)] = val
 
    # Order reaches by junction depth
    path_func = partial(nhd_network.split_at_waterbodies_and_junctions, offnet_wbodies, rconn)
    tr = nhd_network.dfs_decomposition_depth_tuple(rconn, path_func)    
    
    jorder_reaches = sorted(tr, key=lambda x: x[0])
    mx_jorder = max(jorder_reaches)[0]  # maximum junction order of subnetwork of TW

    ordered_reaches = {}
    rchhead_reaches = {}
    rchbottom_reaches = {}
    z_all = {}
    for o, rch in jorder_reaches:

        # add one more segment(fake) to the end of a list of segments to account for node configuration.
        fksegID = int(str(rch[-1]) + str(2))
        rch.append(fksegID)

        # additional segment(fake) to upstream bottom segments
        if any(j in rconn[rch[0]] for j in offnet_wbodies):
            fk_usbseg = []
        else:
            fk_usbseg = [int(str(x) + str(2)) for x in rconn[rch[0]]]            

        if o not in ordered_reaches:
            ordered_reaches.update({o: []})
        ordered_reaches[o].append(
            [
                rch[0],
                {
                    "number_segments": len(rch),
                    "segments_list": rch,
                    "upstream_bottom_segments": fk_usbseg,
                    "downstream_head_segment": connections[rch[-2]],
                },
            ]
        )

        if rch[0] not in rchhead_reaches:
            # a list of segments for a given head segment
            rchhead_reaches.update(
                {rch[0]: {"number_segments": len(rch), "segments_list": rch}}
            )
            # a list of segments for a given bottom segment
            rchbottom_reaches.update(
                {rch[-1]: {"number_segments": len(rch), "segments_list": rch}}
            )
        # for channel altitude adjustment
        z_all.update({seg: {"adj.alt": np.zeros(1)} for seg in rch})

        # cahnnel geometry data
        a = np.where(geo_cols == "cs")
        geo_data[:, a] = 1.0 / geo_data[:, a]

    # --------------------------------------------------------------------------------------
    #                                 Step 0-3
    #    Adjust altitude so that altitude of the last sement of a reach is equal to that
    #    of the first segment of its downstream reach right after their common junction.
    # --------------------------------------------------------------------------------------
    dbfksegID = int(str(tw) + str(2))

    adj_alt1(
        mx_jorder, ordered_reaches, geo_cols, geo_index, geo_data, dbfksegID, z_all
    )

    # --------------------------------------------------------------------------------------
    #                                 Step 0-4
    #     Make Fortran-Python channel network mapping variables.
    # --------------------------------------------------------------------------------------

    # build a list of head segments in descending reach order [headwater -> tailwater]
    pynw = {}
    frj = -1
    for x in range(mx_jorder, -1, -1):
        for head_segment, reach in ordered_reaches[x]:
            frj = frj + 1
            pynw[frj] = head_segment

    frnw_col = diffusive_parameters.get("fortran_nework_map_col_number", None)
    frnw_g = fp_network_map(
        mx_jorder, ordered_reaches, rchbottom_reaches, nrch_g, frnw_col, dbfksegID, pynw
    )

    # covert data type from integer to float for frnw
    dfrnw_g = np.zeros((nrch_g, frnw_col), dtype=float)
    for j in range(0, nrch_g):
        for col in range(0, frnw_col):
            dfrnw_g[j, col] = float(frnw_g[j, col])

    # ---------------------------------------------------------------------------------
    #                              Step 0-5
    #                  Prepare channel geometry data
    # ---------------------------------------------------------------------------------
    (
        z_ar_g,
        bo_ar_g,
        traps_ar_g,
        tw_ar_g,
        twcc_ar_g,
        mann_ar_g,
        manncc_ar_g,
        so_ar_g,
        dx_ar_g,
    ) = fp_chgeo_map(
        mx_jorder,
        ordered_reaches,
        geo_cols,
        geo_index,
        geo_data,
        z_all,
        mxncomp_g,
        nrch_g,
    )
    
    # ---------------------------------------------------------------------------------
    #                              Step 0-6
    #                  Prepare initial conditions data
    # ---------------------------------------------------------------------------------
    iniq = np.zeros((mxncomp_g, nrch_g))
    frj = -1
    for x in range(mx_jorder, -1, -1):
        for head_segment, reach in ordered_reaches[x]:
            seg_list = reach["segments_list"]
            ncomp = reach["number_segments"]
            frj = frj + 1
            for seg in range(0, ncomp):
                if seg == ncomp - 1:
                    segID = seg_list[seg - 1]
                else:
                    segID = seg_list[seg]
                    
                idx_segID = np.where(geo_index == segID)
                iniq[seg, frj] = initial_conditions[idx_segID, 0]
                
    # ---------------------------------------------------------------------------------
    #                              Step 0-7

    #                  Prepare lateral inflow data
    # ---------------------------------------------------------------------------------
    nts_ql_g = (
        int((tfin_g - t0_g) * 3600.0 / dt_ql_g) + 1
    )  # the number of the entire time steps of lateral flow data

    qlat_g = np.zeros((nts_ql_g, mxncomp_g, nrch_g))

    fp_qlat_map(
        mx_jorder,
        ordered_reaches,
        nts_ql_g,
        geo_cols,
        geo_index,
        geo_data,
        qlat_data,
        qlat_g,
    )
    
    # ---------------------------------------------------------------------------------
    #                              Step 0-8

    #       Prepare upstream boundary (top segments of head basin reaches) data
    # ---------------------------------------------------------------------------------
    nts_ub_g = nts_ql_g
    ubcd_g = fp_ubcd_map(frnw_g, pynw, nts_ub_g, nrch_g, ds_seg, upstream_flow_array)

    # ---------------------------------------------------------------------------------
    #                              Step 0-9

    #       Prepare downstrea boundary (bottom segments of TW reaches) data
    # ---------------------------------------------------------------------------------
    if seg2usgsID:
        if tw in seg2usgsID:
            ipos = seg2usgsID.index(tw)
            usgsID2tw = usgsID[ipos]
        else:
            usgsID2tw=None
    else:
        usgsID2tw=None
    
    nts_db_g, dbcd_g = fp_dbcd_map(usgsID2tw, usgssDT, usgseDT, usgspCd)

    # ---------------------------------------------------------------------------------
    #                              Step 0-10

    #                 Prepare uniform flow lookup tables
    # ---------------------------------------------------------------------------------

    nhincr_m_g = diffusive_parameters.get(
        "normaldepth_lookuptable_main_increment_number", None
    )
    nhincr_f_g = diffusive_parameters.get(
        "normaldepth_lookuptable_floodplain_increment_number", None
    )
    timesdepth_g = diffusive_parameters.get(
        "normaldepth_lookuptable_depth_multiplier", None
    )
    ufqlt_m_g = np.zeros((mxncomp_g, nrch_g, nhincr_m_g))
    ufhlt_m_g = np.zeros((mxncomp_g, nrch_g, nhincr_m_g))
    ufqlt_f_g = np.zeros((mxncomp_g, nrch_g, nhincr_f_g))
    ufhlt_f_g = np.zeros((mxncomp_g, nrch_g, nhincr_f_g))

    # TODO: Call uniform flow lookup table creation kernel

    # ---------------------------------------------------------------------------------
    #                              Step 0-11

    #                       Build input dictionary
    # ---------------------------------------------------------------------------------
    ntss_ev_g = int((tfin_g - t0_g) * 3600.0 / saveinterval_ev_g) + 1

    # build a dictionary of diffusive model inputs and helper variables
    diff_ins = {}

    # model input parameters
    diff_ins["dtini_g"] = dtini_g
    diff_ins["t0_g"] = t0_g
    diff_ins["tfin_g"] = tfin_g
    diff_ins["saveinterval_g"] = saveinterval_g
    diff_ins["saveinterval_ev_g"] = saveinterval_ev_g
    diff_ins["dt_ql_g"] = dt_ql_g
    diff_ins["dt_ub_g"] = dt_ub_g
    diff_ins["dt_db_g"] = dt_db_g
    diff_ins["nts_ql_g"] = nts_ql_g
    diff_ins["nts_ub_g"] = nts_ub_g
    diff_ins["nts_db_g"] = nts_db_g
    diff_ins["mxncomp_g"] = mxncomp_g
    diff_ins["nrch_g"] = nrch_g
    diff_ins["z_ar_g"] = z_ar_g
    diff_ins["bo_ar_g"] = bo_ar_g
    diff_ins["traps_ar_g"] = traps_ar_g
    diff_ins["tw_ar_g"] = tw_ar_g
    diff_ins["twcc_ar_g"] = twcc_ar_g
    diff_ins["mann_ar_g"] = mann_ar_g
    diff_ins["manncc_ar_g"] = manncc_ar_g
    diff_ins["so_ar_g"] = so_ar_g
    diff_ins["dx_ar_g"] = dx_ar_g
    diff_ins["nhincr_m_g"] = nhincr_m_g
    diff_ins["nhincr_f_g"] = nhincr_f_g
    diff_ins["ufhlt_m_g"] = ufhlt_m_g
    diff_ins["ufqlt_m_g"] = ufqlt_m_g
    diff_ins["ufhlt_f_g"] = ufhlt_f_g
    diff_ins["ufqlt_f_g"] = ufqlt_f_g
    diff_ins["frnw_col"] = frnw_col
    diff_ins["frnw_g"] = frnw_g
    diff_ins["qlat_g"] = qlat_g
    diff_ins["ubcd_g"] = ubcd_g
    diff_ins["dbcd_g"] = dbcd_g
    diff_ins["cfl_g"] = cfl_g
    diff_ins["theta_g"] = theta_g
    diff_ins["tzeq_flag_g"] = tzeq_flag_g
    diff_ins["y_opt_g"] = y_opt_g
    diff_ins["so_llm_g"] = so_llm_g
    diff_ins["ntss_ev_g"] = ntss_ev_g
    diff_ins["iniq"] = iniq

    # python-fortran crosswalk data
    diff_ins["pynw"] = pynw
    diff_ins["ordered_reaches"] = ordered_reaches

    return diff_ins


def unpack_output(pynw, ordered_reaches, out_q, out_elv):
    """
    Unpack diffusive wave output arrays
    
    Parameters
    ----------
    pynw -- (dict) ordered reach head segments
    ordered_reaches -- 
    out_q -- (diffusive._memoryviewslice of float64) diffusive wave model flow output (m3/sec)
    out_elv -- (diffusive._memoryviewslice of float64) diffusive wave model water surface elevation output (meters)
    
    Returns
    -------
    np.asarray(rch_list, dtype=np.intp) - segment indices 
    np.asarray(dat_all, dtype = 'float32') - flow, velocity, elevation array
    """

    reach_heads = list(pynw.values())
    nts = len(out_q[:, 0, 0])

    i = 1
    rch_list = []
    for o in ordered_reaches.keys():
        for rch in ordered_reaches[o]:

            rch_segs = rch[1]["segments_list"]
            rch_list.extend(rch_segs)

            j = reach_heads.index(rch[0])

            if i == 1:
                dat_all = np.empty((len(rch_segs), nts * 3))
                dat_all[:] = np.nan
                # flow result
                dat_all[:, ::3] = np.transpose(np.array(out_q[:, 0 : len(rch_segs), j]))
                # elevation result
                dat_all[:, 2::3] = np.transpose(
                    np.array(out_elv[:, 0 : len(rch_segs), j])
                )

            else:
                dat_all_c = np.empty((len(rch_segs), nts * 3))
                dat_all_c[:] = np.nan
                # flow result
                dat_all_c[:, ::3] = np.transpose(
                    np.array(out_q[:, 0 : len(rch_segs), j])
                )
                # elevation result
                dat_all_c[:, 2::3] = np.transpose(
                    np.array(out_elv[:, 0 : len(rch_segs), j])
                )
                # concatenate
                dat_all = np.concatenate((dat_all, dat_all_c))

            i += 1

    return np.asarray(rch_list, dtype=np.intp), np.asarray(dat_all, dtype="float32")<|MERGE_RESOLUTION|>--- conflicted
+++ resolved
@@ -425,12 +425,9 @@
     geo_index,
     geo_data,
     qlat_data,
-<<<<<<< HEAD
-    initial_conditions
-=======
+    initial_conditions,
     upstream_results,
     qts_subdivisions
->>>>>>> c1b1a8ae
 ):
     """
     Build input data objects for diffusive wave model
@@ -446,14 +443,10 @@
     geo_index -- (ndarray of int64s) row indices for geomorphic parameters data array (geo_data)
     geo_data --(ndarray of float32s) geomorphic parameters data array
     qlat_data -- (ndarray of float32) qlateral data (m3/sec)
-<<<<<<< HEAD
     initial_conditions -- (ndarray of float32) initial flow (m3/sec) and depth (m above ch bottom) states for network nodes
-    
-=======
     upstream_results -- (dict) with values of 1d arrays upstream flow, velocity, and depth   
     qts_subdivisions -- (int) number of qlateral timestep subdivisions 
  
->>>>>>> c1b1a8ae
     Returns
     -------
     diff_ins -- (dict) formatted inputs for diffusive wave model

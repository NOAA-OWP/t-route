# cython: language_level=3, boundscheck=True, wraparound=False, profile=True

import numpy as np
from itertools import chain
from operator import itemgetter
from array import array
from numpy cimport ndarray  # TODO: Do we need to import numpy and ndarray separately?
from libc.math cimport exp
cimport numpy as np
cimport cython
from libc.stdlib cimport malloc, free
from libc.stdio cimport printf
#Note may get slightly better performance using cython mem module (pulls from python's heap)
#from cpython.mem cimport PyMem_Malloc, PyMem_Free
from troute.network.musking.mc_reach cimport MC_Segment, MC_Reach, _MC_Segment, get_mc_segment

from troute.network.reach cimport Reach, _Reach, compute_type
from troute.network.reservoirs.levelpool.levelpool cimport MC_Levelpool, run_lp_c
from troute.network.reservoirs.hybrid.hybrid cimport MC_Hybrid, run_hybrid_c
from troute.network.reservoirs.rfc.rfc cimport MC_RFC, run_rfc_c
from cython.parallel import prange
#import cProfile
#pr = cProfile.Profile()
#NJF For whatever reason, when cimporting muskingcunge from reach, the linker breaks in weird ways
#the mc_reach.so will have an undefined symbol _muskingcunge, and reach.so will have a ____pyx_f_5reach_muskingcunge
#if you cimport reach, then call explicitly reach.muskingcung, then mc_reach.so maps to the correct module symbol
#____pyx_f_5reach_muskingcunge
#from reach cimport muskingcunge, QVD
cimport troute.routing.fast_reach.reach as reach

@cython.boundscheck(False)
cpdef object binary_find(object arr, object els):
    """
    Find elements in els in arr.
    Args:
        arr: Array to search. Must be sorted
        els:
    Returns:
    """
    cdef long hi = len(arr)
    cdef object idxs = []

    cdef Py_ssize_t L, R, m
    cdef long cand, el
    for el in els:
        L = 0
        R = hi - 1
        m = 0
        while L <= R:
            m = (L + R) // 2
            cand = arr[m]
            if cand < el:
                L = m + 1
            elif cand > el:
                R = m - 1
            else:
                break
        if arr[m] == el:
            idxs.append(m)
        else:
            raise ValueError(f"element {el} not found in {np.asarray(arr)}")
    return idxs


@cython.boundscheck(False)
cdef void compute_reach_kernel(float qup, float quc, int nreach, const float[:,:] input_buf, float[:, :] output_buf, bint assume_short_ts, bint return_courant=False) nogil:
    """
    Kernel to compute reach.
    Input buffer is array matching following description:
    axis 0 is reach
    axis 1 is inputs in th following order:
        qlat, dt, dx, bw, tw, twcc, n, ncc, cs, s0, qdp, velp, depthp
        qup and quc are initial conditions.
    Output buffer matches the same dimsions as input buffer in axis 0
    Input is nxm (n reaches by m variables)
    Ouput is nx3 (n reaches by 3 return values)
        0: current flow, 1: current depth, 2: current velocity
    """
    cdef reach.QVD rv
    cdef reach.QVD *out = &rv

    cdef:
        float dt, qlat, dx, bw, tw, twcc, n, ncc, cs, s0, qdp, velp, depthp
        int i

    for i in range(nreach):
        qlat = input_buf[i, 0] # n x 1
        dt = input_buf[i, 1] # n x 1
        dx = input_buf[i, 2] # n x 1
        bw = input_buf[i, 3]
        tw = input_buf[i, 4]
        twcc =input_buf[i, 5]
        n = input_buf[i, 6]
        ncc = input_buf[i, 7]
        cs = input_buf[i, 8]
        s0 = input_buf[i, 9]
        qdp = input_buf[i, 10]
        velp = input_buf[i, 11]
        depthp = input_buf[i, 12]

        reach.muskingcunge(
                    dt,
                    qup,
                    quc,
                    qdp,
                    qlat,
                    dx,
                    bw,
                    tw,
                    twcc,
                    n,
                    ncc,
                    cs,
                    s0,
                    velp,
                    depthp,
                    out)

#        output_buf[i, 0] = quc = out.qdc # this will ignore short TS assumption at seg-to-set scale?
        output_buf[i, 0] = out.qdc
        output_buf[i, 1] = out.velc
        output_buf[i, 2] = out.depthc

        if return_courant:
            output_buf[i, 3] = out.cn
            output_buf[i, 4] = out.ck
            output_buf[i, 5] = out.X

        qup = qdp

        if assume_short_ts:
            quc = qup
        else:
            quc = out.qdc

cdef void fill_buffer_column(const Py_ssize_t[:] srows,
    const Py_ssize_t scol,
    const Py_ssize_t[:] drows,
    const Py_ssize_t dcol,
    const float[:, :] src, float[:, ::1] out) nogil except *:

    cdef Py_ssize_t i
    for i in range(srows.shape[0]):
        out[drows[i], dcol] = src[srows[i], scol]

cpdef object column_mapper(object src_cols):
    """Map source columns to columns expected by algorithm"""
    cdef object index = {}
    cdef object i_label
    for i_label in enumerate(src_cols):
        index[i_label[1]] = i_label[0]

    cdef object rv = []
    cdef object label
    #qlat, dt, dx, bw, tw, twcc, n, ncc, cs, s0, qdp, velp, depthp
    for label in ['dt', 'dx', 'bw', 'tw', 'twcc', 'n', 'ncc', 'cs', 's0']:
        rv.append(index[label])
    return rv


cpdef object compute_network(
    int nsteps,
    int qts_subdivisions,
    list reaches_wTypes, # a list of tuples
    dict upstream_connections,
    const long[:] data_idx,
    object[:] data_cols,
    const float[:,:] data_values,
    const float[:,:] initial_conditions,
    const float[:,:] qlat_values,
    list lake_numbers_col,
    const double[:,:] wbody_cols,
    dict waterbody_parameters,
    const int[:,:] reservoir_types,
    bint reservoir_type_specified,
    str model_start_time,
    const float[:,:] usgs_values,
    const int[:] usgs_positions_list,
    const float[:,:] lastobs_values,
    int last_obs_start,
    # const float[:] wbody_idx,
    # object[:] wbody_cols,
    # const float[:, :] wbody_vals,
    dict upstream_results={},
    bint assume_short_ts=False,
    bint return_courant=False,
    dict diffusive_parameters=False,
    ):
    """
    Compute network
    Args:
        nsteps (int): number of time steps
        reaches (list): List of reaches
        upstream_connections (dict): Network
        data_idx (ndarray): a 1D sorted index for data_values
        data_values (ndarray): a 2D array of data inputs (nodes x variables)
        qlats (ndarray): a 2D array of qlat values (nodes x nsteps). The index must be shared with data_values
        initial_conditions (ndarray): an n x 3 array of initial conditions. n = nodes, column 1 = qu0, column 2 = qd0, column 3 = h0
        assume_short_ts (bool): Assume short time steps (quc = qup)
    Notes:
        Array dimensions are checked as a precondition to this method.
        data_idx inc. flowveldepth -- sorted numerically
        Reach_buffer -- sorted topologically
    """
    # Check shapes
    if qlat_values.shape[0] != data_idx.shape[0]:
        raise ValueError(f"Number of rows in Qlat is incorrect: expected ({data_idx.shape[0]}), got ({qlat_values.shape[0]})")
    if qlat_values.shape[1] > nsteps:
        raise ValueError(f"Number of columns (timesteps) in Qlat is incorrect: expected at most ({data_idx.shape[0]}), got ({qlat_values.shape[0]}). The number of columns in Qlat must be equal to or less than the number of routing timesteps")
    if data_values.shape[0] != data_idx.shape[0] or data_values.shape[1] != data_cols.shape[0]:
        raise ValueError(f"data_values shape mismatch")

    # flowveldepth is 2D float array that holds results
    # columns: flow (qdc), velocity (velc), and depth (depthc) for each timestep
    # rows: indexed by data_idx
    cdef int qvd_ts_w = 3  # There are 3 values per timestep (corresponding to 3 columns per timestep)
    cdef float[:,::1] flowveldepth = np.zeros((data_idx.shape[0], (nsteps + 1) * qvd_ts_w), dtype='float32')

    # courant is a 2D float array that holds courant results
    # columns: courant number (cn), kinematic celerity (ck), x parameter(X) for each timestep
    # rows: indexed by data_idx
    cdef float[:,::1] courant = np.zeros((data_idx.shape[0], nsteps * 3), dtype='float32')

    cdef int gages_size = usgs_positions_list.shape[0]
    cdef int gage_i, usgs_position_i
    cdef int gage_maxtimestep = usgs_values.shape[1]

    flowveldepth[:,0] = initial_conditions[:,1]  # Populate initial flows
    flowveldepth[:,2] = initial_conditions[:,2]  # Populate initial depths
    for gage_i in range(gages_size):
        usgs_position_i = usgs_positions_list[gage_i]
        flowveldepth[usgs_position_i, 0] = usgs_values[gage_i, 0]
        # TODO: handle the instance where there are no values, only gage positions

    # Pseudocode: LOOP ON Upstream Inflowers
        # to pre-fill FlowVelDepth
        # fill_index = list_of_all_segments_sorted -- .i.e, data_idx -- .index(upstream_tw_id)
        # # FlowVelDepth[fill_index]['flow'] = UpstreamOutflows[upstream_tw_id]['flow']
        # # FlowVelDepth[fill_index]['depth'] = UpstreamOutflows[upstream_tw_id]['depth']

    cdef np.ndarray fill_index_mask = np.ones_like(data_idx, dtype=bool)
    cdef Py_ssize_t fill_index
    cdef long upstream_tw_id
    cdef dict tmp
    cdef int idx
    cdef float val

    for upstream_tw_id in upstream_results:
        tmp = upstream_results[upstream_tw_id]
        fill_index = tmp["position_index"]
        fill_index_mask[fill_index] = False
        for idx, val in enumerate(tmp["results"], qvd_ts_w):
            flowveldepth[fill_index, idx] = val

    cdef:
        Py_ssize_t[:] srows  # Source rows indexes
        Py_ssize_t[:] drows_tmp

    # Buffers and buffer views
    # These are C-contiguous.
    cdef float[:, ::1] buf, buf_view
    cdef float[:, ::1] out_buf, out_view

    # Source columns
    cdef Py_ssize_t[:] scols = np.array(column_mapper(data_cols), dtype=np.intp)

    # hard-coded column. Find a better way to do this
    cdef int buf_cols = 13

    cdef:
        Py_ssize_t i  # Temporary variable
        Py_ssize_t ireach  # current reach index
        Py_ssize_t ireach_cache  # current index of reach cache
        Py_ssize_t iusreach_cache  # current index of upstream reach cache

    # Extract only the reaches
    cdef list reaches = [reach for reach, _ in reaches_wTypes]

    # Measure length of all the reaches
    cdef list reach_sizes = list(map(len, reaches))
    # For a given reach, get number of upstream nodes
    cdef list usreach_sizes = [len(upstream_connections.get(reach[0], ())) for reach in reaches]

    cdef:
        list reach  # Temporary variable
        list bf_results  # Temporary variable

    cdef int reachlen, usreachlen
    cdef Py_ssize_t bidx

    cdef:
        Py_ssize_t[:] reach_cache
        Py_ssize_t[:] usreach_cache

    # reach cache is ordered 1D view of reaches
    # [-len, item, item, item, -len, item, item, -len, item, item, ...]
    reach_cache = np.empty(sum(reach_sizes) + len(reach_sizes), dtype=np.intp)
    # upstream reach cache is ordered 1D view of reaches
    # [-len, item, item, item, -len, item, item, -len, item, item, ...]
    usreach_cache = np.empty(sum(usreach_sizes) + len(usreach_sizes), dtype=np.intp)

    ireach_cache = 0
    iusreach_cache = 0

    # copy reaches into an array
    for ireach in range(len(reaches)):
        reachlen = reach_sizes[ireach]
        usreachlen = usreach_sizes[ireach]
        reach = reaches[ireach]

        # set the length (must be negative to indicate reach boundary)
        reach_cache[ireach_cache] = -reachlen
        ireach_cache += 1
        bf_results = binary_find(data_idx, reach)
        for bidx in bf_results:
            reach_cache[ireach_cache] = bidx
            ireach_cache += 1

        usreach_cache[iusreach_cache] = -usreachlen
        iusreach_cache += 1
        if usreachlen > 0:
            for bidx in binary_find(data_idx, upstream_connections[reach[0]]):
                usreach_cache[iusreach_cache] = bidx
                iusreach_cache += 1

    cdef int maxreachlen = max(reach_sizes)
    buf = np.empty((maxreachlen, buf_cols), dtype='float32')

    if return_courant:
        out_buf = np.empty((maxreachlen, qvd_ts_w + 3), dtype='float32')
    else:
        out_buf = np.empty((maxreachlen, qvd_ts_w), dtype='float32')

    drows_tmp = np.arange(maxreachlen, dtype=np.intp)
    cdef Py_ssize_t[:] drows
    cdef float qup, quc
    cdef float a, da_weight, da_decay_time
    cdef int lastobs_timestep
    cdef float dt = 300.0  # TODO: pull this value from the param_df dt (see line 153)
    cdef int timestep = 0
    cdef int ts_offset
    cdef int decay_timestep = 1
    cdef float lastobs_values_stored = 0 
    cdef int found_last_obs = 0

# TODO: Split the compute network function so that the part where we set up
# all the indices is separate from the call to loop through them.
# That way, we can refine the functions for preparing the indexes in isolation
# For example, the actual looping function could start about here in the current
# function, and might look like the following Psuedocode
# cpdef(Dataindex):
    # pull indices and put them in arrays
    # minimal validation,
    # Jump straight to nogil.

    #with nogil:
    while timestep < nsteps:
        ts_offset = (timestep + 1) * qvd_ts_w

        ireach_cache = 0
        iusreach_cache = 0
        while ireach_cache < reach_cache.shape[0]:
            reachlen = -reach_cache[ireach_cache]
            usreachlen = -usreach_cache[iusreach_cache]

            ireach_cache += 1
            iusreach_cache += 1

            qup = 0.0
            quc = 0.0
            for i in range(usreachlen):

                '''
                New logic was added to handle initial conditions:
                When timestep == 0, the flow from the upstream segments in the previous timestep
                are equal to the initial conditions.
                '''

                # upstream flow in the current timestep is equal the sum of flows
                # in upstream segments, current timestep
                # Headwater reaches are computed before higher order reaches, so quc can
                # be evaulated even when the timestep == 0.
                quc += flowveldepth[usreach_cache[iusreach_cache + i], ts_offset]

                # upstream flow in the previous timestep is equal to the sum of flows
                # in upstream segments, previous timestep
                qup += flowveldepth[usreach_cache[iusreach_cache + i], ts_offset - qvd_ts_w]
                # Remember, we have filled the first position in flowveldepth with qd0

            buf_view = buf[:reachlen, :]
            out_view = out_buf[:reachlen, :]
            drows = drows_tmp[:reachlen]
            srows = reach_cache[ireach_cache:ireach_cache+reachlen]

            """
            qlat_values may have fewer columns than data_values if qlat data are taken from WRF hydro simulations,
            which are often run at a coarser timestep than routing models. In the fill_buffer_columns call below,
            the second argument, which defines the column in qlat_values that data should be drawn from, is specified
            such that qlat values are repeated for each of the finer routing timesteps within a WRF hydro timestep.
            """
            fill_buffer_column(srows,
                                int(timestep/qts_subdivisions),  # adjust timestep to WRF-hydro timestep
                                drows,
                                0,
                                qlat_values,
                                buf_view)

            for i in range(scols.shape[0]):
                    fill_buffer_column(srows, scols[i], drows, i + 1, data_values, buf_view)

            # fill buffer with qdp, depthp, velp
            fill_buffer_column(srows, ts_offset - qvd_ts_w, drows, 10, flowveldepth, buf_view)
            fill_buffer_column(srows, ts_offset - (qvd_ts_w - 1), drows, 11, flowveldepth, buf_view)
            fill_buffer_column(srows, ts_offset - (qvd_ts_w - 2), drows, 12, flowveldepth, buf_view)

            if assume_short_ts:
                quc = qup

            compute_reach_kernel(qup, quc, reachlen, buf_view, out_view, assume_short_ts, return_courant)

            # copy out_buf results back to flowdepthvel
            for i in range(qvd_ts_w):
                fill_buffer_column(drows, i, srows, ts_offset + i, out_view, flowveldepth)

            # copy out_buf results back to courant
            if return_courant:
                for i in range(qvd_ts_w,qvd_ts_w + 3):
                    fill_buffer_column(drows, i, srows, ts_offset + (i-qvd_ts_w), out_view, courant)

            # Update indexes to point to next reach
            ireach_cache += reachlen
            iusreach_cache += usreachlen

            if gages_size:  # TODO: This loops over all gages for all reaches.
                            # We should have a membership test at the reach loop level
                            # so that we only enter this process for reaches where the
                            # gage actually exists. We have the filter in place to
                            # filter the gage list so that only relevant gages for a
                            # particular network are present in the function call ---
                            # adding the reach-based filter would be the next level.
                
                
                for gage_i in range(gages_size):                            
                    usgs_position_i = usgs_positions_list[gage_i]
                    if timestep == last_obs_start and found_last_obs == 0:
                        flowveldepth[usgs_position_i, timestep * 3] = lastobs_values[gage_i, 0]
                        decay_timestep = 2
                        found_last_obs = 1
                        printf("last_obs_check1 =: %d %d %d\t", last_obs_start,timestep, lastobs_values[gage_i, 0])
                    elif timestep < gage_maxtimestep and found_last_obs != 1:  # TODO: It is possible to remove this branching logic if we just loop over the timesteps during DA and post-DA, if that is a major performance optimization. On the flip side, it would probably introduce unwanted code complexity.
                        flowveldepth[usgs_position_i, timestep * 3] = usgs_values[gage_i, timestep]
                        printf("last_obs_check2 =: %d %d %d \t", lastobs_values[gage_i, 0], timestep, 2)
                        printf("last_obs_check2 =: %d %d %d\t", last_obs_start,timestep, lastobs_values[gage_i, 0])
                    #elif timestep == gage_maxtimestep and found_last_obs != 1:
                        #flowveldepth[usgs_position_i, timestep * 3] = lastobs_values_stored
                        #decay_timestep += 1
                        #flowveldepth[usgs_position_i, timestep * 3] = usgs_values[gage_i, timestep]
                        #lastobs_values_stored = usgs_values[gage_i, timestep]
                        #printf("equal to maxtimestep")
                        #printf("last_obs_check =: %d\t", found_last_obs)
                    else:
                        a = 120  # TODO: pull this a value from the config file somehow
                        da_weight = exp(decay_timestep/-a)  # TODO: This could be pre-calculated knowing when obs finish relative to simulation time
                        flowveldepth[usgs_position_i, timestep * 3] = (lastobs_values[gage_i, 0] * flowveldepth[usgs_position_i, timestep * 3] * da_weight) + flowveldepth[usgs_position_i, timestep * 3]
                        printf("last_obs_check3 =: %d %d %d\t", last_obs_start,timestep, lastobs_values[gage_i, 0])
                        #printf("last_obs_check =: %d\t", lastobs_values[gage_i, 0])

            timestep += 1

    # delete the duplicate results that shouldn't be passed along
    # The upstream keys have empty results because they are not part of any reaches
    # so we need to delete the null values that return
    if return_courant:
        return np.asarray(data_idx, dtype=np.intp)[fill_index_mask], np.asarray(flowveldepth[:,qvd_ts_w:], dtype='float32')[fill_index_mask], np.asarray(courant, dtype='float32')[fill_index_mask]
    else:
        return np.asarray(data_idx, dtype=np.intp)[fill_index_mask], np.asarray(flowveldepth[:,qvd_ts_w:], dtype='float32')[fill_index_mask]

#---------------------------------------------------------------------------------------------------------------#
#---------------------------------------------------------------------------------------------------------------#
#---------------------------------------------------------------------------------------------------------------#
cpdef object compute_network_multithread(int nsteps, list reaches, dict connections,
    const long[:] data_idx, object[:] data_cols, const float[:,:] data_values,
    const float[:, :] qlat_values, const float[:,:] initial_conditions,
    const int[:] reach_groups,
    const int[:] reach_group_cache_sizes,
    bint assume_short_ts=False):
    """
    Compute network
    Args:
        nsteps (int): number of time steps
        reaches (list): List of reaches
        connections (dict): Network
        data_idx (ndarray): a 1D sorted index for data_values
        data_values (ndarray): a 2D array of data inputs (nodes x variables)
        qlats (ndarray): a 2D array of qlat values (nodes x nsteps). The index must be shared with data_values
        initial_conditions (ndarray): an n x 3 array of initial conditions.
        assume_short_ts (bool): Assume short time steps (quc = qup)
    Notes:
        Array dimensions are checked as a precondition to this method.
    """
    # Check shapes
    if qlat_values.shape[0] != data_idx.shape[0]:
        raise ValueError(f"Number of rows in Qlat is incorrect: expected ({data_idx.shape[0]}), got ({qlat_values.shape[0]})")
    if qlat_values.shape[1] > nsteps:
        raise ValueError(f"Number of columns (timesteps) in Qlat is incorrect: expected at most ({data_idx.shape[0]}), got ({qlat_values.shape[0]}). The number of columns in Qlat must be equal to or less than the number of routing timesteps")
    if data_values.shape[0] != data_idx.shape[0] or data_values.shape[1] != data_cols.shape[0]:
        raise ValueError(f"data_values shape mismatch")

    cdef float[:,::1] flowveldepth = np.zeros((data_idx.shape[0], nsteps * 3), dtype='float32')

    cdef:
        Py_ssize_t[:] srows  # Source rows indexes
        Py_ssize_t[:] drows_tmp

    # hard-coded column. Find a better way to do this
    cdef int buf_cols = 13

    # Buffers and buffer views
    # These are C-contiguous.
    cdef float[:, ::1] buf, buf_view
    cdef float[:, ::1] out_buf, out_view
    cdef int maxgrouplen = max(reach_group_cache_sizes)
    buf = np.empty((maxgrouplen, buf_cols), dtype='float32')
    out_buf = np.empty((maxgrouplen, 3), dtype='float32')

    # Source columns
    cdef Py_ssize_t[:] scols = np.array(column_mapper(data_cols), dtype=np.intp)

    cdef:
        Py_ssize_t i  # Temporary variable
        Py_ssize_t ireach  # current reach index
        Py_ssize_t ireach_cache  # current index of reach cache
        Py_ssize_t iusreach_cache  # current index of upstream reach cache

    # Measure length of all the reaches
    cdef list reach_sizes = list(map(len, reaches))
    # For a given reach, get number of upstream nodes
    cdef list usreach_sizes = [len(connections.get(reach[0], ())) for reach in reaches]

    cdef:
        list reach  # Temporary variable
        list bf_results  # Temporary variable

    cdef int reachlen, usreachlen
    cdef int prevreachlen
    cdef Py_ssize_t bidx

    cdef:
        Py_ssize_t[:] reach_cache
        Py_ssize_t[:] usreach_cache
        Py_ssize_t[:] ireach_cache_array
        Py_ssize_t[:] iusreach_cache_array

    # reach cache is ordered 1D view of reaches
    # [-len, item, item, item, -len, item, item, -len, item, item, ...]
    reach_cache = np.empty(sum(reach_sizes) + len(reach_sizes), dtype=np.intp)
    # upstream reach cache is ordered 1D view of reaches
    # [-len, item, item, item, -len, item, item, -len, item, item, ...]
    usreach_cache = np.empty(sum(usreach_sizes) + len(usreach_sizes), dtype=np.intp)

    # ireach_cache_array
    ireach_cache_array = np.empty(len(reach_sizes), dtype=np.intp)
    iusreach_cache_array = np.empty(len(reach_sizes), dtype=np.intp)

    ireach_cache = 0
    iusreach_cache = 0

    ireach_cache_array[0] = 0
    iusreach_cache_array[0] = 0
    # copy reaches into an array
    for ireach in range(len(reaches)):
        reachlen = reach_sizes[ireach]
        usreachlen = usreach_sizes[ireach]
        reach = reaches[ireach]

        # set the length (must be negative to indicate reach boundary)
        reach_cache[ireach_cache] = -reachlen
        ireach_cache += 1
        bf_results = binary_find(data_idx, reach)
        for bidx in bf_results:
            reach_cache[ireach_cache] = bidx
            ireach_cache += 1

        usreach_cache[iusreach_cache] = -usreachlen
        iusreach_cache += 1
        if usreachlen > 0:
            for bidx in binary_find(data_idx, connections[reach[0]]):
                usreach_cache[iusreach_cache] = bidx
                iusreach_cache += 1

        if ireach < max(range(len(reaches))):
            ireach_cache_array[ireach+1] = ireach_cache
            iusreach_cache_array[ireach+1] = iusreach_cache

    drows_tmp = np.arange(maxgrouplen, dtype=np.intp)

    cdef Py_ssize_t[:] drows
    cdef int timestep = 0
    cdef int ts_offset
    cdef int decay_timestep = 1
    cdef float lastobs_values_stored = 0 
    cdef int found_last_obs = 0
    cdef int maxgroupsize = max(reach_groups)
    cdef float[:] qu_buf = np.empty(maxgroupsize, dtype = "float32")
    cdef float[:] quc_view
    cdef float[:] qup_view
    cdef float quc, qup
    cdef int qu_idx
    cdef int buf_idx
    cdef Py_ssize_t[:] srowsgroup_buf = np.empty(maxgrouplen, dtype = np.intp)
    cdef int srows_idx

    cdef:
        Py_ssize_t istart
        Py_ssize_t iend
        int r

    with nogil:
        while timestep < nsteps:
            ts_offset = timestep * 3

            istart = 0
            iend = -1
            for group_i in range(len(reach_group_cache_sizes)):

                # index of final reach entry in reach_cache for this group
                iend += reach_groups[group_i]

                # prepare group buffers
                buf_view = buf[:reach_group_cache_sizes[group_i],:]
                out_view = out_buf[:reach_group_cache_sizes[group_i],:]
                quc_view = qu_buf[:reach_groups[group_i]]
                qup_view = qu_buf[:reach_groups[group_i]]
                srows = srowsgroup_buf[:reach_group_cache_sizes[group_i]]
                drows = drows_tmp[:reach_group_cache_sizes[group_i]]

                # extract upstream flows and populate srows
                qu_idx = 0
                srows_idx = 0
                for r in range(istart,iend+1):

                    ireach_cache = ireach_cache_array[r]
                    iusreach_cache = iusreach_cache_array[r]
                    reachlen = -reach_cache[ireach_cache]
                    usreachlen = -usreach_cache[iusreach_cache]
                    iusreach_cache += 1
                    ireach_cache += 1

                    quc = 0.0
                    qup = 0.0
                    for i in range(usreachlen):
                        quc = quc + flowveldepth[usreach_cache[iusreach_cache + i], ts_offset]
                        if timestep > 0:
                            qup += flowveldepth[usreach_cache[iusreach_cache + i], ts_offset - 3]
                        else:
                            qup += initial_conditions[usreach_cache[iusreach_cache + i],1]

                    quc_view[qu_idx] = quc
                    qup_view[qu_idx] = qup
                    qu_idx += 1

                    # build srows
                    for i in range(reachlen):
                        srows[srows_idx] = reach_cache[ireach_cache + i]
                        srows_idx += 1

                # fill buf_view with qlat, parameter and initial conditions data
                # qlats
                fill_buffer_column(srows,
                           int(timestep/(nsteps/qlat_values.shape[1])),
                           drows,
                           0,
                           qlat_values,
                           buf_view)

                # parameters
                for i in range(scols.shape[0]):
                    fill_buffer_column(srows, scols[i], drows, i + 1, data_values, buf_view)

                # initial conditions
                if timestep > 0:
                    fill_buffer_column(srows, ts_offset - 3, drows, 10, flowveldepth, buf_view)
                    fill_buffer_column(srows, ts_offset - 2, drows, 11, flowveldepth, buf_view)
                    fill_buffer_column(srows, ts_offset - 1, drows, 12, flowveldepth, buf_view)
                else:
                    for i in range(drows.shape[0]):
                        buf_view[drows[i], 10] = initial_conditions[srows[i],1]
                        buf_view[drows[i], 11] = 0.0
                        buf_view[drows[i], 12] = initial_conditions[srows[i],2]

                # ------ !!!!! MULTITHREAD LOOP !!!!! ------ #
                # compute each reach
                for r in prange(istart,iend+1):

                    # reach length for reach r of group
                    ireach_cache = ireach_cache_array[r]
                    reachlen = -reach_cache[ireach_cache]

                    # total reach length of reaches preceeding reach r in group
                    if r > istart:
                        prevreachlen = 0
                        for i in range((r-istart)):
                            prevreachlen = prevreachlen + -reach_cache[ireach_cache_array[(r-(i+1))]]
                    else:
                        prevreachlen = 0

                    # compute reach routing
                    if assume_short_ts:
                        compute_reach_kernel(qup_view[r-istart],
                                             quc_view[r-istart], # quc = qup
                                             reachlen,
                                             buf_view[prevreachlen:prevreachlen+reachlen,:],
                                             out_view[prevreachlen:prevreachlen+reachlen,:],
                                             assume_short_ts)

                    else:
                        compute_reach_kernel(qup_view[r-istart],
                                             quc_view[r-istart],
                                             reachlen,
                                             buf_view[prevreachlen:prevreachlen+reachlen,:],
                                             out_view[prevreachlen:prevreachlen+reachlen,:],
                                             assume_short_ts)
                # END ------ !!!!! MULTITHREAD LOOP !!!!! ------ #


                # place out_view results into flowveldepth
                for i in range(3):
                    fill_buffer_column(drows, i, srows, ts_offset + i, out_view, flowveldepth)


                istart = istart + reach_groups[group_i]

            timestep += 1

    return np.asarray(data_idx, dtype=np.intp), np.asarray(flowveldepth, dtype='float32')

cpdef object compute_network_structured_obj(
    int nsteps,
    int qts_subdivisions,
    list reaches_wTypes, # a list of tuples
    dict upstream_connections,
    const long[:] data_idx,
    object[:] data_cols,
    const float[:,:] data_values,
    const float[:,:] initial_conditions,
    const float[:,:] qlat_values,
    list lake_numbers_col,
    const double[:,:] wbody_cols,
    dict waterbody_parameters,
    const int[:,:] reservoir_types,
    bint reservoir_type_specified,
    str model_start_time,
    const float[:,:] usgs_values,
    const int[:] usgs_positions_list,
    const float[:,:] lastobs_values,
    int last_obs_start,
    dict upstream_results={},
    bint assume_short_ts=False,
    bint return_courant=False,
    dict diffusive_parameters=False,
    ):
    """
    Compute network
    Args:
        nsteps (int): number of time steps
        reaches_wTypes (list): List of tuples: (reach, reach_type), where reach_type is 0 for Muskingum Cunge reach and 1 is a reservoir
        upstream_connections (dict): Network
        data_idx (ndarray): a 1D sorted index for data_values
        data_values (ndarray): a 2D array of data inputs (nodes x variables)
        qlats (ndarray): a 2D array of qlat values (nodes x nsteps). The index must be shared with data_values
        initial_conditions (ndarray): an n x 3 array of initial conditions. n = nodes, column 1 = qu0, column 2 = qd0, column 3 = h0
        assume_short_ts (bool): Assume short time steps (quc = qup)
    Notes:
        Array dimensions are checked as a precondition to this method.
        This version uses only the cdef python object interface, and is a little slower
        It is left here for reference, not reccomended for use
    """
    # Check shapes
    if qlat_values.shape[0] != data_idx.shape[0]:
        raise ValueError(f"Number of rows in Qlat is incorrect: expected ({data_idx.shape[0]}), got ({qlat_values.shape[0]})")
    if qlat_values.shape[1] > nsteps:
        raise ValueError(f"Number of columns (timesteps) in Qlat is incorrect: expected at most ({data_idx.shape[0]}), got ({qlat_values.shape[0]}). The number of columns in Qlat must be equal to or less than the number of routing timesteps")
    if data_values.shape[0] != data_idx.shape[0] or data_values.shape[1] != data_cols.shape[0]:
        raise ValueError(f"data_values shape mismatch")
    #define and initialize the final output array +1 timestep for initial conditions
    cdef np.ndarray[float, ndim=3] flowveldepth = np.zeros((data_idx.shape[0], nsteps+1, 3), dtype='float32')
    #Make ndarrays from the mem views for convience of indexing...may be a better method
    cdef np.ndarray[float, ndim=2] data_array = np.asarray(data_values)
    cdef np.ndarray[float, ndim=2] init_array = np.asarray(initial_conditions)
    cdef np.ndarray[float, ndim=2] qlat_array = np.asarray(qlat_values)
    cdef np.ndarray[double, ndim=2] wbody_parameters = np.asarray(wbody_cols)
    ###### Declare/type variables #####
    # Source columns
    cdef Py_ssize_t[:] scols = np.array(column_mapper(data_cols), dtype=np.intp)
    cdef Py_ssize_t max_buff_size = 0
    #lists to hold reach definitions, i.e. list of ids
    cdef list reach
    cdef list upstream_reach
    #lists to hold segment ids
    cdef list segment_ids
    cdef list upstream_ids
    #flow accumulation variables
    cdef float upstream_flows, previous_upstream_flows
    #starting timestep, shifted by 1 to account for initial conditions
    cdef int timestep = 1
    #buffers to pass to compute_reach_kernel
    cdef float[:,:] buf_view
    cdef float[:,:] out_buf
    cdef float[:] lateral_flows
    # list of reach objects to operate on
    cdef list reach_objects = []
    cdef list segment_objects
    #pre compute the qlat resample fraction
    cdef double qlat_resample = (nsteps)/qlat_values.shape[1]
    cdef int decay_timestep = 1
    cdef float lastobs_values_stored = 0 
    cdef int found_last_obs = 0
    cdef int gages_size = usgs_positions_list.shape[0]
    cdef int gage_i, usgs_position_i
    cdef int gage_maxtimestep = usgs_values.shape[1]
    cdef np.ndarray[float, ndim=3] flowveldepth_nd = np.zeros((data_idx.shape[0], nsteps+1, 3), dtype='float32')
    if gages_size:
        for gage_i in range(gages_size):
            usgs_position_i = usgs_positions_list[gage_i]
            flowveldepth_nd[usgs_position_i, 0, 0] = usgs_values[gage_i, 0]
            # TODO: handle the instance where there are no values, only gage positions

    cdef long sid
    #cdef MC_Segment segment
    #pr.enable()
    #Preprocess the raw reaches, creating MC_Reach/MC_Segments

    wbody_index = 0

    for reach, reach_type in reaches_wTypes:
        upstream_reach = upstream_connections.get(reach[0], ())
        upstream_ids = binary_find(data_idx, upstream_reach)
        #Check if reach_type is 1 for reservoir
        if (reach_type == 1):
            my_id = binary_find(data_idx, reach)
            #Reservoirs should be singleton list reaches, TODO enforce that here?

            #Check if reservoir_type is not specified, then initialize default Level Pool reservoir
            if (not reservoir_type_specified):

                #Add level pool reservoir object to reach_objects
                reach_objects.append(
                    #tuple of MC_Reservoir, reach_type, and lp_reservoir
                    (
                      MC_Levelpool(my_id[0], lake_numbers_col[wbody_index],
                      array('l',upstream_ids), wbody_parameters[wbody_index]),
                      reach_type)#lp_reservoir)
                    )
                wbody_index += 1
             
            else:
                #If reservoir_type is 1, then initialize Level Pool reservoir
                if (reservoir_types[wbody_index][0] == 1):
            
                    reach_objects.append(
                        #tuple of MC_Reservoir, reach_type, and lp_reservoir
                        (
                          MC_Levelpool(my_id[0], lake_numbers_col[wbody_index], 
                          array('l',upstream_ids), wbody_parameters[wbody_index]),
                          reach_type)#lp_reservoir)
                        )
                    wbody_index += 1

                #If reservoir_type is 2 for USGS or 3 for USACE, then initialize Hybrid reservoir
                elif (reservoir_types[wbody_index][0] == 2 or reservoir_types[wbody_index][0] == 3):

                    #Add hybrid reservoir object to reach_objects
                    reach_objects.append(
                        #tuple of MC_Reservoir, reach_type, and hybrid_reservoir
                        (
                          MC_Hybrid(my_id[0], lake_numbers_col[wbody_index], 
                          array('l',upstream_ids), wbody_parameters[wbody_index],
                          reservoir_types[wbody_index][0],
                          waterbody_parameters["hybrid_and_rfc"]["reservoir_parameter_file"],
                          model_start_time,
                          waterbody_parameters["hybrid_and_rfc"]["reservoir_usgs_timeslice_path"],
                          waterbody_parameters["hybrid_and_rfc"]["reservoir_usace_timeslice_path"],
                          waterbody_parameters["hybrid_and_rfc"]["reservoir_observation_lookback_hours"],
                          waterbody_parameters["hybrid_and_rfc"]["reservoir_observation_update_time_interval_seconds"]),
                          reach_type)#hybrid_reservoir)
                        )
                    wbody_index += 1

                #If reservoir_type is 4, then initialize RFC reservoir
                elif (reservoir_types[wbody_index][0] == 4):

                    #Add rfc reservoir object to reach_objects
                    reach_objects.append(
                        #tuple of MC_Reservoir, reach_type, and rfc_reservoir
                        (
                          MC_RFC(my_id[0], lake_numbers_col[wbody_index], 
                          array('l',upstream_ids), wbody_parameters[wbody_index],
                          reservoir_types[wbody_index][0],
                          waterbody_parameters["hybrid_and_rfc"]["reservoir_parameter_file"],
                          model_start_time,
                          waterbody_parameters["hybrid_and_rfc"]["reservoir_rfc_forecasts_time_series_path"],
                          waterbody_parameters["hybrid_and_rfc"]["reservoir_rfc_forecasts_lookback_hours"]),
                          reach_type)#rfc_reservoir)
                        )
                    wbody_index += 1

        else:
            segment_ids = binary_find(data_idx, reach)
            #Set the initial condtions before running loop
            flowveldepth[segment_ids, 0] = init_array[segment_ids]
            segment_objects = []
            #Find the max reach size, used to create buffer for compute_reach_kernel
            if len(segment_ids) > max_buff_size:
                max_buff_size=len(segment_ids)

            for sid in segment_ids:
                #Initialize parameters  from the data_array, and set the initial initial_conditions
                #These aren't actually used (the initial contions) in the kernel as they are extracted from the
                #flowdepthvel array, but they could be used I suppose.  Note that velp isn't used anywhere, so
                #it is inialized to 0.0
                segment_objects.append(
                MC_Segment(sid, *data_array[sid, scols], init_array[sid, 0], 0.0, init_array[sid, 2])
            )

            reach_objects.append(
                #tuple of MC_Reach and reach_type
                (MC_Reach(segment_objects, array('l',upstream_ids)), reach_type)
                )


    #Init buffers
    lateral_flows = np.zeros( max_buff_size, dtype='float32' )
    buf_view = np.zeros( (max_buff_size, 13), dtype='float32')
    out_buf = np.full( (max_buff_size, 3), -1, dtype='float32')

    #Run time
    while timestep < nsteps+1:
        for r, reach_type in reach_objects:

            #Need to get quc and qup
            upstream_flows = 0.0
            previous_upstream_flows = 0.0
            for id in r.upstream_ids: #Explicit loop reduces some overhead
                upstream_flows += flowveldepth[id, timestep, 0]
                previous_upstream_flows += flowveldepth[id, timestep-1, 0]

            if assume_short_ts:
                upstream_flows = previous_upstream_flows

            #Check if reach_type is 1 for reservoir/waterbody
            if (reach_type == 1):
                #TODO: dt is currently held by the segment. Need to find better place to hold dt
                routing_period = 300.0  # TODO: Fix this hardcoded value to pull from dt

                reservoir_outflow, water_elevation = r.run(upstream_flows, 0.0, routing_period)

                flowveldepth[r.id, timestep, 0] = reservoir_outflow
                flowveldepth[r.id, timestep, 1] = 0.0
                flowveldepth[r.id, timestep, 2] = water_elevation

            else:

                #Index of segments required to process this reach
                segment_ids = []

                #Create compute reach kernel input buffer
                for i, segment in enumerate(r):
                    segment_ids.append(segment['id'])
                    buf_view[i, 0] = qlat_array[ segment['id'], int((timestep-1)/qlat_resample)]
                    buf_view[i, 1] = segment['dt']
                    buf_view[i, 2] = segment['dx']
                    buf_view[i, 3] = segment['bw']
                    buf_view[i, 4] = segment['tw']
                    buf_view[i, 5] = segment['twcc']
                    buf_view[i, 6] = segment['n']
                    buf_view[i, 7] = segment['ncc']
                    buf_view[i, 8] = segment['cs']
                    buf_view[i, 9] = segment['s0']
                    buf_view[i, 10] = flowveldepth[segment['id'], timestep-1, 0]
                    buf_view[i, 11] = 0.0 #flowveldepth[segment.id, timestep-1, 1]
                    buf_view[i, 12] = flowveldepth[segment['id'], timestep-1, 2]

                compute_reach_kernel(previous_upstream_flows, upstream_flows,
                                        len(r), buf_view,
                                        out_buf,
                                        assume_short_ts)

                #Copy the output out
                for i, id in enumerate(segment_ids):
                    flowveldepth[id, timestep, 0] = out_buf[i, 0]
                    flowveldepth[id, timestep, 1] = out_buf[i, 1]
                    flowveldepth[id, timestep, 2] = out_buf[i, 2]

        if gages_size:

            for gage_i in range(gages_size):                            
                usgs_position_i = usgs_positions_list[gage_i]
                if timestep == last_obs_start+1 and found_last_obs == 0:
                    flowveldepth[usgs_position_i, timestep, 0] = lastobs_values[gage_i, 0]
                    found_last_obs = 1
                    decay_timestep = 2
                    #printf("last_obs_check1 =: %d %d\t", lastobs_values[gage_i, 0],found_last_obs)
                elif timestep < gage_maxtimestep and found_last_obs != 1:  # TODO: It is possible to remove this branching logic if we just loop over the timesteps during DA and post-DA, if that is a major performance optimization. On the flip side, it would probably introduce unwanted code complexity.
                    flowveldepth[usgs_position_i, timestep , 0] = usgs_values[gage_i, timestep-1]
                    #printf("last_obs_check2 =: %d %d %d \t", lastobs_values[gage_i, 0], timestep, 2)
                else:
                    a = 120  # TODO: pull this a value from the config file somehow
                    decay_timestep += 1
                    da_weight = exp(decay_timestep/-a)  # TODO: This could be pre-calculated knowing when obs finish relative to simulation time
                    flowveldepth[usgs_position_i, timestep , 0] = (lastobs_values[gage_i, 0] * flowveldepth[usgs_position_i, timestep ,0] * da_weight) + flowveldepth[usgs_position_i, timestep ,0]
                    #printf("last_obs_check3 =: %d\t", lastobs_values[gage_i, 0])

        timestep += 1

    #pr.disable()
    #pr.print_stats(sort='time')
    #slice off the initial condition timestep and return
    output = np.asarray(flowveldepth[:,1:,:], dtype='float32')
    return np.asarray(data_idx, dtype=np.intp), output.reshape(output.shape[0], -1)


cpdef object compute_network_structured(
    int nsteps,
    int qts_subdivisions,
    list reaches_wTypes, # a list of tuples
    dict upstream_connections,
    const long[:] data_idx,
    object[:] data_cols,
    const float[:,:] data_values,
    const float[:,:] initial_conditions,
    const float[:,:] qlat_values,
    list lake_numbers_col,
    const double[:,:] wbody_cols,
    dict waterbody_parameters,
    const int[:,:] reservoir_types,
    bint reservoir_type_specified,
    str model_start_time,
    const float[:,:] usgs_values,
    const int[:] usgs_positions_list,
    const float[:,:] lastobs_values,
    int last_obs_start,
    dict upstream_results={},
    bint assume_short_ts=False,
    bint return_courant=False,
    dict diffusive_parameters=False,
    ):
    """
    Compute network
    Args:
        nsteps (int): number of time steps
        reaches (list): List of reaches
        upstream_connections (dict): Network
        data_idx (ndarray): a 1D sorted index for data_values
        data_values (ndarray): a 2D array of data inputs (nodes x variables)
        qlats (ndarray): a 2D array of qlat values (nodes x nsteps). The index must be shared with data_values
        initial_conditions (ndarray): an n x 3 array of initial conditions. n = nodes, column 1 = qu0, column 2 = qd0, column 3 = h0
        assume_short_ts (bool): Assume short time steps (quc = qup)
    Notes:
        Array dimensions are checked as a precondition to this method.
        This version creates python objects for segments and reaches,
        but then uses only the C structures and access for efficiency
    """
    # Check shapes
    if qlat_values.shape[0] != data_idx.shape[0]:
        raise ValueError(f"Number of rows in Qlat is incorrect: expected ({data_idx.shape[0]}), got ({qlat_values.shape[0]})")
    if qlat_values.shape[1] > nsteps:
        raise ValueError(f"Number of columns (timesteps) in Qlat is incorrect: expected at most ({data_idx.shape[0]}), got ({qlat_values.shape[0]}). The number of columns in Qlat must be equal to or less than the number of routing timesteps")
    if data_values.shape[0] != data_idx.shape[0] or data_values.shape[1] != data_cols.shape[0]:
        raise ValueError(f"data_values shape mismatch")
    #define and initialize the final output array, add one extra time step for initial conditions
    cdef np.ndarray[float, ndim=3] flowveldepth_nd = np.zeros((data_idx.shape[0], nsteps+1, 3), dtype='float32')
    #Make ndarrays from the mem views for convience of indexing...may be a better method
    cdef np.ndarray[float, ndim=2] data_array = np.asarray(data_values)
    cdef np.ndarray[float, ndim=2] init_array = np.asarray(initial_conditions)
    cdef np.ndarray[float, ndim=2] qlat_array = np.asarray(qlat_values)
    cdef np.ndarray[double, ndim=2] wbody_parameters = np.asarray(wbody_cols)
    ###### Declare/type variables #####
    # Source columns
    cdef Py_ssize_t[:] scols = np.array(column_mapper(data_cols), dtype=np.intp)
    cdef Py_ssize_t max_buff_size = 0
    #lists to hold reach definitions, i.e. list of ids
    cdef list reach
    cdef list upstream_reach
    #lists to hold segment ids
    cdef list segment_ids
    cdef list upstream_ids
    #flow accumulation variables
    cdef float upstream_flows, previous_upstream_flows
    #starting timestep, shifted by 1 to account for initial conditions
    cdef int timestep = 1
    #buffers to pass to compute_reach_kernel
    cdef float[:,:] buf_view
    cdef float[:,:] out_buf
    cdef float[:] lateral_flows
    # list of reach objects to operate on
    cdef list reach_objects = []
    cdef list segment_objects
<<<<<<< HEAD
    #pre compute the qlat resample fraction
    cdef double qlat_resample = (nsteps)/qlat_values.shape[1]
    cdef int decay_timestep = 1
    cdef float lastobs_values_stored = 0 
    cdef int found_last_obs = 0
=======
    cdef int qvd_ts_w = 3  # There are 3 values per timestep (corresponding to 3 columns per timestep)

>>>>>>> 82e7e62d
    cdef long sid
    cdef _MC_Segment segment
    #pr.enable()
    #Preprocess the raw reaches, creating MC_Reach/MC_Segments

    wbody_index = 0

    for reach, reach_type in reaches_wTypes:
        upstream_reach = upstream_connections.get(reach[0], ())
        upstream_ids = binary_find(data_idx, upstream_reach)
        #Check if reach_type is 1 for reservoir
        if (reach_type == 1):
            my_id = binary_find(data_idx, reach)
            #Reservoirs should be singleton list reaches, TODO enforce that here?
            
            #Check if reservoir_type is not specified, then initialize default Level Pool reservoir
            if (not reservoir_type_specified):
                
                #Add level pool reservoir object to reach_objects
                reach_objects.append(
                    #tuple of MC_Reservoir, reach_type, and lp_reservoir
                      MC_Levelpool(my_id[0], lake_numbers_col[wbody_index],
                                   array('l',upstream_ids), 
                                   wbody_parameters[wbody_index])
                    )
                wbody_index += 1

            else:
                #If reservoir_type is 1, then initialize Level Pool reservoir
                if (reservoir_types[wbody_index][0] == 1):
                    #Add level pool reservoir object to reach_objects
                    reach_objects.append(
                        #tuple of MC_Reservoir, reach_type, and lp_reservoir
                          MC_Levelpool(my_id[0], lake_numbers_col[wbody_index],
                                       array('l',upstream_ids), 
                                       wbody_parameters[wbody_index])
                        )
                    wbody_index += 1

                #If reservoir_type is 2 for USGS or 3 for USACE, then initialize Hybrid reservoir
                elif (reservoir_types[wbody_index][0] == 2 or reservoir_types[wbody_index][0] == 3):

                    #Add hybrid reservoir object to reach_objects
                    reach_objects.append(
                        #tuple of MC_Reservoir, reach_type, and hybrid_reservoir
                          MC_Hybrid(my_id[0], lake_numbers_col[wbody_index], 
                          array('l',upstream_ids), 
                          wbody_parameters[wbody_index],
                          reservoir_types[wbody_index][0],
                          waterbody_parameters["hybrid_and_rfc"]["reservoir_parameter_file"],
                          model_start_time,
                          waterbody_parameters["hybrid_and_rfc"]["reservoir_usgs_timeslice_path"],
                          waterbody_parameters["hybrid_and_rfc"]["reservoir_usace_timeslice_path"],
                          waterbody_parameters["hybrid_and_rfc"]["reservoir_observation_lookback_hours"],
                          waterbody_parameters["hybrid_and_rfc"]["reservoir_observation_update_time_interval_seconds"])
                        )
                    wbody_index += 1

                #If reservoir_type is 4, then initialize RFC reservoir
                elif (reservoir_types[wbody_index][0] == 4):

                    #Add rfc reservoir object to reach_objects
                    reach_objects.append(
                        #tuple of MC_Reservoir, reach_type, and rfc_reservoir
                          MC_RFC(my_id[0], lake_numbers_col[wbody_index], 
                          array('l',upstream_ids),
                          wbody_parameters[wbody_index],
                          reservoir_types[wbody_index][0],
                          waterbody_parameters["hybrid_and_rfc"]["reservoir_parameter_file"],
                          model_start_time,
                          waterbody_parameters["hybrid_and_rfc"]["reservoir_rfc_forecasts_time_series_path"],
                          waterbody_parameters["hybrid_and_rfc"]["reservoir_rfc_forecasts_lookback_hours"])
                        )
                    wbody_index += 1

        else:
            segment_ids = binary_find(data_idx, reach)
            #Set the initial condtions before running loop
            flowveldepth_nd[segment_ids, 0] = init_array[segment_ids]
            segment_objects = []
            #Find the max reach size, used to create buffer for compute_reach_kernel
            if len(segment_ids) > max_buff_size:
                max_buff_size=len(segment_ids)

            for sid in segment_ids:
                #Initialize parameters  from the data_array, and set the initial initial_conditions
                #These aren't actually used (the initial contions) in the kernel as they are extracted from the
                #flowdepthvel array, but they could be used I suppose.  Note that velp isn't used anywhere, so
                #it is inialized to 0.0
                segment_objects.append(
                MC_Segment(sid, *data_array[sid, scols], init_array[sid, 0], 0.0, init_array[sid, 2])
            )
            reach_objects.append(
                #tuple of MC_Reach and reach_type
                MC_Reach(segment_objects, array('l',upstream_ids))
                )
            
    # replace initial conditions with gage observations, wherever available
    cdef int gages_size = usgs_positions_list.shape[0]
    cdef int gage_i, usgs_position_i
    cdef int gage_maxtimestep = usgs_values.shape[1]

    if gages_size:
        for gage_i in range(gages_size):
            usgs_position_i = usgs_positions_list[gage_i]
            flowveldepth_nd[usgs_position_i, 0, 0] = usgs_values[gage_i, 0]
            # TODO: handle the instance where there are no values, only gage positions
    
    cdef np.ndarray fill_index_mask = np.ones_like(data_idx, dtype=bool)
    cdef Py_ssize_t fill_index
    cdef long upstream_tw_id
    cdef dict tmp
    cdef int idx
    cdef float val

    for upstream_tw_id in upstream_results:  
        tmp = upstream_results[upstream_tw_id]
        fill_index = tmp["position_index"]
        fill_index_mask[fill_index] = False
        for idx, val in enumerate(tmp["results"]):
<<<<<<< HEAD
            flowveldepth_nd[fill_index, (idx//3) + 1, idx%3] = val
=======
            flowveldepth_nd[fill_index, (idx//qvd_ts_w) + 1, idx%qvd_ts_w] = val
>>>>>>> 82e7e62d
            flowveldepth_nd[fill_index, 0, 0] = init_array[fill_index, 0] # initial flow condition
            flowveldepth_nd[fill_index, 0, 2] = init_array[fill_index, 2] # initial depth condition

    #Init buffers
    lateral_flows = np.zeros( max_buff_size, dtype='float32' )
    buf_view = np.zeros( (max_buff_size, 13), dtype='float32')
    out_buf = np.full( (max_buff_size, 3), -1, dtype='float32')

    cdef int num_reaches = len(reach_objects)
    #Dynamically allocate a C array of reach structs
    cdef _Reach* reach_structs = <_Reach*>malloc(sizeof(_Reach)*num_reaches)
    #Populate the above array with the structs contained in each reach object
    for i in range(num_reaches):
      reach_structs[i] = (<Reach>reach_objects[i])._reach

    #reach iterator
    cdef _Reach* r
    #create a memory view of the ndarray
    cdef float[:,:,::1] flowveldepth = flowveldepth_nd
    cdef float reservoir_outflow, reservoir_water_elevation
    cdef int id = 0
    #Run time
    #with nogil:
    while timestep < nsteps+1:
        for i in range(num_reaches):
              r = &reach_structs[i]
              #Need to get quc and qup
              upstream_flows = 0.0
              previous_upstream_flows = 0.0

              for _i in range(r._num_upstream_ids):#Explicit loop reduces some overhead
                id = r._upstream_ids[_i]
                upstream_flows += flowveldepth[id, timestep, 0]
                previous_upstream_flows += flowveldepth[id, timestep-1, 0]

              if assume_short_ts:
                upstream_flows = previous_upstream_flows

              if r.type == compute_type.RESERVOIR_LP:
                run_lp_c(r, upstream_flows, 0.0, 300, &reservoir_outflow, &reservoir_water_elevation)
                flowveldepth[r.id, timestep, 0] = reservoir_outflow
                flowveldepth[r.id, timestep, 1] = 0.0
                flowveldepth[r.id, timestep, 2] = reservoir_water_elevation

              elif r.type == compute_type.RESERVOIR_HYBRID:
                run_hybrid_c(r, upstream_flows, 0.0, 300, &reservoir_outflow, &reservoir_water_elevation)
                flowveldepth[r.id, timestep, 0] = reservoir_outflow
                flowveldepth[r.id, timestep, 1] = 0.0
                flowveldepth[r.id, timestep, 2] = reservoir_water_elevation

              elif r.type == compute_type.RESERVOIR_RFC:
                run_rfc_c(r, upstream_flows, 0.0, 300, &reservoir_outflow, &reservoir_water_elevation)
                flowveldepth[r.id, timestep, 0] = reservoir_outflow
                flowveldepth[r.id, timestep, 1] = 0.0
                flowveldepth[r.id, timestep, 2] = reservoir_water_elevation

              else:
                #Create compute reach kernel input buffer
                for i in range(r.reach.mc_reach.num_segments):
                  segment = get_mc_segment(r, i)#r._segments[i]
                  buf_view[i, 0] = qlat_array[ segment.id, <int>((timestep-1)/qts_subdivisions)]
                  buf_view[i, 1] = segment.dt
                  buf_view[i, 2] = segment.dx
                  buf_view[i, 3] = segment.bw
                  buf_view[i, 4] = segment.tw
                  buf_view[i, 5] = segment.twcc
                  buf_view[i, 6] = segment.n
                  buf_view[i, 7] = segment.ncc
                  buf_view[i, 8] = segment.cs
                  buf_view[i, 9] = segment.s0
                  buf_view[i, 10] = flowveldepth[segment.id, timestep-1, 0]
                  buf_view[i, 11] = 0.0 #flowveldepth[segment.id, timestep-1, 1]
                  buf_view[i, 12] = flowveldepth[segment.id, timestep-1, 2]

                compute_reach_kernel(previous_upstream_flows, upstream_flows,
                                     r.reach.mc_reach.num_segments, buf_view,
                                     out_buf,
                                     assume_short_ts)

                #Copy the output out
                for i in range(r.reach.mc_reach.num_segments):
                  segment = get_mc_segment(r, i)
                  flowveldepth[segment.id, timestep, 0] = out_buf[i, 0]
                  flowveldepth[segment.id, timestep, 1] = out_buf[i, 1]
                  flowveldepth[segment.id, timestep, 2] = out_buf[i, 2]
                    
        if gages_size:
<<<<<<< HEAD

            for gage_i in range(gages_size):                            
                usgs_position_i = usgs_positions_list[gage_i]
                if timestep == last_obs_start+1 and found_last_obs == 0:
                    flowveldepth[usgs_position_i, timestep, 0] = lastobs_values[gage_i, 0]
                    found_last_obs = 1
                    decay_timestep = 2
                    #printf("last_obs_check1 =: %d %d\t", lastobs_values[gage_i, 0],found_last_obs)
                elif timestep < gage_maxtimestep and found_last_obs != 1:  # TODO: It is possible to remove this branching logic if we just loop over the timesteps during DA and post-DA, if that is a major performance optimization. On the flip side, it would probably introduce unwanted code complexity.
                    flowveldepth[usgs_position_i, timestep , 0] = usgs_values[gage_i, timestep-1]
                    #printf("last_obs_check2 =: %d %d %d \t", lastobs_values[gage_i, 0], timestep, 2)
                else:
                    a = 120  # TODO: pull this a value from the config file somehow
                    decay_timestep += 1
                    da_weight = exp(decay_timestep/-a)  # TODO: This could be pre-calculated knowing when obs finish relative to simulation time
                    flowveldepth[usgs_position_i, timestep , 0] = (lastobs_values[gage_i, 0] * flowveldepth[usgs_position_i, timestep ,0] * da_weight) + flowveldepth[usgs_position_i, timestep ,0]
                    #printf("last_obs_check3 =: %d\t", lastobs_values[gage_i, 0])
=======
            for gage_i in range(gages_size):
                usgs_position_i = usgs_positions_list[gage_i]
                if timestep < gage_maxtimestep:
                    flowveldepth[usgs_position_i, timestep, 0] = usgs_values[gage_i, timestep-1]
               
>>>>>>> 82e7e62d

        timestep += 1
    #pr.disable()
    #pr.print_stats(sort='time')
    #IMPORTANT, free the dynamic array created
    free(reach_structs)
    #slice off the initial condition timestep and return
    output = np.asarray(flowveldepth[:,1:,:], dtype='float32')
    #return np.asarray(data_idx, dtype=np.intp), np.asarray(flowveldepth.base.reshape(flowveldepth.shape[0], -1), dtype='float32')
    return np.asarray(data_idx, dtype=np.intp)[fill_index_mask], output.reshape(output.shape[0], -1)[fill_index_mask]<|MERGE_RESOLUTION|>--- conflicted
+++ resolved
@@ -1095,16 +1095,10 @@
     # list of reach objects to operate on
     cdef list reach_objects = []
     cdef list segment_objects
-<<<<<<< HEAD
-    #pre compute the qlat resample fraction
-    cdef double qlat_resample = (nsteps)/qlat_values.shape[1]
+    cdef int qvd_ts_w = 3  # There are 3 values per timestep (corresponding to 3 columns per timestep)
     cdef int decay_timestep = 1
     cdef float lastobs_values_stored = 0 
     cdef int found_last_obs = 0
-=======
-    cdef int qvd_ts_w = 3  # There are 3 values per timestep (corresponding to 3 columns per timestep)
-
->>>>>>> 82e7e62d
     cdef long sid
     cdef _MC_Segment segment
     #pr.enable()
@@ -1225,11 +1219,7 @@
         fill_index = tmp["position_index"]
         fill_index_mask[fill_index] = False
         for idx, val in enumerate(tmp["results"]):
-<<<<<<< HEAD
-            flowveldepth_nd[fill_index, (idx//3) + 1, idx%3] = val
-=======
             flowveldepth_nd[fill_index, (idx//qvd_ts_w) + 1, idx%qvd_ts_w] = val
->>>>>>> 82e7e62d
             flowveldepth_nd[fill_index, 0, 0] = init_array[fill_index, 0] # initial flow condition
             flowveldepth_nd[fill_index, 0, 2] = init_array[fill_index, 2] # initial depth condition
 
@@ -1317,7 +1307,6 @@
                   flowveldepth[segment.id, timestep, 2] = out_buf[i, 2]
                     
         if gages_size:
-<<<<<<< HEAD
 
             for gage_i in range(gages_size):                            
                 usgs_position_i = usgs_positions_list[gage_i]
@@ -1335,13 +1324,6 @@
                     da_weight = exp(decay_timestep/-a)  # TODO: This could be pre-calculated knowing when obs finish relative to simulation time
                     flowveldepth[usgs_position_i, timestep , 0] = (lastobs_values[gage_i, 0] * flowveldepth[usgs_position_i, timestep ,0] * da_weight) + flowveldepth[usgs_position_i, timestep ,0]
                     #printf("last_obs_check3 =: %d\t", lastobs_values[gage_i, 0])
-=======
-            for gage_i in range(gages_size):
-                usgs_position_i = usgs_positions_list[gage_i]
-                if timestep < gage_maxtimestep:
-                    flowveldepth[usgs_position_i, timestep, 0] = usgs_values[gage_i, timestep-1]
-               
->>>>>>> 82e7e62d
 
         timestep += 1
     #pr.disable()

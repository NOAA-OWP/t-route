--- conflicted
+++ resolved
@@ -394,7 +394,6 @@
 			! +++++++++++++++++++++++++++++++++++++++++++++++++++++++++++++++++++
 			! applying the downstream boundary conditions in matrix newY
 			! +++++++++++++++++++++++++++++++++++++++++++++++++++++++++++++++++++
-<<<<<<< HEAD
 			if (frnw_g(j,2) < 0.0) then    ! use normal depth water depth calculation
                     		!* TW reach
                     		!* 1. measured data at TW
@@ -421,20 +420,6 @@
 		! +++++++++++++++++++++++++++++++++++++++++++++++++++++++++++++++++++
 		! Write and depth results to q_ev_g array
 		! +++++++++++++++++++++++++++++++++++++++++++++++++++++++++++++++++++
-		do timestep = 1, repeatInterval
-                	ts_ev = ((ini_time*60.0/dtini) + timestep)
-               		do j = 1, nlinks
-                    	ncomp = frnw_g(j,1)
-                    		do i = 1, ncomp
-                        		q_ev_g(ts_ev, i, j) = newQ(i, timestep, j)
-                        		elv_ev_g(ts_ev, i, j) = newY(i, j) - z(i,j) ! depth (meters)
-					!print*, ts_ev, i, j,  q_ev_g(ts_ev, i, j), elv_ev_g(ts_ev, i, j)
-                    		end do
-                	end do
-            	end do
-		oldY = newY
-	end do ! end kkk loop
-=======
 			do timestep = 1, repeatInterval+1
                 ts_ev = ((ini_time*60.0/dtini) + timestep)
                 do j = 1, nlinks
@@ -449,7 +434,6 @@
 			oldY = newY
 
 		end do ! end kkk loop
->>>>>>> a1767532
         
         deallocate(frnw_g)
         deallocate(area, bo, pere, areap, qp, z, dqp, dqc, dap, dac, depth, sk, co, dx)

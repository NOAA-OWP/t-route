import zipfile

import xarray as xr
import pandas as pd
import geopandas as gpd
import json
import yaml
import numpy as np
from toolz import compose


def read_netcdf(geo_file_path):
    with xr.open_dataset(geo_file_path) as ds:
        return ds.to_dataframe()

def read_csv(geo_file_path, header="infer", layer_string=None):
    if geo_file_path.suffix == ".zip":
        if layer_string is None:
            raise ValueError("layer_string is needed if reading from compressed csv")
        with zipfile.ZipFile(geo_file_path, "r") as zcsv:
            with zcsv.open(layer_string) as csv:
                return pd.read_csv(csv, header=header)
    else:
        return pd.read_csv(geo_file_path, header=header)


def read_geopandas(geo_file_path, layer_string=None, driver_string=None):
    return gpd.read_file(geo_file_path, driver=driver_string, layer_string=layer_string)


def read(geo_file_path, layer_string=None, driver_string=None):
    if geo_file_path.suffix == ".nc":
        return read_netcdf(geo_file_path)
    else:
        return read_geopandas(
            geo_file_path, layer_string=layer_string, driver_string=driver_string
        )


def read_mask(path, layer_string=None):
    return read_csv(path, header=None, layer_string=layer_string)


def read_custom_input(custom_input_file):
    if custom_input_file[-4:] == "yaml":
        with open(custom_input_file) as custom_file:
            data = yaml.load(custom_file, Loader=yaml.SafeLoader)
    else:
        with open(custom_input_file) as custom_file:
            data = json.load(custom_file)
    supernetwork_parameters = data.get("supernetwork_parameters", None)
    waterbody_parameters = data.get("waterbody_parameters", {})
    forcing_parameters = data.get("forcing_parameters", {})
    restart_parameters = data.get("restart_parameters", {})
    output_parameters = data.get("output_parameters", {})
    run_parameters = data.get("run_parameters", {})
    parity_parameters = data.get("parity_parameters", {})
<<<<<<< HEAD
    data_assimilation_parameters = data.get("data_assimilation_parameters", {})
=======
    diffusive_parameters = data.get("diffusive_parameters",{})
    
>>>>>>> 418e15ed
    # TODO: add error trapping for potentially missing files
    return (
        supernetwork_parameters,
        waterbody_parameters,
        forcing_parameters,
        restart_parameters,
        output_parameters,
        run_parameters,
        parity_parameters,
<<<<<<< HEAD
        data_assimilation_parameters,
=======
        diffusive_parameters,
>>>>>>> 418e15ed
    )


def replace_downstreams(data, downstream_col, terminal_code):
    ds0_mask = data[downstream_col] == terminal_code
    new_data = data.copy()
    new_data.loc[ds0_mask, downstream_col] = ds0_mask.index[ds0_mask]

    # Also set negative any nodes in downstream col not in data.index
    new_data.loc[~data[downstream_col].isin(data.index), downstream_col] *= -1
    return new_data


def read_waterbody_df(waterbody_parameters, waterbodies_values, wbtype="level_pool"):
    """
    General waterbody dataframe reader. At present, only level-pool
    capability exists.
    """
    if wbtype == "level_pool":
        wb_params = waterbody_parameters[wbtype]
        return read_level_pool_waterbody_df(
            wb_params["level_pool_waterbody_parameter_file_path"],
            wb_params["level_pool_waterbody_id"],
            waterbodies_values[wbtype],
        )


def read_level_pool_waterbody_df(
    parm_file, lake_index_field="lake_id", lake_id_mask=None
):
    """
    Reads LAKEPARM file and prepares a dataframe, filtered
    to the relevant reservoirs, to provide the parameters
    for level-pool reservoir computation.

    Completely replaces the read_waterbody_df function from prior versions
    of the v02 routing code.

    Prior version filtered the dataframe as opposed to the dataset as in this version.
    with xr.open_dataset(parm_file) as ds:
        df1 = ds.to_dataframe()
    df1 = df1.set_index(lake_index_field).sort_index(axis="index")
    if lake_id_mask is None:
        return df1
    else:
        return df1.loc[lake_id_mask]
    """

    # TODO: avoid or parameterize "feature_id" or ... return to name-blind dataframe version
    with xr.open_dataset(parm_file) as ds:
        ds = ds.swap_dims({"feature_id": lake_index_field})
        df1 = ds.sel({lake_index_field: list(lake_id_mask)}).to_dataframe()
    df1 = df1.sort_index(axis="index")
    return df1


def get_ql_from_csv(qlat_input_file, index_col=0):
    """
    qlat_input_file: comma delimted file with header giving timesteps, rows for each segment
    index_col = 0: column/field in the input file with the segment/link id
    """
    ql = pd.read_csv(qlat_input_file, index_col=index_col)
    ql.index = ql.index.astype(int)
    ql = ql.sort_index(axis="index")
    return ql.astype("float32")


def read_qlat(path):
    """
    retained for backwards compatibility with early v02 files
    """
    return get_ql_from_csv(path)


def get_ql_from_wrf_hydro_mf(
    qlat_files, index_col="feature_id", value_col="q_lateral"
):
    """
    qlat_files: globbed list of CHRTOUT files containing desired lateral inflows
    index_col: column/field in the CHRTOUT files with the segment/link id
    value_col: column/field in the CHRTOUT files with the lateral inflow value

    In general the CHRTOUT files contain one value per time step. At present, there is
    no capability for handling non-uniform timesteps in the qlaterals.

    The qlateral may also be input using comma delimited file -- see
    `get_ql_from_csv`


    Note/Todo:
    For later needs, filtering for specific features or times may
    be accomplished with one of:
        ds.loc[{selectors}]
        ds.sel({selectors})
        ds.isel({selectors})

    Returns from these selection functions are sub-datasets.

    For example:
    ```
    (Pdb) ds.sel({"feature_id":[4186117, 4186169],"time":ds.time.values[:2]})['q_lateral'].to_dataframe()
                                     latitude  longitude  q_lateral
    time                feature_id
    2018-01-01 13:00:00 4186117     41.233807 -75.413895   0.006496
    2018-01-02 00:00:00 4186117     41.233807 -75.413895   0.006460
    ```

    or...
    ```
    (Pdb) ds.sel({"feature_id":[4186117, 4186169],"time":[np.datetime64('2018-01-01T13:00:00')]})['q_lateral'].to_dataframe()
                                     latitude  longitude  q_lateral
    time                feature_id
    2018-01-01 13:00:00 4186117     41.233807 -75.413895   0.006496
    ```
    """
    filter_list = None

    with xr.open_mfdataset(
        qlat_files,
        combine="by_coords",
        # combine="nested",
        # concat_dim="time",
        # data_vars="minimal",
        # coords="minimal",
        # compat="override",
        preprocess=drop_all_coords,
        # parallel=True,
    ) as ds:
        try:
            ql = pd.DataFrame(
                ds[value_col].values.T,
                index=ds[index_col].values[0],
                columns=ds.time.values,
                # dtype=float,
            )
        except:
            ql = pd.DataFrame(
                ds[value_col].values.T,
                index=ds[index_col].values,
                columns=ds.time.values,
                # dtype=float,
            )

    return ql


def drop_all_coords(ds):
    return ds.reset_coords(drop=True)


def get_ql_from_wrf_hydro(qlat_files, index_col="station_id", value_col="q_lateral"):
    """
    qlat_files: globbed list of CHRTOUT files containing desired lateral inflows
    index_col: column/field in the CHRTOUT files with the segment/link id
    value_col: column/field in the CHRTOUT files with the lateral inflow value

    In general the CHRTOUT files contain one value per time step. At present, there is
    no capability for handling non-uniform timesteps in the qlaterals.

    The qlateral may also be input using comma delimited file -- see
    `get_ql_from_csv`
    """

    li = []

    for filename in qlat_files:
        with xr.open_dataset(filename) as ds:
            df1 = ds[["time", value_col]].to_dataframe()

        li.append(df1)

    frame = pd.concat(li, axis=0, ignore_index=False)
    mod = frame.reset_index()
    ql = mod.pivot(index=index_col, columns="time", values=value_col)

    return ql


<<<<<<< HEAD
def read_netcdfs(paths, dim, transform_func=None):
    def process_one_path(path):
        with xr.open_dataset(path) as ds:
            if transform_func is not None:
                ds = transform_func(ds)
            ds.load()
            return ds

    #paths = sorted(pathlib.glob(files))
    datasets = [process_one_path(p) for p in paths]
    combined = xr.concat(datasets, dim)
    return combined


def preprocess_time_station_index(xd):
    stationId_da_mask = list(
        map(compose(bytes.isdigit, bytes.strip), xd.stationId.values)
    )
    stationId = xd.stationId[stationId_da_mask].values.astype(int)

    unique_times_str = np.unique(xd.time.values).tolist()

    unique_times = np.array(unique_times_str, dtype="str")

    data_var_dict = {}
    data_vars = ("discharge", "discharge_quality")
    for v in data_vars:
        data_var_dict[v] = (["stationId"], xd[v].values[stationId_da_mask])
    return xr.Dataset(
        data_vars=data_var_dict, coords={"stationId": stationId, "time": unique_times}
    )

def get_usgs_from_time_slices_csv(
    routelink_subset_file,usgs_csv
):
    
    df2 = pd.read_csv(usgs_csv,index_col=0)

    with xr.open_dataset(routelink_subset_file) as ds:
        gage_list = list(map(bytes.strip, ds.gages.values))
        gage_mask = list(map(bytes.isdigit, gage_list))

        gage_da = ds.gages[gage_mask].values.astype(int)

        data_var_dict = {}
        data_vars = ("link", "to", "ascendingIndex")
        for v in data_vars:
            data_var_dict[v] = (["gages"], ds[v].values[gage_mask])
        ds = xr.Dataset(data_vars=data_var_dict, coords={"gages": gage_da})
    df = ds.to_dataframe()

    usgs_df = df.join(df2)
    usgs_df = usgs_df.reset_index()
    usgs_df = usgs_df.rename(columns={"index": "gages"})
    usgs_df = usgs_df.set_index("link")
    usgs_df = usgs_df.drop(["gages", "ascendingIndex", "to"], axis=1)
    columns_list = usgs_df.columns
    
    for i in range(0, (len(columns_list) * 3) - 12, 12):
        original_string = usgs_df.columns[i]
        original_string_shortened = original_string[:-5]
        temp_name1 = original_string_shortened + str("05:00")
        temp_name2 = original_string_shortened + str("10:00")
        temp_name3 = original_string_shortened + str("20:00")
        temp_name4 = original_string_shortened + str("25:00")
        temp_name5 = original_string_shortened + str("35:00")
        temp_name6 = original_string_shortened + str("40:00")
        temp_name7 = original_string_shortened + str("50:00")
        temp_name8 = original_string_shortened + str("55:00")
        usgs_df.insert(i + 1, temp_name1, np.nan)
        usgs_df.insert(i + 2, temp_name2, np.nan)
        usgs_df.insert(i + 4, temp_name3, np.nan)
        usgs_df.insert(i + 5, temp_name4, np.nan)
        usgs_df.insert(i + 7, temp_name5, np.nan)
        usgs_df.insert(i + 8, temp_name6, np.nan)
        usgs_df.insert(i + 10, temp_name7, np.nan)
        usgs_df.insert(i + 11, temp_name8, np.nan)

    usgs_df = usgs_df.interpolate(method="linear", axis=1)
    usgs_df.drop(usgs_df[usgs_df.iloc[:,0] == -999999.000000].index , inplace=True)

    return usgs_df

def get_usgs_from_time_slices_folder(
    routelink_subset_file, usgs_timeslices_folder, data_assimilation_filter
):
    usgs_files = sorted(usgs_timeslices_folder.glob(data_assimilation_filter))

    with read_netcdfs(
        usgs_files,
        "time",
        preprocess_time_station_index,
    ) as ds2:
        df2 = pd.DataFrame(
            ds2["discharge"].values.T,
            index=ds2["stationId"].values,
            columns=ds2.time.values,
        )


    with xr.open_dataset(routelink_subset_file) as ds:
        gage_list = list(map(bytes.strip, ds.gages.values))
        gage_mask = list(map(bytes.isdigit, gage_list))

        gage_da = ds.gages[gage_mask].values.astype(int)

        data_var_dict = {}
        data_vars = ("link", "to", "ascendingIndex")
        for v in data_vars:
            data_var_dict[v] = (["gages"], ds[v].values[gage_mask])
        ds = xr.Dataset(data_vars=data_var_dict, coords={"gages": gage_da})
    df = ds.to_dataframe()

    usgs_df = df.join(df2)
    usgs_df = usgs_df.reset_index()
    usgs_df = usgs_df.rename(columns={"index": "gages"})
    usgs_df = usgs_df.set_index("link")
    usgs_df = usgs_df.drop(["gages", "ascendingIndex", "to"], axis=1)
    columns_list = usgs_df.columns
    
    for i in range(0, (len(columns_list) * 3) - 12, 12):
        original_string = usgs_df.columns[i]
        original_string_shortened = original_string[:-5]
        temp_name1 = original_string_shortened + str("05:00")
        temp_name2 = original_string_shortened + str("10:00")
        temp_name3 = original_string_shortened + str("20:00")
        temp_name4 = original_string_shortened + str("25:00")
        temp_name5 = original_string_shortened + str("35:00")
        temp_name6 = original_string_shortened + str("40:00")
        temp_name7 = original_string_shortened + str("50:00")
        temp_name8 = original_string_shortened + str("55:00")
        usgs_df.insert(i + 1, temp_name1, np.nan)
        usgs_df.insert(i + 2, temp_name2, np.nan)
        usgs_df.insert(i + 4, temp_name3, np.nan)
        usgs_df.insert(i + 5, temp_name4, np.nan)
        usgs_df.insert(i + 7, temp_name5, np.nan)
        usgs_df.insert(i + 8, temp_name6, np.nan)
        usgs_df.insert(i + 10, temp_name7, np.nan)
        usgs_df.insert(i + 11, temp_name8, np.nan)

    usgs_df = usgs_df.interpolate(method="linear", axis=1)
    usgs_df.drop(usgs_df[usgs_df.iloc[:,0] == -999999.000000].index , inplace=True)

    return usgs_df


def get_channel_restart_from_csv(
    channel_initial_states_file,
    index_col=0,
    default_us_flow_column="qu0",
    default_ds_flow_column="qd0",
    default_depth_column="h0",
):
    """
    channel_initial_states_file: CSV standard restart file
    index_col = 0: column/field in the input file with the segment/link id
    NOT USED YET default_us_flow_column: name used in remainder of program to refer to this column of the dataset
    NOT USED YET default_ds_flow_column: name used in remainder of program to refer to this column of the dataset
    NOT USED YET default_depth_column: name used in remainder of program to refer to this column of the dataset
    """
    q0 = pd.read_csv(channel_initial_states_file, index_col=index_col)
    q0.index = q0.index.astype(int)
    q0 = q0.sort_index(axis="index")
    return q0.astype("float32")


def get_channel_restart_from_wrf_hydro(
=======
def get_stream_restart_from_wrf_hydro(
>>>>>>> 418e15ed
    channel_initial_states_file,
    crosswalk_file,
    channel_ID_column,
    us_flow_column="qlink1",
    ds_flow_column="qlink2",
    depth_column="hlink",
    default_us_flow_column="qu0",
    default_ds_flow_column="qd0",
    default_depth_column="h0",
):
    """
    channel_initial_states_file: WRF-HYDRO standard restart file
    crosswalk_file: File containing channel IDs IN THE ORDER of the Restart File
    channel_ID_column: field in the crosswalk file to assign as the index of the restart values
    us_flow_column: column in the restart file to use for upstream flow initial state
    ds_flow_column: column in the restart file to use for downstream flow initial state
    depth_column: column in the restart file to use for depth initial state
    default_us_flow_column: name used in remainder of program to refer to this column of the dataset
    default_ds_flow_column: name used in remainder of program to refer to this column of the dataset
    default_depth_column: name used in remainder of program to refer to this column of the dataset

    The Restart file gives hlink, qlink1, and qlink2 values for channels --
    the order is simply the same as that found in the Route-Link files.
    *Subnote 1*: The order of these values is NOT the order found in the CHRTOUT files,
    though the number of outputs is the same as in those files.
    *Subnote 2*: If there is no mask applied, then providing the path to the RouteLink file should
    be sufficient for the crosswalk file. If there is a mask applied (so that
    not all segments in the RouteLink file are used in the routing computations) then
    a pre-processing step will be need to provide only the relevant segments in the
    crosswalk file.
    """

    with xr.open_dataset(crosswalk_file) as xds:
        xdf = xds[channel_ID_column].to_dataframe()
    xdf = xdf.reset_index()
    xdf = xdf[[channel_ID_column]]
    with xr.open_dataset(channel_initial_states_file) as qds:
        if depth_column in qds:
            qdf2 = qds[[us_flow_column, ds_flow_column, depth_column]].to_dataframe()
        else:
            qdf2 = qds[[us_flow_column, ds_flow_column]].to_dataframe()
            qdf2[depth_column] = 0
    qdf2 = qdf2.reset_index()
    qdf2 = qdf2[[us_flow_column, ds_flow_column, depth_column]]
    qdf2.rename(
        columns={
            us_flow_column: default_us_flow_column,
            ds_flow_column: default_ds_flow_column,
            depth_column: default_depth_column,
        },
        inplace=True,
    )
    qdf2[channel_ID_column] = xdf
    qdf2 = qdf2.reset_index().set_index([channel_ID_column])

    q_initial_states = qdf2

    q_initial_states = q_initial_states.drop(columns="index")

    return q_initial_states


def get_reservoir_restart_from_wrf_hydro(
    waterbody_intial_states_file,
    crosswalk_file,
    waterbody_ID_field,
    crosswalk_filter_file=None,
    crosswalk_filter_file_field=None,
    waterbody_flow_column="qlakeo",
    waterbody_depth_column="resht",
    default_waterbody_flow_column="qd0",
    default_waterbody_depth_column="h0",
):
    """
    waterbody_intial_states_file: WRF-HYDRO standard restart file
    crosswalk_file: File containing reservoir IDs IN THE ORDER of the Restart File
    waterbody_ID_field: field in the crosswalk file to assign as the index of the restart values
    crosswalk_filter_file: file containing only reservoir ids needed in the crosswalk file (see notes below)
    crosswalk_filter_file_field: waterbody id field in crosswalk filter file
    waterbody_flow_column: column in the restart file to use for upstream flow initial state
    waterbody_depth_column: column in the restart file to use for downstream flow initial state
    default_waterbody_flow_column: name used in remainder of program to refer to this column of the dataset
    default_waterbody_depth_column: name used in remainder of program to refer to this column of the dataset

    The Restart file gives qlakeo and resht values for waterbodies.
    The order of values in the file is the same as the order in the LAKEPARM file from WRF-Hydro.
    However, there are many instances where only a subset of waterbodies described in the lakeparm
    file are used. In these cases, a filter file must be provided which specifies
    which of the reservoirs in the crosswalk file are to be used.
    """

    with xr.open_dataset(crosswalk_file) as xds:
        X = xds[waterbody_ID_field]

        if crosswalk_filter_file:
            with xr.open_dataset(crosswalk_filter_file) as fds:
                xdf = X.loc[X.isin(fds[crosswalk_filter_file_field])].to_dataframe()
        else:
            xdf = X.to_dataframe()

    xdf = xdf.reset_index()[waterbody_ID_field]

    # read initial states from r&r output
    with xr.open_dataset(waterbody_intial_states_file) as resds:
        resdf = resds[[waterbody_flow_column, waterbody_depth_column]].to_dataframe()
    resdf = resdf.reset_index()
    resdf = resdf[[waterbody_flow_column, waterbody_depth_column]]
    resdf.rename(
        columns={
            waterbody_flow_column: default_waterbody_flow_column,
            waterbody_depth_column: default_waterbody_depth_column,
        },
        inplace=True,
    )

    mod = resdf.join(xdf).reset_index().set_index(waterbody_ID_field)
    init_waterbody_states = mod

    return init_waterbody_states<|MERGE_RESOLUTION|>--- conflicted
+++ resolved
@@ -55,12 +55,9 @@
     output_parameters = data.get("output_parameters", {})
     run_parameters = data.get("run_parameters", {})
     parity_parameters = data.get("parity_parameters", {})
-<<<<<<< HEAD
     data_assimilation_parameters = data.get("data_assimilation_parameters", {})
-=======
     diffusive_parameters = data.get("diffusive_parameters",{})
     
->>>>>>> 418e15ed
     # TODO: add error trapping for potentially missing files
     return (
         supernetwork_parameters,
@@ -70,11 +67,8 @@
         output_parameters,
         run_parameters,
         parity_parameters,
-<<<<<<< HEAD
         data_assimilation_parameters,
-=======
         diffusive_parameters,
->>>>>>> 418e15ed
     )
 
 
@@ -253,7 +247,6 @@
     return ql
 
 
-<<<<<<< HEAD
 def read_netcdfs(paths, dim, transform_func=None):
     def process_one_path(path):
         with xr.open_dataset(path) as ds:
@@ -421,9 +414,6 @@
 
 
 def get_channel_restart_from_wrf_hydro(
-=======
-def get_stream_restart_from_wrf_hydro(
->>>>>>> 418e15ed
     channel_initial_states_file,
     crosswalk_file,
     channel_ID_column,

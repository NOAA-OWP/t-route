import json
import pathlib
import pandas as pd
from functools import partial
# TODO: Consider nio and nnw as aliases for these modules...
import troute.nhd_io as nhd_io
import troute.nhd_network as nhd_network


def set_supernetwork_parameters(
    supernetwork="", geo_input_folder=None, verbose=True, debuglevel=0
):
    # TODO: consider managing path concatenation outside this function (and lose the os dependency)

    # The following datasets are extracts from the feature datasets available
    # from https://www.nohrsc.noaa.gov/pub/staff/keicher/NWM_live/web/data_tools/
    # the CONUS_ge5 and Brazos_LowerColorado_ge5 datasets are included
    # in the github test folder

    supernetwork_options = {
        "Pocono_TEST1",
        "Pocono_TEST2",
        "LowerColorado_Conchos_FULL_RES",
        "Brazos_LowerColorado_ge5",
        "Brazos_LowerColorado_FULL_RES",
        "Brazos_LowerColorado_Named_Streams",
        "CONUS_ge5",
        "Mainstems_CONUS",
        "CONUS_Named_Streams",
        "CONUS_FULL_RES_v20",
        "CapeFear_FULL_RES",
        "Florence_FULL_RES",
        "custom",
    }

    if supernetwork not in supernetwork_options:
        print(
            "Note: please call function with supernetworks set to one of the following:"
        )
        for s in supernetwork_options:
            print(f"'{s}'")
        raise ValueError

    elif supernetwork == "Pocono_TEST1":
        return {
            "geo_file_path": pathlib.Path(
                geo_input_folder, "PoconoSampleData1", "PoconoSampleRouteLink1.shp"
            ).resolve(),
            "columns": {
                "key": "link",
                "downstream": "to",
                "dx": "Length",
                "n": "n",
                "ncc": "nCC",
                "s0": "So",
                "bw": "BtmWdth",
                "waterbody": "NHDWaterbo",
                "tw": "TopWdth",
                "twcc": "TopWdthCC",
                "alt": "alt",
                "musk": "MusK",
                "musx": "MusX",
                "cs": "ChSlp",
            },
            "waterbody_null_code": -9999,
            "title_string": "Pocono Test Example",
            "driver_string": "ESRI Shapefile",
            "terminal_code": 0,
            "layer_string": 0,
            "waterbody_parameter_file_type": "Level_Pool",
            "waterbody_parameter_file_path": pathlib.Path(
                geo_input_folder, "NWM_2.1_Sample_Datasets", "LAKEPARM_CONUS.nc"
            ).resolve(),
            "waterbody_parameter_columns": {
                "waterbody_area": "LkArea",  # area of reservoir
                "weir_elevation": "WeirE",
                "waterbody_max_elevation": "LkMxE",
                "outfall_weir_coefficient": "WeirC",
                "outfall_weir_length": "WeirL",
                "overall_dam_length": "DamL",
                "orifice_elevation": "OrificeE",
                "orifice_coefficient": "OrificeC",
                "orifice_area": "OrificeA",
            },
        }
    elif supernetwork == "Pocono_TEST2":
        rv = set_supernetwork_parameters(
            supernetwork="CONUS_FULL_RES_v20", geo_input_folder=geo_input_folder
        )
        rv.update(
            {
                "title_string": "Pocono Test 2 Example",  # overwrites other title...
                "mask_file_path": pathlib.Path(
                    geo_input_folder,
                    "Channels",
                    "masks",
                    "PoconoRouteLink_TEST2_nwm_mc.txt",
                ).resolve(),
                "mask_driver_string": "csv",
                "mask_layer_string": "",
                "mask_key": 0,
                "mask_name": 1,  # TODO: Not used yet.
            }
        )
        return rv

        # return {
        #'geo_file_path' : pathlib.Path(geo_input_folder
    # , r'PoconoSampleData2'
    # , r'PoconoRouteLink_testsamp1_nwm_mc.shp').resolve()
    # , 'key_col' : 18
    # , 'downstream_col' : 23
    # , 'length_col' : 5
    # , 'manningn_col' : 20
    # , 'manningncc_col' : 21
    # , 'slope_col' : 10
    # , 'bottomwidth_col' : 2
    # , 'topwidth_col' : 11
    # , 'topwidthcc_col' : 12
    # , 'MusK_col' : 6
    # , 'MusX_col' : 7
    # , 'ChSlp_col' : 3
    # , 'terminal_code' : 0
    # , 'title_string' : 'Pocono Test 2 Example'
    # , 'driver_string' : 'ESRI Shapefile'
    # , 'layer_string' : 0
    # }

    elif supernetwork == "LowerColorado_Conchos_FULL_RES":
        rv = set_supernetwork_parameters(
            supernetwork="CONUS_FULL_RES_v20", geo_input_folder=geo_input_folder
        )
        rv.update(
            {
                "title_string": "NHD 2.0 Conchos Basin of the LowerColorado River",  # overwrites other title...
                "mask_file_path": pathlib.Path(
                    geo_input_folder,
                    "Channels",
                    "masks",
                    "LowerColorado_Conchos_FULL_RES.txt",
                ).resolve(),
                "mask_driver_string": "csv",
                "mask_layer_string": "",
                "mask_key": 0,
                "mask_name": 1,  # TODO: Not used yet.
            }
        )
        return rv

    elif supernetwork == "Brazos_LowerColorado_ge5":
        return {
            "geo_file_path": pathlib.Path(
                geo_input_folder, "Channels", "NHD_BrazosLowerColorado_Channels.shp"
            ).resolve(),
            "columns": {
                "key": "featureID",
                "downstream": "to",
                "waterbody": "NHDWaterbo",
                "dx": "Length",
                "n": "n",
                "s0": "So",
                "bw": "BtmWdth",
                "musk": "MusK",
                "musx": "MusX",
                "cs": "ChSlp",
            },
            "waterbody_null_code": -9999,
            "title_string": "NHD Subset including Brazos + Lower Colorado\nNHD stream orders 5 and greater",
            "driver_string": "ESRI Shapefile",
            "terminal_code": 0,
            "layer_string": 0,
        }

    elif supernetwork == "Brazos_LowerColorado_FULL_RES":
        rv = set_supernetwork_parameters(
            supernetwork="CONUS_FULL_RES_v20", geo_input_folder=geo_input_folder
        )
        rv.update(
            {
                "title_string": "NHD 2.0 Brazos and LowerColorado Basins",  # overwrites other title...
                "mask_file_path": pathlib.Path(
                    geo_input_folder,
                    "Channels",
                    "masks",
                    "Brazos_LowerColorado_FULL_RES.txt",
                ).resolve(),
                "mask_driver_string": r"csv",
                "mask_layer_string": r"",
                "mask_key": 0,
                "mask_name": 1,  # TODO: Not used yet.
            }
        )
        return rv

    elif supernetwork == "Brazos_LowerColorado_Named_Streams":
        rv = set_supernetwork_parameters(
            supernetwork="CONUS_FULL_RES_v20", geo_input_folder=geo_input_folder
        )
        rv.update(
            {
                "title_string": "NHD 2.0 GNIS labeled streams in the Brazos and LowerColorado Basins",  # overwrites other title...
                "mask_file_path": pathlib.Path(
                    geo_input_folder,
                    "Channels",
                    "masks",
                    "Brazos_LowerColorado_Named_Streams.csv",
                ).resolve(),
                "mask_driver_string": r"csv",
                "mask_layer_string": r"",
                "mask_key": 0,
                "mask_name": 1,  # TODO: Not used yet.
            }
        )
        return rv

    elif supernetwork == "CONUS_ge5":
        rv = set_supernetwork_parameters(
            supernetwork="CONUS_FULL_RES_v20", geo_input_folder=geo_input_folder
        )
        rv.update(
            {
                "title_string": "NHD CONUS Order 5 and Greater",  # overwrites other title...
                "mask_file_path": pathlib.Path(
                    geo_input_folder, "Channels", "masks", "CONUS_ge5.txt"
                ).resolve(),
                "mask_driver_string": "csv",
                "mask_layer_string": "",
                "mask_key": 0,
                "mask_name": 1,  # TODO: Not used yet.
            }
        )
        return rv

    elif supernetwork == "Mainstems_CONUS":
        rv = set_supernetwork_parameters(
            supernetwork="CONUS_FULL_RES_v20", geo_input_folder=geo_input_folder
        )
        rv.update(
            {
                "title_string": "CONUS 'Mainstems' (Channels below gages and AHPS prediction points)",  # overwrites other title...
                "mask_file_path": pathlib.Path(
                    geo_input_folder, r"Channels", r"masks", r"conus_Mainstem_links.txt"
                ).resolve(),
                "mask_driver_string": r"csv",
                "mask_layer_string": r"",
                "mask_key": 0,
                "mask_name": 1,  # TODO: Not used yet.
            }
        )
        return rv

        # return {
        #     "geo_file_path": pathlib.Path(
        #         geo_input_folder, r"Channels", r"conus_routeLink_subset.nc"
        #     ).resolve(),
        #     "key_col": 0,
        #     "downstream_col": 2,
        #     "length_col": 10,
        #     "manningn_col": 11,
        #     "manningncc_col": 20,
        #     "slope_col": 12,
        #     "bottomwidth_col": 14,
        #     "topwidth_col": 22,
        #     "topwidthcc_col": 21,
        #     "waterbody_col": 15,
        #     "waterbody_null_code": -9999,
        #     "MusK_col": 8,
        #     "MusX_col": 9,
        #     "ChSlp_col": 13,
        #     "terminal_code": 0,
        #     "title_string": 'CONUS "Mainstem"',
        #     "driver_string": "NetCDF",
        #     "layer_string": 0,
        # }

    elif supernetwork == "CONUS_Named_Streams":
        rv = set_supernetwork_parameters(
            supernetwork="CONUS_FULL_RES_v20", geo_input_folder=geo_input_folder
        )
        rv.update(
            {
                "title_string": "CONUS NWM v2.0 only GNIS labeled streams",  # overwrites other title...
                "mask_file_path": pathlib.Path(
                    geo_input_folder,
                    "Channels",
                    "masks",
                    "nwm_reaches_conus_v21_wgnis_name.csv",
                ).resolve(),
                "mask_driver_string": "csv",
                "mask_layer_string": "",
                "mask_key": 0,
                "mask_name": 1,  # TODO: Not used yet.
            }
        )
        return rv

    elif supernetwork == "CapeFear_FULL_RES":
        rv = set_supernetwork_parameters(
            supernetwork="CONUS_FULL_RES_v20", geo_input_folder=geo_input_folder
        )
        rv.update(
            {
                "title_string": "Cape Fear River Basin, NC",  # overwrites other title...
                "mask_file_path": pathlib.Path(
                    geo_input_folder, "Channels", "masks", "CapeFear_FULL_RES.txt",
                ).resolve(),
                "mask_driver_string": "csv",
                "mask_layer_string": "",
                "mask_key": 0,
                "mask_name": 1,  # TODO: Not used yet.
            }
        )
        return rv

    elif supernetwork == "Florence_FULL_RES":
        rv = set_supernetwork_parameters(
            supernetwork="CONUS_FULL_RES_v20", geo_input_folder=geo_input_folder
        )
        rv.update(
            {
                "title_string": "Hurricane Florence Domain, near Durham NC",  # overwrites other title...
                "mask_file_path": pathlib.Path(
                    geo_input_folder, "Channels", "masks", "Florence_FULL_RES.txt",
                ).resolve(),
                "mask_driver_string": "csv",
                "mask_layer_string": "",
                "mask_key": 0,
                "mask_name": 1,  # TODO: Not used yet.
            }
        )
        return rv

    elif supernetwork == "CONUS_FULL_RES_v20":

        ROUTELINK = "RouteLink_NHDPLUS"
        ModelVer = "nwm.v2.0.4"
        ext = "nc"
        sep = "."

        return {
            "geo_file_path": pathlib.Path(
                geo_input_folder, "Channels", sep.join([ROUTELINK, ModelVer, ext])
            ).resolve(),
            "data_link": f"https://www.nco.ncep.noaa.gov/pmb/codes/nwprod/{ModelVer}/parm/domain/{ROUTELINK}{sep}{ext}",
            "columns": {
                "key": "link",
                "downstream": "to",
                "dx": "Length",
                "n": "n",
                "ncc": "nCC",
                "s0": "So",
                "bw": "BtmWdth",
                "tw": "TopWdth",
                "twcc": "TopWdthCC",
                "alt": "alt",
                "waterbody": "NHDWaterbodyComID",
                "musk": "MusK",
                "musx": "MusX",
                "cs": "ChSlp",
            },
            "waterbody_parameter_file_type": "Level_Pool",
            "waterbody_parameter_file_path": pathlib.Path(
                geo_input_folder, "NWM_2.1_Sample_Datasets", "LAKEPARM_CONUS.nc"
            ).resolve(),
            "waterbody_parameter_columns": {
                "waterbody_area": "LkArea",
                "weir_elevation": "WeirE",
                "waterbody_max_elevation": "LkMxE",
                "outfall_weir_coefficient": "WeirC",
                "outfall_weir_length": "WeirL",
                "overall_dam_length": "DamL",
                "orifice_elevation": "OrificeE",
                "oriface_coefficient": "OrificeC",
                "oriface_are": "OrifaceA",
            },
            "waterbody_null_code": -9999,
            "title_string": "CONUS Full Resolution NWM v2.0",
            "driver_string": "NetCDF",
            "terminal_code": 0,
            "layer_string": 0,
        }

    elif supernetwork == "custom":
        custominput = pathlib.Path(geo_input_folder).resolve()
        with open(custominput, "r") as json_file:
            return json.load(json_file)
            # TODO: add error trapping for potentially missing files


def build_connections(supernetwork_parameters):
    cols = supernetwork_parameters["columns"]
    terminal_code = supernetwork_parameters.get("terminal_code", 0)
    synthetic_wb_segments = supernetwork_parameters.get("synthetic_wb_segments", None)
    synthetic_wb_id_offset = supernetwork_parameters.get("synthetic_wb_id_offset", 9.99e11)

    param_df = nhd_io.read(pathlib.Path(supernetwork_parameters["geo_file_path"]))

    param_df = param_df[list(cols.values())]
    param_df = param_df.rename(columns=nhd_network.reverse_dict(cols))
    if synthetic_wb_segments:
        # rename the current key column to key32
        key32_d = {"key":"key32"}
        param_df = param_df.rename(columns=key32_d)
        # create a key index that is int64
        # copy the links into the new column
        param_df["key"] = param_df.key32.astype("int64")
        # update the values of the synthetic reservoir segments
        fix_idx = param_df.key.isin(set(synthetic_wb_segments))
        param_df.loc[fix_idx,"key"] = (param_df[fix_idx].key + synthetic_wb_id_offset).astype("int64")

    param_df = param_df.set_index("key")

    if "mask_file_path" in supernetwork_parameters:
        data_mask = nhd_io.read_mask(
            pathlib.Path(supernetwork_parameters["mask_file_path"]),
            layer_string=supernetwork_parameters["mask_layer_string"],
        )
        param_df = param_df.filter(
            data_mask.iloc[:, supernetwork_parameters["mask_key"]], axis=0
        )

    # Rename parameter columns to standard names: from route-link names
    #        key: "link"
    #        downstream: "to"
    #        dx: "Length"
    #        n: "n"  # TODO: rename to `manningn`
    #        ncc: "nCC"  # TODO: rename to `mannningncc`
    #        s0: "So"  # TODO: rename to `bedslope`
    #        bw: "BtmWdth"  # TODO: rename to `bottomwidth`
    #        waterbody: "NHDWaterbodyComID"
    #        gages: "gages"
    #        tw: "TopWdth"  # TODO: rename to `topwidth`
    #        twcc: "TopWdthCC"  # TODO: rename to `topwidthcc`
    #        alt: "alt"
    #        musk: "MusK"
    #        musx: "MusX"
    #        cs: "ChSlp"  # TODO: rename to `sideslope`
    param_df = param_df.sort_index()

    # TODO: Do we need this second, identical call to the one above?
    param_df = param_df.rename(columns=nhd_network.reverse_dict(cols))

    wbodies = {}
    if "waterbody" in cols:
        wbodies = build_waterbodies(
            param_df[["waterbody"]], supernetwork_parameters, "waterbody"
        )
        param_df = param_df.drop("waterbody", axis=1)

    gages = {}
    if "gages" in cols:
        gages = nhd_io.build_filtered_gage_df(param_df[["gages"]])
        param_df = param_df.drop("gages", axis=1)

    # There can be an externally determined terminal code -- that's this first value
    terminal_codes = set()
    terminal_codes.add(terminal_code)
    # ... but there may also be off-domain nodes that are not explicitly identified
    # but which are terminal (i.e., off-domain) as a result of a mask or some other
    # an interior domain truncation that results in a
    # otherwise valid node value being pointed to, but which is masked out or
    # being intentionally separated into another domain.
    terminal_codes = terminal_codes | set(
        param_df[~param_df["downstream"].isin(param_df.index)]["downstream"].values
    )
    connections = nhd_network.extract_connections(
        param_df, "downstream", terminal_codes=terminal_codes
    )
    param_df = param_df.drop("downstream", axis=1)

    param_df = param_df.astype("float32")

    # datasub = data[['dt', 'bw', 'tw', 'twcc', 'dx', 'n', 'ncc', 'cs', 's0']]
    return connections, param_df, wbodies, gages


def build_waterbodies(
    segment_reservoir_df,
    supernetwork_parameters,
    waterbody_crosswalk_column="waterbody",
):
    """
    segment_reservoir_list
    supernetwork_parameters
    waterbody_crosswalk_column
    """
    wbody_conn = nhd_network.extract_waterbody_connections(
        segment_reservoir_df,
        waterbody_crosswalk_column,
        supernetwork_parameters["waterbody_null_code"],
    )

    # TODO: Add function to read LAKEPARM.nc here
    # TODO: return the lakeparam_df

    return wbody_conn


def organize_independent_networks(connections, wbodies=None):

    rconn = nhd_network.reverse_network(connections)
    independent_networks = nhd_network.reachable_network(rconn)
    reaches_bytw = {}
    for tw, net in independent_networks.items():
        if wbodies:
            path_func = partial(
                nhd_network.split_at_waterbodies_and_junctions, set(wbodies), net
            )
        else:
            path_func = partial(nhd_network.split_at_junction, net)

        reaches_bytw[tw] = nhd_network.dfs_decomposition(net, path_func)

    return independent_networks, reaches_bytw, rconn


def build_channel_initial_state(
    restart_parameters, segment_index=pd.Index([])
):

    channel_restart_file = restart_parameters.get("channel_restart_file", None)

    wrf_hydro_channel_restart_file = restart_parameters.get(
        "wrf_hydro_channel_restart_file", None
    )

    if channel_restart_file:
        q0 = nhd_io.get_channel_restart_from_csv(channel_restart_file)

    elif wrf_hydro_channel_restart_file:

        q0 = nhd_io.get_channel_restart_from_wrf_hydro(
            restart_parameters["wrf_hydro_channel_restart_file"],
            restart_parameters["wrf_hydro_channel_ID_crosswalk_file"],
            restart_parameters["wrf_hydro_channel_ID_crosswalk_file_field_name"],
            restart_parameters["wrf_hydro_channel_restart_upstream_flow_field_name"],
            restart_parameters["wrf_hydro_channel_restart_downstream_flow_field_name"],
            restart_parameters["wrf_hydro_channel_restart_depth_flow_field_name"],
        )
    else:
        # Set cold initial state
        # assume to be zero
        # 0, index=connections.keys(), columns=["qu0", "qd0", "h0",], dtype="float32"
        q0 = pd.DataFrame(
            0, index=segment_index, columns=["qu0", "qd0", "h0"], dtype="float32",
        )
    # TODO: If needed for performance improvement consider filtering mask file on read.
    if not segment_index.empty:
        q0 = q0[q0.index.isin(segment_index)]

    return q0


def build_qlateral_array(
    forcing_parameters,
    segment_index=pd.Index([]),
    ts_iterator=None,
    file_run_size=None,
):
    # TODO: set default/optional arguments

    qts_subdivisions = forcing_parameters.get("qts_subdivisions", 1)
    nts = forcing_parameters.get("nts", 1)
    qlat_input_folder = forcing_parameters.get("qlat_input_folder", None)
    qlat_input_file = forcing_parameters.get("qlat_input_file", None)
    if qlat_input_folder:
        qlat_input_folder = pathlib.Path(qlat_input_folder)
        if "qlat_files" in forcing_parameters:
            qlat_files = forcing_parameters.get("qlat_files")
            qlat_files = [qlat_input_folder.joinpath(f) for f in qlat_files]
        elif "qlat_file_pattern_filter" in forcing_parameters:
            qlat_file_pattern_filter = forcing_parameters.get(
                "qlat_file_pattern_filter", "*CHRT_OUT*"
            )
            qlat_files = sorted(qlat_input_folder.glob(qlat_file_pattern_filter))

        qlat_file_index_col = forcing_parameters.get(
            "qlat_file_index_col", "feature_id"
        )
        qlat_file_value_col = forcing_parameters.get("qlat_file_value_col", "q_lateral")

        qlat_df = nhd_io.get_ql_from_wrf_hydro_mf(
            qlat_files=qlat_files,
            #ts_iterator=ts_iterator,
            #file_run_size=file_run_size,
            index_col=qlat_file_index_col,
            value_col=qlat_file_value_col,
        )

        qlat_df = qlat_df[qlat_df.index.isin(segment_index)]

    # TODO: These four lines seem extraneous
    #    df_length = len(qlat_df.columns)
    #    for x in range(df_length, 144):
    #        qlat_df[str(x)] = 0
    #        qlat_df = qlat_df.astype("float32")

    elif qlat_input_file:
        qlat_df = nhd_io.get_ql_from_csv(qlat_input_file)

    else:
        qlat_const = forcing_parameters.get("qlat_const", 0)
        qlat_df = pd.DataFrame(
            qlat_const,
            index=segment_index,
            columns=range(nts // qts_subdivisions),
            dtype="float32",
        )

    # TODO: Make a more sophisticated date-based filter
    max_col = 1 + nts // qts_subdivisions
    if len(qlat_df.columns) > max_col:
        qlat_df.drop(qlat_df.columns[max_col:], axis=1, inplace=True)

    if not segment_index.empty:
        qlat_df = qlat_df[qlat_df.index.isin(segment_index)]

    return qlat_df


<<<<<<< HEAD
def build_data_assimilation(data_assimilation_parameters, run_parameters):
    lastobs_df, da_parameter_dict = build_data_assimilation_lastobs(data_assimilation_parameters)
    usgs_df = build_data_assimilation_usgs_df(data_assimilation_parameters, run_parameters, lastobs_df.index)
=======
def build_data_assimilation(data_assimilation_parameters):
    lastobs_df, da_parameter_dict = build_data_assimilation_lastobs(data_assimilation_parameters)
    usgs_df = build_data_assimilation_usgs_df(data_assimilation_parameters, lastobs_df.index)
>>>>>>> f9116e1c
    return usgs_df, lastobs_df, da_parameter_dict


def build_data_assimilation_usgs_df(
    data_assimilation_parameters,
    lastobs_index=None,
):
    data_assimilation_csv = data_assimilation_parameters.get(
        "data_assimilation_csv", None
    )
    data_assimilation_folder = data_assimilation_parameters.get(
        "data_assimilation_timeslices_folder", None
    )
    # import pdb; pdb.set_trace()
    usgs_df = pd.DataFrame()
    if not isinstance(lastobs_index, pd.Index):
        lastobs_index = pd.Index()

    if data_assimilation_csv:
        usgs_df = build_data_assimilation_csv(data_assimilation_parameters)
    elif data_assimilation_folder:
<<<<<<< HEAD
        usgs_df = build_data_assimilation_folder(data_assimilation_parameters, run_parameters)
=======
        usgs_df = build_data_assimilation_folder(data_assimilation_parameters, t0)
>>>>>>> f9116e1c

    if not lastobs_index.empty:
        if not usgs_df.empty and not usgs_df.index.equals(lastobs_index):
            print("USGS Dataframe Index Does Not Match Last Observations Dataframe Index")
            usgs_df = usgs_df.loc[lastobs_index]

    return usgs_df


def build_data_assimilation_lastobs(data_assimilation_parameters):
    # TODO: Fix the Logic here according to the following.

    # If there are any observations for data assimilation, there
    # needs to be a complete set in the first time set or else
    # there must be a "LastObs". If there is a complete set in
    # the first time step, the LastObs is optional. If there are
    # no observations for assimilation, there can be a LastObs
    # with an empty usgs dataframe.

    lastobs_df = pd.DataFrame()
    lastobs_file = data_assimilation_parameters.get("wrf_hydro_lastobs_file", None)
    lastobs_start = data_assimilation_parameters.get(
        "wrf_hydro_lastobs_lead_time_relative_to_simulation_start_time", 0
    )
    lastobs_type = data_assimilation_parameters.get("wrf_lastobs_type", "error-based")
    lastobs_crosswalk_file = data_assimilation_parameters.get(
        "wrf_hydro_da_channel_ID_crosswalk_file", None
    )

    if lastobs_file:
        lastobs_df = nhd_io.build_lastobs_df(
            lastobs_file,
            lastobs_crosswalk_file,
            lastobs_type,  # TODO: Confirm that we are using this; delete it if not.
            lastobs_start,
        )

    da_parameter_dict = {}
    da_parameter_dict["da_decay_coefficient"] = data_assimilation_parameters.get("da_decay_coefficient", 120)
    # TODO: Add parameters here for interpolation length (14/59), QC threshold (1.0)

    return lastobs_df, da_parameter_dict


def build_data_assimilation_csv(data_assimilation_parameters):

    usgs_df = nhd_io.get_usgs_df_from_csv(
        data_assimilation_parameters["data_assimilation_csv"],
        data_assimilation_parameters["wrf_hydro_da_channel_ID_crosswalk_file"],
    )

    return usgs_df


<<<<<<< HEAD
def build_data_assimilation_folder(data_assimilation_parameters, run_parameters):
=======
def build_data_assimilation_folder(data_assimilation_parameters, t0=None):
>>>>>>> f9116e1c

    usgs_timeslices_folder = pathlib.Path(
        data_assimilation_parameters["data_assimilation_timeslices_folder"],
    ).resolve()
    if "data_assimilation_filter" in data_assimilation_parameters:
        da_glob_filter = data_assimilation_parameters["data_assimilation_filter"]
        usgs_files = sorted(usgs_timeslices_folder.glob(da_glob_filter))
    elif "usgs_timeslice_files" in data_assimilation_parameters:
        usgs_files = data_assimilation_parameters.get("usgs_timeslice_files", None)
        usgs_files = [usgs_timeslices_folder.joinpath(f) for f in usgs_files]
    else:
        print("No Files Found for DA")
<<<<<<< HEAD
        # TODO: Handle this with a real exception

    usgs_df = nhd_io.get_usgs_from_time_slices_folder(
        data_assimilation_parameters["wrf_hydro_da_channel_ID_crosswalk_file"],
        run_parameters["dt"],
        usgs_files,
        data_assimilation_parameters.get("qc_threshold", 1),
        data_assimilation_parameters.get("data_assimilation_interpolation_limit", 59),
        run_parameters["t0"],
=======
        # TODO: Handles this with a real exception
    
    usgs_df = nhd_io.get_usgs_from_time_slices_folder(
        data_assimilation_parameters["wrf_hydro_da_channel_ID_crosswalk_file"],
        usgs_files,
        data_assimilation_parameters.get("data_assimilation_interpolation_limit", 59),
        t0,
>>>>>>> f9116e1c
    )

    return usgs_df<|MERGE_RESOLUTION|>--- conflicted
+++ resolved
@@ -618,15 +618,9 @@
     return qlat_df
 
 
-<<<<<<< HEAD
 def build_data_assimilation(data_assimilation_parameters, run_parameters):
     lastobs_df, da_parameter_dict = build_data_assimilation_lastobs(data_assimilation_parameters)
     usgs_df = build_data_assimilation_usgs_df(data_assimilation_parameters, run_parameters, lastobs_df.index)
-=======
-def build_data_assimilation(data_assimilation_parameters):
-    lastobs_df, da_parameter_dict = build_data_assimilation_lastobs(data_assimilation_parameters)
-    usgs_df = build_data_assimilation_usgs_df(data_assimilation_parameters, lastobs_df.index)
->>>>>>> f9116e1c
     return usgs_df, lastobs_df, da_parameter_dict
 
 
@@ -648,11 +642,7 @@
     if data_assimilation_csv:
         usgs_df = build_data_assimilation_csv(data_assimilation_parameters)
     elif data_assimilation_folder:
-<<<<<<< HEAD
         usgs_df = build_data_assimilation_folder(data_assimilation_parameters, run_parameters)
-=======
-        usgs_df = build_data_assimilation_folder(data_assimilation_parameters, t0)
->>>>>>> f9116e1c
 
     if not lastobs_index.empty:
         if not usgs_df.empty and not usgs_df.index.equals(lastobs_index):
@@ -707,11 +697,7 @@
     return usgs_df
 
 
-<<<<<<< HEAD
 def build_data_assimilation_folder(data_assimilation_parameters, run_parameters):
-=======
-def build_data_assimilation_folder(data_assimilation_parameters, t0=None):
->>>>>>> f9116e1c
 
     usgs_timeslices_folder = pathlib.Path(
         data_assimilation_parameters["data_assimilation_timeslices_folder"],
@@ -724,7 +710,6 @@
         usgs_files = [usgs_timeslices_folder.joinpath(f) for f in usgs_files]
     else:
         print("No Files Found for DA")
-<<<<<<< HEAD
         # TODO: Handle this with a real exception
 
     usgs_df = nhd_io.get_usgs_from_time_slices_folder(
@@ -734,15 +719,6 @@
         data_assimilation_parameters.get("qc_threshold", 1),
         data_assimilation_parameters.get("data_assimilation_interpolation_limit", 59),
         run_parameters["t0"],
-=======
-        # TODO: Handles this with a real exception
-    
-    usgs_df = nhd_io.get_usgs_from_time_slices_folder(
-        data_assimilation_parameters["wrf_hydro_da_channel_ID_crosswalk_file"],
-        usgs_files,
-        data_assimilation_parameters.get("data_assimilation_interpolation_limit", 59),
-        t0,
->>>>>>> f9116e1c
     )
 
     return usgs_df
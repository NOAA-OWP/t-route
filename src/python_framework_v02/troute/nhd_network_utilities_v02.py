import json
import pathlib
<<<<<<< HEAD
=======
import glob
>>>>>>> 418e15ed
import pandas as pd
from functools import partial
import troute.nhd_io as nhd_io
import troute.nhd_network as nhd_network
<<<<<<< HEAD
=======
import xarray as xr
>>>>>>> 418e15ed


def set_supernetwork_parameters(
    supernetwork="", geo_input_folder=None, verbose=True, debuglevel=0
):
    # TODO: consider managing path concatenation outside this function (and lose the os dependency)

    # The following datasets are extracts from the feature datasets available
    # from https://www.nohrsc.noaa.gov/pub/staff/keicher/NWM_live/web/data_tools/
    # the CONUS_ge5 and Brazos_LowerColorado_ge5 datasets are included
    # in the github test folder

    supernetwork_options = {
        "Pocono_TEST1",
        "Pocono_TEST2",
        "LowerColorado_Conchos_FULL_RES",
        "Brazos_LowerColorado_ge5",
        "Brazos_LowerColorado_FULL_RES",
        "Brazos_LowerColorado_Named_Streams",
        "CONUS_ge5",
        "Mainstems_CONUS",
        "CONUS_Named_Streams",
        "CONUS_FULL_RES_v20",
        "CapeFear_FULL_RES",
        "Florence_FULL_RES",
        "custom",
    }

    if supernetwork not in supernetwork_options:
        print(
            "Note: please call function with supernetworks set to one of the following:"
        )
        for s in supernetwork_options:
            print(f"'{s}'")
        raise ValueError

    elif supernetwork == "Pocono_TEST1":
        return {
            "geo_file_path": os.path.join(
                geo_input_folder, "PoconoSampleData1", "PoconoSampleRouteLink1.shp"
            ),
            "columns": {
                "key": "link",
                "downstream": "to",
                "dx": "Length",
                "n": "n",
                "ncc": "nCC",
                "s0": "So",
                "bw": "BtmWdth",
                "waterbody": "NHDWaterbo",
                "tw": "TopWdth",
                "twcc": "TopWdthCC",
                "musk": "MusK",
                "musx": "MusX",
                "cs": "ChSlp",
            },
            "waterbody_null_code": -9999,
            "title_string": "Pocono Test Example",
            "driver_string": "ESRI Shapefile",
            "terminal_code": 0,
            "layer_string": 0,
            "waterbody_parameter_file_type": "Level_Pool",
            "waterbody_parameter_file_path": os.path.join(
                geo_input_folder, "NWM_2.1_Sample_Datasets", "LAKEPARM_CONUS.nc"
            ),
            "waterbody_parameter_columns": {
                "waterbody_area": "LkArea",  # area of reservoir
                "weir_elevation": "WeirE",
                "waterbody_max_elevation": "LkMxE",
                "outfall_weir_coefficient": "WeirC",
                "outfall_weir_length": "WeirL",
                "overall_dam_length": "DamL",
                "orifice_elevation": "OrificeE",
                "orifice_coefficient": "OrificeC",
                "orifice_area": "OrificeA",
            },
        }
    elif supernetwork == "Pocono_TEST2":
        rv = set_supernetwork_parameters(
            supernetwork="CONUS_FULL_RES_v20", geo_input_folder=geo_input_folder
        )
        rv.update(
            {
                "title_string": "Pocono Test 2 Example",  # overwrites other title...
                "mask_file_path": os.path.join(
                    geo_input_folder,
                    "Channels",
                    "masks",
                    "PoconoRouteLink_TEST2_nwm_mc.txt",
                ),
                "mask_driver_string": "csv",
                "mask_layer_string": "",
                "mask_key": 0,
                "mask_name": 1,  # TODO: Not used yet.
            }
        )
        return rv

        # return {
        #'geo_file_path' : os.path.join(geo_input_folder
    # , r'PoconoSampleData2'
    # , r'PoconoRouteLink_testsamp1_nwm_mc.shp')
    # , 'key_col' : 18
    # , 'downstream_col' : 23
    # , 'length_col' : 5
    # , 'manningn_col' : 20
    # , 'manningncc_col' : 21
    # , 'slope_col' : 10
    # , 'bottomwidth_col' : 2
    # , 'topwidth_col' : 11
    # , 'topwidthcc_col' : 12
    # , 'MusK_col' : 6
    # , 'MusX_col' : 7
    # , 'ChSlp_col' : 3
    # , 'terminal_code' : 0
    # , 'title_string' : 'Pocono Test 2 Example'
    # , 'driver_string' : 'ESRI Shapefile'
    # , 'layer_string' : 0
    # }

    elif supernetwork == "LowerColorado_Conchos_FULL_RES":
        rv = set_supernetwork_parameters(
            supernetwork="CONUS_FULL_RES_v20", geo_input_folder=geo_input_folder
        )
        rv.update(
            {
                "title_string": "NHD 2.0 Conchos Basin of the LowerColorado River",  # overwrites other title...
                "mask_file_path": os.path.join(
                    geo_input_folder,
                    "Channels",
                    "masks",
                    "LowerColorado_Conchos_FULL_RES.txt",
                ),
                "mask_driver_string": "csv",
                "mask_layer_string": "",
                "mask_key": 0,
                "mask_name": 1,  # TODO: Not used yet.
            }
        )
        return rv

    elif supernetwork == "Brazos_LowerColorado_ge5":
        return {
            "geo_file_path": os.path.join(
                geo_input_folder, "Channels", "NHD_BrazosLowerColorado_Channels.shp"
            ),
            "columns": {
                "key": "featureID",
                "downstream": "to",
                "waterbody": "NHDWaterbo",
                "dx": "Length",
                "n": "n",
                "s0": "So",
                "bw": "BtmWdth",
                "musk": "MusK",
                "musx": "MusX",
                "cs": "ChSlp",
            },
            "waterbody_null_code": -9999,
            "title_string": "NHD Subset including Brazos + Lower Colorado\nNHD stream orders 5 and greater",
            "driver_string": "ESRI Shapefile",
            "terminal_code": 0,
            "layer_string": 0,
        }

    elif supernetwork == "Brazos_LowerColorado_FULL_RES":
        rv = set_supernetwork_parameters(
            supernetwork="CONUS_FULL_RES_v20", geo_input_folder=geo_input_folder
        )
        rv.update(
            {
                "title_string": "NHD 2.0 Brazos and LowerColorado Basins",  # overwrites other title...
                "mask_file_path": os.path.join(
                    geo_input_folder,
                    "Channels",
                    "masks",
                    "Brazos_LowerColorado_FULL_RES.txt",
                ),
                "mask_driver_string": r"csv",
                "mask_layer_string": r"",
                "mask_key": 0,
                "mask_name": 1,  # TODO: Not used yet.
            }
        )
        return rv

    elif supernetwork == "Brazos_LowerColorado_Named_Streams":
        rv = set_supernetwork_parameters(
            supernetwork="CONUS_FULL_RES_v20", geo_input_folder=geo_input_folder
        )
        rv.update(
            {
                "title_string": "NHD 2.0 GNIS labeled streams in the Brazos and LowerColorado Basins",  # overwrites other title...
                "mask_file_path": os.path.join(
                    geo_input_folder,
                    "Channels",
                    "masks",
                    "Brazos_LowerColorado_Named_Streams.csv",
                ),
                "mask_driver_string": r"csv",
                "mask_layer_string": r"",
                "mask_key": 0,
                "mask_name": 1,  # TODO: Not used yet.
            }
        )
        return rv

    elif supernetwork == "CONUS_ge5":
        rv = set_supernetwork_parameters(
            supernetwork="CONUS_FULL_RES_v20", geo_input_folder=geo_input_folder
        )
        rv.update(
            {
                "title_string": "NHD CONUS Order 5 and Greater",  # overwrites other title...
                "mask_file_path": os.path.join(
                    geo_input_folder, "Channels", "masks", "CONUS_ge5.txt"
                ),
                "mask_driver_string": "csv",
                "mask_layer_string": "",
                "mask_key": 0,
                "mask_name": 1,  # TODO: Not used yet.
            }
        )
        return rv

    elif supernetwork == "Mainstems_CONUS":
        rv = set_supernetwork_parameters(
            supernetwork="CONUS_FULL_RES_v20", geo_input_folder=geo_input_folder
        )
        rv.update(
            {
                "title_string": "CONUS 'Mainstems' (Channels below gages and AHPS prediction points)",  # overwrites other title...
                "mask_file_path": os.path.join(
                    geo_input_folder, r"Channels", r"masks", r"conus_Mainstem_links.txt"
                ),
                "mask_driver_string": r"csv",
                "mask_layer_string": r"",
                "mask_key": 0,
                "mask_name": 1,  # TODO: Not used yet.
            }
        )
        return rv

        # return {
        #     "geo_file_path": os.path.join(
        #         geo_input_folder, r"Channels", r"conus_routeLink_subset.nc"
        #     ),
        #     "key_col": 0,
        #     "downstream_col": 2,
        #     "length_col": 10,
        #     "manningn_col": 11,
        #     "manningncc_col": 20,
        #     "slope_col": 12,
        #     "bottomwidth_col": 14,
        #     "topwidth_col": 22,
        #     "topwidthcc_col": 21,
        #     "waterbody_col": 15,
        #     "waterbody_null_code": -9999,
        #     "MusK_col": 8,
        #     "MusX_col": 9,
        #     "ChSlp_col": 13,
        #     "terminal_code": 0,
        #     "title_string": 'CONUS "Mainstem"',
        #     "driver_string": "NetCDF",
        #     "layer_string": 0,
        # }

    elif supernetwork == "CONUS_Named_Streams":
        rv = set_supernetwork_parameters(
            supernetwork="CONUS_FULL_RES_v20", geo_input_folder=geo_input_folder
        )
        rv.update(
            {
                "title_string": "CONUS NWM v2.0 only GNIS labeled streams",  # overwrites other title...
                "mask_file_path": os.path.join(
                    geo_input_folder,
                    "Channels",
                    "masks",
                    "nwm_reaches_conus_v21_wgnis_name.csv",
                ),
                "mask_driver_string": "csv",
                "mask_layer_string": "",
                "mask_key": 0,
                "mask_name": 1,  # TODO: Not used yet.
            }
        )
        return rv

    elif supernetwork == "CapeFear_FULL_RES":
        rv = set_supernetwork_parameters(
            supernetwork="CONUS_FULL_RES_v20", geo_input_folder=geo_input_folder
        )
        rv.update(
            {
                "title_string": "Cape Fear River Basin, NC",  # overwrites other title...
<<<<<<< HEAD
                "mask_file_path": pathlib.Path(
                    geo_input_folder, "Channels", "masks", "CapeFear_FULL_RES.txt",
                ).resolve(),
=======
                "mask_file_path": os.path.join(
                    geo_input_folder, "Channels", "masks", "CapeFear_FULL_RES.txt",
                ),
>>>>>>> 418e15ed
                "mask_driver_string": "csv",
                "mask_layer_string": "",
                "mask_key": 0,
                "mask_name": 1,  # TODO: Not used yet.
            }
        )
        return rv

    elif supernetwork == "Florence_FULL_RES":
        rv = set_supernetwork_parameters(
            supernetwork="CONUS_FULL_RES_v20", geo_input_folder=geo_input_folder
        )
        rv.update(
            {
                "title_string": "Hurricane Florence Domain, near Durham NC",  # overwrites other title...
<<<<<<< HEAD
                "mask_file_path": pathlib.Path(
                    geo_input_folder, "Channels", "masks", "Florence_FULL_RES.txt",
                ).resolve(),
=======
                "mask_file_path": os.path.join(
                    geo_input_folder, "Channels", "masks", "Florence_FULL_RES.txt",
                ),
>>>>>>> 418e15ed
                "mask_driver_string": "csv",
                "mask_layer_string": "",
                "mask_key": 0,
                "mask_name": 1,  # TODO: Not used yet.
            }
        )
        return rv

    elif supernetwork == "CONUS_FULL_RES_v20":

        ROUTELINK = "RouteLink_NHDPLUS"
        ModelVer = "nwm.v2.0.4"
        ext = "nc"
        sep = "."

        return {
            "geo_file_path": os.path.join(
                geo_input_folder, "Channels", sep.join([ROUTELINK, ModelVer, ext])
            ),
            "data_link": f"https://www.nco.ncep.noaa.gov/pmb/codes/nwprod/{ModelVer}/parm/domain/{ROUTELINK}{sep}{ext}",
            "columns": {
                "key": "link",
                "downstream": "to",
                "dx": "Length",
                "n": "n",
                "ncc": "nCC",
                "s0": "So",
                "bw": "BtmWdth",
                "tw": "TopWdth",
                "twcc": "TopWdthCC",
                "waterbody": "NHDWaterbodyComID",
                "musk": "MusK",
                "musx": "MusX",
                "cs": "ChSlp",
            },
            "waterbody_parameter_file_type": "Level_Pool",
            "waterbody_parameter_file_path": os.path.join(
                geo_input_folder, "NWM_2.1_Sample_Datasets", "LAKEPARM_CONUS.nc"
            ),
            "waterbody_parameter_columns": {
                "waterbody_area": "LkArea",
                "weir_elevation": "WeirE",
                "waterbody_max_elevation": "LkMxE",
                "outfall_weir_coefficient": "WeirC",
                "outfall_weir_length": "WeirL",
                "overall_dam_length": "DamL",
                "orifice_elevation": "OrificeE",
                "oriface_coefficient": "OrificeC",
                "oriface_are": "OrifaceA",
            },
            "waterbody_null_code": -9999,
            "title_string": "CONUS Full Resolution NWM v2.0",
            "driver_string": "NetCDF",
            "terminal_code": 0,
            "layer_string": 0,
        }

    elif supernetwork == "custom":
        custominput = os.path.join(geo_input_folder)
        with open(custominput, "r") as json_file:
            return json.load(json_file)
            # TODO: add error trapping for potentially missing files

def reverse_dict(d):
    """
    Reverse a 1-1 mapping
    Values must be hashable!
    """
    return {v: k for k, v in d.items()}
            
def build_connections(supernetwork_parameters, dt):
    # TODO: Remove the dependence on dt in this function

    cols = supernetwork_parameters["columns"]
    param_df = nhd_io.read(pathlib.Path(supernetwork_parameters["geo_file_path"]))

    param_df = param_df[list(cols.values())]
    param_df = param_df.set_index(cols["key"])

    if "mask_file_path" in supernetwork_parameters:
        data_mask = nhd_io.read_mask(
            pathlib.Path(supernetwork_parameters["mask_file_path"]),
            layer_string=supernetwork_parameters["mask_layer_string"],
        )
        param_df = param_df.filter(
            data_mask.iloc[:, supernetwork_parameters["mask_key"]], axis=0
        )

    param_df = param_df.sort_index()
    param_df = nhd_io.replace_downstreams(param_df, cols["downstream"], 0)

    connections = nhd_network.extract_connections(param_df, cols["downstream"])

    param_df["dt"] = dt
    param_df = param_df.rename(columns=reverse_dict(cols))
    param_df = param_df.astype("float32")

    # datasub = data[['dt', 'bw', 'tw', 'twcc', 'dx', 'n', 'ncc', 'cs', 's0']]
    return connections, param_df

def build_waterbodies(
    segment_reservoir_df,
    supernetwork_parameters,
    waterbody_crosswalk_column="waterbody",
):
    """
    segment_reservoir_list
    supernetwork_parameters
    waterbody_crosswalk_column
    """
    wbodies = nhd_network.extract_waterbodies(
        segment_reservoir_df,
        waterbody_crosswalk_column,
        supernetwork_parameters["waterbody_null_code"],
    )

    # TODO: Add function to read LAKEPARM.nc here
    # TODO: return the lakeparam_df

    return wbodies

def organize_independent_networks(connections, wbodies=None):

    rconn = nhd_network.reverse_network(connections)
    independent_networks = nhd_network.reachable_network(rconn)
    reaches_bytw = {}
    for tw, net in independent_networks.items():
        if wbodies:
            path_func = partial(
                nhd_network.split_at_waterbodies_and_junctions, wbodies, net
            )
        else:
            path_func = partial(nhd_network.split_at_junction, net)

        reaches_bytw[tw] = nhd_network.dfs_decomposition(net, path_func)

    return independent_networks, reaches_bytw, rconn


def build_channel_initial_state(
    restart_parameters, supernetwork_parameters, channel_index=None
):

<<<<<<< HEAD
    channel_restart_file = restart_parameters.get("channel_restart_file", None)

=======
>>>>>>> 418e15ed
    wrf_hydro_channel_restart_file = restart_parameters.get(
        "wrf_hydro_channel_restart_file", None
    )

    if wrf_hydro_channel_restart_file:

        q0 = nhd_io.get_stream_restart_from_wrf_hydro(
            restart_parameters["wrf_hydro_channel_restart_file"],
            restart_parameters["wrf_hydro_channel_ID_crosswalk_file"],
            restart_parameters["wrf_hydro_channel_ID_crosswalk_file_field_name"],
            restart_parameters["wrf_hydro_channel_restart_upstream_flow_field_name"],
            restart_parameters["wrf_hydro_channel_restart_downstream_flow_field_name"],
            restart_parameters["wrf_hydro_channel_restart_depth_flow_field_name"],
        )
    else:
        # Set cold initial state
        # assume to be zero
        # 0, index=connections.keys(), columns=["qu0", "qd0", "h0",], dtype="float32"
        q0 = pd.DataFrame(
            0, index=channel_index, columns=["qu0", "qd0", "h0"], dtype="float32",
        )
    # TODO: If needed for performance improvement consider filtering mask file on read.
    mask_file_path = supernetwork_parameters.get("mask_file_path", None)
    if mask_file_path:
        mask_file_path = pd.read_csv(mask_file_path,index_col=0)
        q0 = q0[q0.index.isin(mask_file_path.index)]

    return q0


def build_qlateral_array(forcing_parameters, connections_keys, supernetwork_parameters, nts, qts_subdivisions=1):
    # TODO: set default/optional arguments

    qlat_input_folder = forcing_parameters.get("qlat_input_folder", None)
    qlat_input_file = forcing_parameters.get("qlat_input_file", None)
    if qlat_input_folder:
        qlat_input_folder = pathlib.Path(qlat_input_folder)
        qlat_file_pattern_filter = forcing_parameters.get(
            "qlat_file_pattern_filter", "*CHRT_OUT*"
        )
        qlat_file_index_col = forcing_parameters.get(
            "qlat_file_index_col", "feature_id"
        )
        qlat_file_value_col = forcing_parameters.get("qlat_file_value_col", "q_lateral")

        qlat_files = qlat_input_folder.glob(qlat_file_pattern_filter)
        qlat_df = nhd_io.get_ql_from_wrf_hydro_mf(
            qlat_files=qlat_files,
            index_col=qlat_file_index_col,
            value_col=qlat_file_value_col,
        )

        qlat_df = qlat_df[qlat_df.index.isin(connections_keys)]

    # TODO: These four lines seem extraneous
    #    df_length = len(qlat_df.columns)
    #    for x in range(df_length, 144):
    #        qlat_df[str(x)] = 0
    #        qlat_df = qlat_df.astype("float32")

    elif qlat_input_file:
        qlat_df = nhd_io.get_ql_from_csv(qlat_input_file)

    else:
        qlat_const = forcing_parameters.get("qlat_const", 0)
        qlat_df = pd.DataFrame(
            qlat_const,
            index=connections_keys,
            columns=range(nts // qts_subdivisions),
            dtype="float32",
        )

    # TODO: Make a more sophisticated date-based filter
    max_col = 1 + nts // qts_subdivisions
    if len(qlat_df.columns) > max_col:
        qlat_df.drop(qlat_df.columns[max_col:], axis=1, inplace=True)

    mask_file_path = supernetwork_parameters.get("mask_file_path", None)
    if mask_file_path:
<<<<<<< HEAD
        mask_file_path = pd.read_csv(mask_file_path,index_col=0)
        qlat_df = qlat_df[qlat_df.index.isin(mask_file_path.index)]

    return qlat_df


def build_data_assimilation(data_assimilation_parameters):
    data_assimilation_csv = data_assimilation_parameters.get(
        "data_assimilation_csv", None
    )
    data_assimilation_filter = data_assimilation_parameters.get(
        "data_assimilation_filter", None
    )
    if data_assimilation_csv:
        usgs_df = build_data_assimilation_csv(data_assimilation_parameters)
    elif data_assimilation_filter:
        usgs_df = build_data_assimilation_folder(data_assimilation_parameters)
    return usgs_df


def build_data_assimilation_csv(data_assimilation_parameters):

    usgs_df = nhd_io.get_usgs_from_time_slices_csv(
        data_assimilation_parameters["data_assimilation_parameters_file"],
        data_assimilation_parameters["data_assimilation_csv"],
    )

    return usgs_df


def build_data_assimilation_folder(data_assimilation_parameters):

    if data_assimilation_parameters:
        usgs_timeslices_folder = pathlib.Path(
            data_assimilation_parameters["data_assimilation_timeslices_folder"],
        ).resolve()

        usgs_df = nhd_io.get_usgs_from_time_slices_folder(
            data_assimilation_parameters["data_assimilation_parameters_file"],
            usgs_timeslices_folder,
            data_assimilation_parameters["data_assimilation_filter"],
        )

    return usgs_df
=======
        mask_file_path = pd.read_csv(mask_file_path,index_col=0, header = None)
        qlat_df = qlat_df[qlat_df.index.isin(mask_file_path.index)]

    return qlat_df
>>>>>>> 418e15ed
<|MERGE_RESOLUTION|>--- conflicted
+++ resolved
@@ -1,17 +1,9 @@
 import json
 import pathlib
-<<<<<<< HEAD
-=======
-import glob
->>>>>>> 418e15ed
 import pandas as pd
 from functools import partial
 import troute.nhd_io as nhd_io
 import troute.nhd_network as nhd_network
-<<<<<<< HEAD
-=======
-import xarray as xr
->>>>>>> 418e15ed
 
 
 def set_supernetwork_parameters(
@@ -50,9 +42,9 @@
 
     elif supernetwork == "Pocono_TEST1":
         return {
-            "geo_file_path": os.path.join(
+            "geo_file_path": pathlib.Path(
                 geo_input_folder, "PoconoSampleData1", "PoconoSampleRouteLink1.shp"
-            ),
+            ).resolve(),
             "columns": {
                 "key": "link",
                 "downstream": "to",
@@ -74,9 +66,9 @@
             "terminal_code": 0,
             "layer_string": 0,
             "waterbody_parameter_file_type": "Level_Pool",
-            "waterbody_parameter_file_path": os.path.join(
+            "waterbody_parameter_file_path": pathlib.Path(
                 geo_input_folder, "NWM_2.1_Sample_Datasets", "LAKEPARM_CONUS.nc"
-            ),
+            ).resolve(),
             "waterbody_parameter_columns": {
                 "waterbody_area": "LkArea",  # area of reservoir
                 "weir_elevation": "WeirE",
@@ -307,15 +299,9 @@
         rv.update(
             {
                 "title_string": "Cape Fear River Basin, NC",  # overwrites other title...
-<<<<<<< HEAD
                 "mask_file_path": pathlib.Path(
                     geo_input_folder, "Channels", "masks", "CapeFear_FULL_RES.txt",
                 ).resolve(),
-=======
-                "mask_file_path": os.path.join(
-                    geo_input_folder, "Channels", "masks", "CapeFear_FULL_RES.txt",
-                ),
->>>>>>> 418e15ed
                 "mask_driver_string": "csv",
                 "mask_layer_string": "",
                 "mask_key": 0,
@@ -331,15 +317,9 @@
         rv.update(
             {
                 "title_string": "Hurricane Florence Domain, near Durham NC",  # overwrites other title...
-<<<<<<< HEAD
                 "mask_file_path": pathlib.Path(
                     geo_input_folder, "Channels", "masks", "Florence_FULL_RES.txt",
                 ).resolve(),
-=======
-                "mask_file_path": os.path.join(
-                    geo_input_folder, "Channels", "masks", "Florence_FULL_RES.txt",
-                ),
->>>>>>> 418e15ed
                 "mask_driver_string": "csv",
                 "mask_layer_string": "",
                 "mask_key": 0,
@@ -483,11 +463,6 @@
     restart_parameters, supernetwork_parameters, channel_index=None
 ):
 
-<<<<<<< HEAD
-    channel_restart_file = restart_parameters.get("channel_restart_file", None)
-
-=======
->>>>>>> 418e15ed
     wrf_hydro_channel_restart_file = restart_parameters.get(
         "wrf_hydro_channel_restart_file", None
     )
@@ -567,8 +542,7 @@
 
     mask_file_path = supernetwork_parameters.get("mask_file_path", None)
     if mask_file_path:
-<<<<<<< HEAD
-        mask_file_path = pd.read_csv(mask_file_path,index_col=0)
+        mask_file_path = pd.read_csv(mask_file_path,index_col=0, header = None)
         qlat_df = qlat_df[qlat_df.index.isin(mask_file_path.index)]
 
     return qlat_df
@@ -611,10 +585,4 @@
             data_assimilation_parameters["data_assimilation_filter"],
         )
 
-    return usgs_df
-=======
-        mask_file_path = pd.read_csv(mask_file_path,index_col=0, header = None)
-        qlat_df = qlat_df[qlat_df.index.isin(mask_file_path.index)]
-
-    return qlat_df
->>>>>>> 418e15ed
+    return usgs_df
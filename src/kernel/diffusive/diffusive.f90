!-------------------------------------------------------------------------------
module diffusive

  IMPLICIT NONE
  
!-----------------------------------------------------------------------------
! Description:
!   Numerically solve diffusive wave PDEs using Crank-Nicholson and Hermite 
!   Interpolation. 
!
! Current Code Owner: NOAA-OWP, Inland Hydraulics Team
!
! Code Description:
!   Language: Fortran 90.
!   This code is written to JULES coding standards v1.
!-----------------------------------------------------------------------------
  
  ! Module constants
  double precision, parameter :: grav = 9.81
  double precision, parameter :: TOLERANCE = 1e-8
  
  ! Module variables
  integer :: nlinks
  integer :: mxncomp
  integer :: maxTableLength
  integer :: nel
  integer :: newtonRaphson
  integer :: applyNaturalSection
  integer :: nel_g
  integer :: nmstem_rch
  integer :: mxnbathy
  integer :: nts_da
  integer, dimension(:),   allocatable :: currentROutingDiffusive
  integer, dimension(:),   allocatable :: notSwitchRouting
  integer, dimension(:),   allocatable :: mstem_frj    
  integer, dimension(:),   allocatable :: usgs_da_reach
  integer, dimension(:,:), allocatable :: currentRoutingNormal
  integer, dimension(:,:), allocatable :: routingNotChanged
  integer, dimension(:,:), allocatable :: frnw_g
  integer, dimension(:,:), allocatable :: size_bathy 
  double precision :: dtini, dxini, cfl, minDx, maxCelerity,  theta
  double precision :: C_llm, D_llm, D_ulm, DD_ulm, DD_llm, q_llm, so_llm
  double precision :: frus2, minNotSwitchRouting, minNotSwitchRouting2
  double precision :: dt_qtrib
  double precision :: z_g, bo_g, traps_g, tw_g, twcc_g, so_g, mann_g, manncc_g
  double precision :: dmyi, dmyj
  double precision, dimension(:),       allocatable :: eei, ffi, exi, fxi, qcx, diffusivity2, celerity2
  double precision, dimension(:),       allocatable :: ini_y, ini_q
  double precision, dimension(:),       allocatable :: lowerLimitCount, higherLimitCount
  double precision, dimension(:),       allocatable :: elevTable, areaTable, skkkTable
  double precision, dimension(:),       allocatable :: pereTable, rediTable
  double precision, dimension(:),       allocatable :: convTable, topwTable
  double precision, dimension(:),       allocatable :: nwi1Table, dPdATable
  double precision, dimension(:),       allocatable :: ncompElevTable, ncompAreaTable
  double precision, dimension(:),       allocatable :: currentSquareDepth
  double precision, dimension(:),       allocatable :: tarr_qtrib, varr_qtrib
  double precision, dimension(:),       allocatable :: tarr_da, varr_da
  double precision, dimension(:),       allocatable :: area, depth, co, froud, courant
  double precision, dimension(:,:),     allocatable :: bo, dx
  double precision, dimension(:,:),     allocatable :: areap, qp, z, sk
  double precision, dimension(:,:),     allocatable :: celerity, diffusivity, qpx  
  double precision, dimension(:,:),     allocatable :: pere, oldQ, newQ, oldArea, newArea, oldY, newY  
  double precision, dimension(:,:),     allocatable :: volRemain  
  double precision, dimension(:,:),     allocatable :: lateralFlow
  double precision, dimension(:,:),     allocatable :: dimensionless_Cr, dimensionless_Fo, dimensionless_Fi
  double precision, dimension(:,:),     allocatable :: dimensionless_Di, dimensionless_Fc, dimensionless_D  
  double precision, dimension(:,:),     allocatable :: qtrib 
  double precision, dimension(:,:),     allocatable :: usgs_da
  double precision, dimension(:,:,:),   allocatable :: x_bathy, z_bathy, mann_bathy 
  double precision, dimension(:,:,:,:), allocatable :: xsec_tab
  
contains

  subroutine diffnw(timestep_ar_g, nts_ql_g, nts_ub_g, nts_db_g, ntss_ev_g, nts_qtrib_g, nts_da_g,    &
                    mxncomp_g, nrch_g, z_ar_g, bo_ar_g, traps_ar_g, tw_ar_g, twcc_ar_g, mann_ar_g,    &
                    manncc_ar_g, so_ar_g, dx_ar_g,                                                    &
                    iniq, frnw_col, frnw_ar_g, qlat_g, ubcd_g, dbcd_g, qtrib_g,                       &
                    paradim, para_ar_g, mxnbathy_g, x_bathy_g, z_bathy_g, mann_bathy_g, size_bathy_g, &
                    usgs_da_g, usgs_da_reach_g, rdx_ar_g, cwnrow_g, cwncol_g, crosswalk_g,            &
                    q_ev_g, elv_ev_g)                                     
                    

    IMPLICIT NONE
          
  !-----------------------------------------------------------------------------
  ! Description:
  !   Compute diffusive routing on National Water Model channel network domain.
  !
  ! Method:
  !   A Crank Nicholson solution of the diffusive wave equations is solved with
  !   adaptive timestepping to maintain numerical stability. Major operations are
  !   as follows:
  !
  !     1. Initialize domain flow and depth. Depth is computed from initial flow
  !     2. For each timestep....
  !       2.1. Compute domain flow, upstream-to-downstream
  !       2.2. Compute domain depth, downstream-to-upstream
  !       2.3. Determinie time step duration needed for stability
  !       2.4. repeat until until final time is reached
  !     3. Record results in output arrays at user-specified time intervals
  !
  ! Current Code Owner: NOAA-OWP, Inland Hydraulics Team
  !
  ! Development Team:
  !  - Dong Ha Kim
  !  - Adam N. Wlostowski
  !  - Nazmul Azim Beg
  !  - Ehab Meselhe
  !  - James Halgren
  !  - Jacob Hreha
  !
  ! Code Description:
  !   Language: Fortran 90.
  !   This code is written to JULES coding standards v1.
  !-----------------------------------------------------------------------------

  ! Subroutine arguments
    integer, intent(in) :: mxncomp_g 
    integer, intent(in) :: nrch_g
    integer, intent(in) :: nts_ql_g
    integer, intent(in) :: nts_ub_g
    integer, intent(in) :: nts_db_g
    integer, intent(in) :: ntss_ev_g
    integer, intent(in) :: nts_qtrib_g
    integer, intent(in) :: nts_da_g
    integer, intent(in) :: frnw_col
    integer, intent(in) :: mxnbathy_g
    integer, intent(in) :: paradim
    integer, intent(in) :: cwnrow_g
    integer, intent(in) :: cwncol_g
    integer, dimension(nrch_g), intent(in) :: usgs_da_reach_g
    integer, dimension(nrch_g, frnw_col),  intent(in) :: frnw_ar_g
    integer, dimension(mxncomp_g, nrch_g), intent(in) :: size_bathy_g
    double precision, dimension(paradim ), intent(in) :: para_ar_g
    double precision, dimension(:)       , intent(in) :: timestep_ar_g(9)
    double precision, dimension(nts_db_g), intent(in) :: dbcd_g    
    double precision, dimension(mxncomp_g,   nrch_g),            intent(in) :: z_ar_g
    double precision, dimension(mxncomp_g,   nrch_g),            intent(in) :: bo_ar_g
    double precision, dimension(mxncomp_g,   nrch_g),            intent(in) :: traps_ar_g
    double precision, dimension(mxncomp_g,   nrch_g),            intent(in) :: tw_ar_g
    double precision, dimension(mxncomp_g,   nrch_g),            intent(in) :: twcc_ar_g
    double precision, dimension(mxncomp_g,   nrch_g),            intent(in) :: mann_ar_g
    double precision, dimension(mxncomp_g,   nrch_g),            intent(in) :: manncc_ar_g
    double precision, dimension(mxncomp_g,   nrch_g),            intent(in) :: dx_ar_g
    double precision, dimension(mxncomp_g,   nrch_g),            intent(in) :: rdx_ar_g        
    double precision, dimension(mxncomp_g,   nrch_g),            intent(in) :: iniq
    double precision, dimension(mxncomp_g,   nrch_g),            intent(in) :: so_ar_g
    double precision, dimension(nts_ub_g,    nrch_g),            intent(in) :: ubcd_g
    double precision, dimension(nts_qtrib_g, nrch_g),            intent(in) :: qtrib_g 
    double precision, dimension(nts_da_g,    nrch_g),            intent(in) :: usgs_da_g 
    double precision, dimension(cwnrow_g, cwncol_g),             intent(in) :: crosswalk_g    
    double precision, dimension(nts_ql_g,  mxncomp_g, nrch_g),   intent(in ) :: qlat_g 
    double precision, dimension(mxnbathy_g, mxncomp_g, nrch_g),  intent(in ) :: x_bathy_g
    double precision, dimension(mxnbathy_g, mxncomp_g, nrch_g),  intent(in ) :: z_bathy_g
    double precision, dimension(mxnbathy_g, mxncomp_g, nrch_g),  intent(in ) :: mann_bathy_g
    double precision, dimension(ntss_ev_g, mxncomp_g, nrch_g),   intent(out) :: q_ev_g
    double precision, dimension(ntss_ev_g, mxncomp_g, nrch_g),   intent(out) :: elv_ev_g

  ! Local variables    
    integer :: ncomp
    integer :: i
    integer :: j
    integer :: k
    integer :: n
    integer :: timestep
    integer :: kkk
    integer :: ts_ev
    integer :: jm
    integer :: usrchj
    integer :: linknb
    integer :: xcolID
    integer :: ycolID
    integer :: iel
    integer :: dsbc_option
    integer :: ts, cwrow 
    integer :: ri, rj, oi, oj
    integer :: nlnk, lnk
    integer, dimension(:), allocatable   :: dmy_frj
    integer, dimension(:,:), allocatable :: flag_lfrac
    double precision :: x
    double precision :: saveInterval, width
    double precision :: maxCourant
    double precision :: dtini_given
    double precision :: timesDepth
    double precision :: t
    double precision :: tfin
    double precision :: t0
    double precision :: q_sk_multi
    double precision :: maxCelDx
    double precision :: slope
    double precision :: y_norm
    double precision :: temp
    double precision :: dt_ql
    double precision :: dt_ub
    double precision :: dt_db
    double precision :: dt_da
    double precision :: wdepth
    double precision :: q_usrch
    double precision :: tf0
    double precision :: convey
    double precision :: equiv_one, slopeQ, intcQ
    double precision :: slopeE, intcE, dst_lnk
    double precision :: lfrac, dst_top, dst_btm
    double precision, dimension(:), allocatable :: tarr_ql
    double precision, dimension(:), allocatable :: varr_ql
    double precision, dimension(:), allocatable :: tarr_ub
    double precision, dimension(:), allocatable :: varr_ub
    double precision, dimension(:), allocatable :: tarr_db
    double precision, dimension(:), allocatable :: varr_db
    double precision, dimension(:), allocatable :: dbcd ! temporary
    double precision, dimension(:,:), allocatable :: leftBank
    double precision, dimension(:,:), allocatable :: rightBank
    double precision, dimension(:,:), allocatable :: skLeft
    double precision, dimension(:,:), allocatable :: skMain
    double precision, dimension(:,:), allocatable :: skRight
    double precision, dimension(:,:), allocatable :: used_lfrac    
    double precision, dimension(:,:,:), allocatable :: temp_q_ev_g
    double precision, dimension(:,:,:), allocatable :: temp_elv_ev_g
        
  !-----------------------------------------------------------------------------
  ! Time domain parameters
    dtini        = timestep_ar_g(1) ! initial timestep duration [sec]
    t0           = timestep_ar_g(2) ! simulation start time [hr]
    tfin         = timestep_ar_g(3) ! simulation end time [hr]
    saveInterval = timestep_ar_g(4) ! output recording interval [sec]
    dt_ql        = timestep_ar_g(5) ! lateral inflow data time step [sec]
    dt_ub        = timestep_ar_g(6) ! upstream boundary time step [sec]
    dt_db        = timestep_ar_g(7) ! downstream boundary time step [sec]
    dt_qtrib     = timestep_ar_g(8) ! tributary data time step [sec]
    dt_da        = timestep_ar_g(9) ! data assimilation data time step [sec]
    dtini_given  = dtini            ! preserve user-input timestep duration

  !-----------------------------------------------------------------------------
  ! miscellaneous parameters
    timesDepth = 4.0 ! water depth multiplier used in readXsection
    nel        = 501 ! number of sub intervals in look-up tables
    nts_da     = nts_da_g ! make DA time steps global

  !-----------------------------------------------------------------------------
  ! Network mapping (frnw_g) array size parameters
    mxncomp = mxncomp_g ! maximum number of nodes in a single reach
    nlinks  = nrch_g    ! number of reaches in the network

  !-----------------------------------------------------------------------------
  ! Some essential parameters for Diffusive Wave
    cfl         = para_ar_g(1)  ! maximum Courant number (default: 0.95)
    C_llm       = para_ar_g(2)  ! lower limit of celerity (default: 0.5)
    D_llm       = para_ar_g(3)  ! lower limit of diffusivity (default: 50)
    D_ulm       = para_ar_g(4)  ! upper limit of diffusivity (default: 1000)
    DD_llm      = para_ar_g(5)  ! lower limit of dimensionless diffusivity (default -15)
    DD_ulm      = para_ar_g(6)  ! upper limit of dimensionless diffusivity (default: -10.0)
    q_llm       = para_ar_g(8)  ! lower limit of discharge (default: 0.02831 cms)
    so_llm      = para_ar_g(9)  ! lower limit of channel bed slope (default: 0.0001)
    theta       = para_ar_g(10) ! weight for computing 2nd derivative: 
                                ! 0: explicit, 1: implicit (default: 1.0)
    dsbc_option = para_ar_g(11) ! downstream water depth boundary condition option 1:given water depth data, 2:normal depth                        
  !-----------------------------------------------------------------------------
  ! Some parameters for using natural cross section bathymetry data
    mxnbathy = mxnbathy_g  ! maximum size of bathymetry data points

  !-----------------------------------------------------------------------------
  ! consider moving variable allocation to a separate module
    allocate(area(mxncomp))
    allocate(bo(mxncomp,nlinks))
    allocate(pere(mxncomp,nlinks))
    allocate(areap(mxncomp,nlinks))
    allocate(qp(mxncomp,nlinks))
    allocate(z(mxncomp,nlinks))
    allocate(depth(mxncomp))
    allocate(sk(mxncomp,nlinks))
    allocate(co(mxncomp))
    allocate(dx(mxncomp,nlinks))
    allocate(volRemain(mxncomp-1,nlinks))
    allocate(froud(mxncomp))
    allocate(courant(mxncomp-1))
    allocate(oldQ(mxncomp, nlinks))
    allocate(newQ(mxncomp, nlinks))
    allocate(oldArea(mxncomp, nlinks))
    allocate(newArea(mxncomp, nlinks))
    allocate(oldY(mxncomp, nlinks))
    allocate(newY(mxncomp, nlinks))
    allocate(lateralFlow(mxncomp,nlinks))
    allocate(celerity(mxncomp, nlinks))
    allocate(diffusivity(mxncomp, nlinks))
    allocate(celerity2(mxncomp))
    allocate(diffusivity2(mxncomp))
    allocate(eei(mxncomp))
    allocate(ffi(mxncomp))
    allocate(exi(mxncomp))
    allocate(fxi(mxncomp))
    allocate(qpx(mxncomp, nlinks))
    allocate(qcx(mxncomp))
    allocate(dimensionless_Cr(mxncomp-1,nlinks))
    allocate(dimensionless_Fo(mxncomp-1,nlinks))
    allocate(dimensionless_Fi(mxncomp-1,nlinks))
    allocate(dimensionless_Di(mxncomp-1,nlinks))
    allocate(dimensionless_Fc(mxncomp-1,nlinks))
    allocate(dimensionless_D(mxncomp-1,nlinks))
    allocate(lowerLimitCount(nlinks))
    allocate(higherLimitCount(nlinks))
    allocate(currentRoutingNormal(mxncomp-1,nlinks))
    allocate(routingNotChanged(mxncomp-1,nlinks))
    allocate(elevTable(nel))
    allocate(areaTable(nel))
    allocate(pereTable(nel))
    allocate(rediTable(nel))
    allocate(convTable(nel))
    allocate(topwTable(nel))
    allocate(skkkTable(nel))
    allocate(nwi1Table(nel))
    allocate(dPdATable(nel))
    allocate(ncompElevTable(nel))
    allocate(ncompAreaTable(nel))
    allocate(xsec_tab(11, nel, mxncomp, nlinks))
    allocate(rightBank(mxncomp, nlinks), leftBank(mxncomp, nlinks))
    allocate(skLeft(mxncomp, nlinks), skMain(mxncomp, nlinks), skRight(mxncomp, nlinks))
    allocate(currentSquareDepth(nel))
    allocate(ini_y(nlinks))
    allocate(ini_q(nlinks))
    allocate(notSwitchRouting(nlinks))
    allocate(currentROutingDiffusive(nlinks))
    allocate(tarr_ql(nts_ql_g+1), varr_ql(nts_ql_g+1))
    allocate(tarr_ub(nts_ub_g), varr_ub(nts_ub_g))
    allocate(tarr_qtrib(nts_qtrib_g), varr_qtrib(nts_qtrib_g))
    allocate(tarr_db(nts_db_g), varr_db(nts_db_g))
    allocate(tarr_da(nts_da))
    allocate(dmy_frj(nlinks))
    allocate(frnw_g(nlinks,frnw_col))
    allocate(x_bathy(mxnbathy, mxncomp, nlinks), z_bathy(mxnbathy, mxncomp, nlinks))
    allocate(mann_bathy(mxnbathy, mxncomp, nlinks))
    allocate(size_bathy(mxncomp, nlinks))
    allocate(usgs_da_reach(nlinks))
    allocate(usgs_da(nts_da, nlinks))
    allocate(dbcd(nts_db_g))
    allocate(temp_q_ev_g(ntss_ev_g, mxncomp_g, nrch_g), temp_elv_ev_g(ntss_ev_g, mxncomp_g, nrch_g)) 

    
  !--------------------------------------------------------------------------------------------
    frnw_g        = frnw_ar_g ! network mapping matrix
    z             = z_ar_g    ! node elevation array
    usgs_da_reach = usgs_da_reach_g ! contains indices of reaches where usgs data are avaliable
    usgs_da       = usgs_da_g       ! contains usgs data at a related reach 
        
  !-----------------------------------------------------------------------------
  ! variable initializations
  
    routingNotChanged   = 0
    applyNaturalSection = 1
    x                   = 0.0
    newQ                = -999
    newY                = -999
    t                   = t0*60.0     ! [min]
    q_sk_multi          = 1.0
    oldQ                = iniq
    newQ                = oldQ
    qp                  = oldQ
    dimensionless_Cr    = -999
    dimensionless_Fo    = -999
    dimensionless_Fi    = -999
    dimensionless_Di    = -999
    dimensionless_Fc    = -999
    dimensionless_D     = -999
    dbcd                = 0.0 !TODO: pass downstream boundary values from Python   
    q_ev_g              = 0.0
    elv_ev_g            = 0.0
    temp_q_ev_g         = 0.0
    temp_elv_ev_g       = 0.0    
  !-----------------------------------------------------------------------------
  ! Identify mainstem reaches and list their ids in an array

    ! Create a dummy array containing mainstem reaches
    nmstem_rch = 0
    do j = 1, nlinks
      if (frnw_g(j,3) >= 1) then ! mainstem reach identification
        nmstem_rch          = nmstem_rch + 1
        dmy_frj(nmstem_rch) = j
      end if
    end do

    ! allocate and populate array for upstream reach ids
    allocate (mstem_frj(nmstem_rch))
    do jm = 1, nmstem_rch
      mstem_frj(jm) = dmy_frj(jm)
    end do
    deallocate(dmy_frj)

  !-----------------------------------------------------------------------------
  ! create dx array from dx_ar_g and determine minimum dx.

    dx    = 0.
    minDx = 1e10

    do jm = 1, nmstem_rch !* mainstem reach only
      j = mstem_frj(jm)
      ncomp = frnw_g(j, 1)
      do i = 1, ncomp-1
        dx(i, j) = dx_ar_g(i, j)
      end do
      minDx = min(minDx, minval(dx(1:ncomp-1, j)))
    end do
    
  !-----------------------------------------------------------------------------
  ! Build natural / systhetic cross sections and related hydraulic lookup table 
  if (mxnbathy == 0) then
    applyNaturalSection = 0
  else
    applyNaturalSection = 1
  end if
  
  if (applyNaturalSection == 1) then
  
    ! use bathymetry data 
    x_bathy    = x_bathy_g
    z_bathy    = z_bathy_g
    mann_bathy = mann_bathy_g
    size_bathy = size_bathy_g
    
    do jm = 1, nmstem_rch !* mainstem reach only
      j = mstem_frj(jm)
      do i = 1, frnw_g(j, 1)
        call readXsection_natural_mann_vertices(i, j, timesDepth)
      end do
    end do
  
  else
    ! use RouteLink.nc data
    do jm = 1, nmstem_rch !* mainstem reach only
      j     = mstem_frj(jm)
      ncomp = frnw_g(j,1)
      do i = 1, ncomp
        leftBank(i,j)  = (twcc_ar_g(i,j) - tw_ar_g(i,j)) / 2.0
        rightBank(i,j) = (twcc_ar_g(i,j) - tw_ar_g(i,j)) / 2.0 + tw_ar_g(i,j)
      end do
    end do
    
    do jm = 1, nmstem_rch !* mainstem reach only
        j     = mstem_frj(jm)
        ncomp = frnw_g(j,1)
        
        do i=1,ncomp
          skLeft(i,j) = 1.0 / manncc_ar_g(i,j)
          skRight(i,j)= 1.0 / manncc_ar_g(i,j)
          skMain(i,j) = 1.0 / mann_ar_g(i,j)

          call readXsection(i, (1.0/skLeft(i,j)), (1.0/skMain(i,j)), &
                            (1.0/skRight(i,j)), leftBank(i,j),       &
                            rightBank(i,j), timesDepth, j, z_ar_g,   &
                            bo_ar_g, traps_ar_g, tw_ar_g, twcc_ar_g)
        end do
    end do  
  end if  
      
  !-----------------------------------------------------------------------------
  ! Add uniform flow column to the hydraulic lookup table in order to avoid the 
  ! use of the trial-and-error iteration for solving normal depth
  do jm = 1, nmstem_rch !* mainstem reach only
    j = mstem_frj(jm)
    do i = 1, frnw_g(j,1)
      do iel = 1, nel
        convey = xsec_tab(5, iel, i, j)
        if (i < frnw_g(j, 1)) then
          slope = (z(i, j) - z(i+1, j)) / dx(i, j)
        else
          slope = (z(i-1, j) - z(i, j)) / dx(i-1, j)
        endif

        if (slope .le. so_llm) slope = so_llm

        xsec_tab(10, iel, i, j) = convey * slope**0.50
      end do
    end do
  end do

  !-----------------------------------------------------------------------------
  ! Build time arrays for lateral flow, upstream boundary, donwstream boundary,
  ! and tributary flow

    ! time step series for lateral flow. 
    ! ** ql from t-route starts from the first time step. For example, when t0 and tfin = 0 and 2 hrs with dt=300 sec,
    ! ** ql values from t-route starts at 5, 10, 15, ..., 120 min.
    do n = 1, nts_ql_g
      tarr_ql(n+1) =    t0 * 60.0 + dt_ql * &
                      real(n, KIND(dt_ql)) / 60.0 ! [min]
    end do
    tarr_ql(1) = t0 * 60   ! initial time step [min]

    ! time step series for upstream boundary data
    do n = 1, nts_ub_g
      tarr_ub(n) =    t0 * 60.0 + dt_ub * &
                      real(n-1,KIND(dt_ub)) / 60.0 ! [min]
    end do

    ! time step series for tributary flow data
    ! ** qtrib from t-route starts from the initial time step . For example, when t0 and tfin = 0 and 2 hrs with dt=300 sec,
    ! ** qtrib values from t-route starts at 0, 5, 10, 15, ..., 120 min.
    do n=1, nts_qtrib_g
      tarr_qtrib(n) = t0 * 60.0 + dt_qtrib * &
                      real(n-1,KIND(dt_qtrib)) / 60.0 ! [min]
    end do
    
    ! use tailwater downstream boundary observations
    ! needed for coastal coupling
    ! **** COMING SOON ****
    ! time step series for downstream boundary data
    do n=1, nts_db_g
        tarr_db(n) = t0 * 60.0 + dt_db * &
                      real(n-1,KIND(dt_db)) / 60.0 ! [min]       
    end do
    
    ! time step seris for data assimilation for discharge at bottom node of a related reach
    do n=1, nts_da
        tarr_da(n) = t0 * 60.0 + dt_da * &
                      real(n-1,KIND(dt_da)) / 60.0 ! [min]
    end do

  !-----------------------------------------------------------------------------
  ! Initialize water surface elevation, channel area, and volume
    do jm = nmstem_rch, 1, -1
      j     = mstem_frj(jm)  ! reach index
      ncomp = frnw_g(j, 1)   ! number of nodes in reach j    
      if (frnw_g(j, 2) < 0) then 
      
        ! Initial depth at bottom node of tail water reach        
        if (dsbc_option == 1) then
        ! use tailwater downstream boundary observations
        ! needed for coastal coupling
        ! **** COMING SOON **** 
          do n = 1, nts_db_g
            varr_db(n) = dbcd(n) + z(ncomp, j) !* when dbcd is water depth [m], channel bottom elev is added.
          end do
          t              = t0 * 60.0
          oldY(ncomp, j) = intp_y(nts_db_g, tarr_db, varr_db, t)
          newY(ncomp, j) = oldY(ncomp, j)  
        else if (dsbc_option == 2) then
        ! normal depth as TW boundary condition
          xcolID         = 10
          ycolID         = 1
          oldY(ncomp, j) = intp_xsec_tab(ncomp, j, nel, xcolID, ycolID, oldQ(ncomp,j)) ! normal elevation not depth
          newY(ncomp, j) = oldY(ncomp, j)  
        endif
      else
        ! Initial depth at botton node of interror reach is equal to the depth at top node of the downstream reach     
        linknb         = frnw_g(j, 2)
        newY(ncomp, j) = newY(1, linknb)        
      end if              
     
      ! compute newY(i, j) for i=1, ncomp-1 with the given newY(ncomp, j)
<<<<<<< HEAD
      ! ** At intial time oldY(i,j) values at i < ncomp, used in subroutine rtsafe, are not defined.
=======
      ! ** At intial time, oldY(i,j) values at i < ncomp, used in subroutine rtsafe, are not defined.
>>>>>>> 394e46aa
      ! ** So, let's assume the values are all equal to flow at the bottom node.
      do i = 1, ncomp -1
        oldY(i,j) = newY(ncomp, j)
      end do
<<<<<<< HEAD
=======
          
      ! compute newY(i, j) for i=1, ncomp-1 with the given newY(ncomp, j)
>>>>>>> 394e46aa
      call mesh_diffusive_backward(dtini_given, t0, t, tfin, saveInterval, j)

      do i = 1,ncomp      
        ! copy computed initial depths to initial depth array for first timestep
        oldY(i, j) = newY(i, j)
        
        ! Check that node elevation is not lower than bottom node.
        ! If node elevation is lower than bottom node elevation, correct.
        if (oldY(i, j) .lt. oldY(ncomp, nlinks)) oldY(i, j) = oldY(ncomp, nlinks)
      end do
      
    end do

  !-----------------------------------------------------------------------------
  ! Write tributary results to output arrays
  ! TODO: consider if this is necessary - output arrays are immediately trimmed
  ! to exclude triburay results (from MC) and pass-out only diffusive-calculated
  ! flow and depth on mainstem segments.
          
    ts_ev = 1
    do while (t <= tfin * 60.0)
      if ( (mod( (t - t0 * 60.) * 60., saveInterval) <= TOLERANCE) &
            .or. (t == tfin * 60.) ) then
        do j = 1, nlinks
          !if (all(mstem_frj /= j)) then ! NOT a mainstem reach
          if (all(mstem_frj /= j).and.(frnw_g(j, 1) /= -33)) then ! NOT a mainstem reach 
            do n = 1, nts_qtrib_g
              varr_qtrib(n) = qtrib_g(n, j)
            end do
              q_ev_g(ts_ev, frnw_g(j, 1), j) = intp_y(nts_qtrib_g, tarr_qtrib, &
                                                      varr_qtrib, t)
              q_ev_g(ts_ev,            1, j) = q_ev_g(ts_ev, frnw_g(j, 1), j)  
          end if
        end do
        ts_ev = ts_ev + 1
      end if
      t = t + dtini / 60. !* [min]
    end do

  !-----------------------------------------------------------------------------
  ! Initializations and re-initializations
    qpx                     = 0.
    width                   = 100.
    maxCelerity             = 1.0
    maxCelDx                = maxCelerity / minDx
    dimensionless_Fi        = 10.1
    dimensionless_Fc        = 10.1
    dimensionless_D         = 0.1
    currentROutingDiffusive = 1
    currentRoutingNormal    = 0
    routingNotChanged       = 0
    frus2                   = 9999.
    notSwitchRouting        = 0
    minNotSwitchRouting     = 10000
!    minNotSwitchRouting2    = 000
    timestep                = 0
    ts_ev                   = 1
    t                       = t0 * 60.0

  !-----------------------------------------------------------------------------
  ! Ordered network routing computations

    do while ( t < tfin * 60.)
      timestep = timestep + 1 ! advance timestep
      !+-------------------------------------------------------------------------
      !+                             PREDICTOR
      !+
      !+    Applies only to mainstem
      !+-------------------------------------------------------------------------
      do jm = 1, nmstem_rch   ! loop over mainstem reaches [upstream-to-downstream]
        j     = mstem_frj(jm) ! reach index
        ncomp = frnw_g(j,1)   ! number of nodes in reach j

        ! Calculate the duration of this timestep (dtini)
        ! Timestep duration is selected to maintain numerical stability
        if (j == mstem_frj(1)) call calculateDT(t0, t, saveInterval, cfl, &
                                                tfin, maxCelDx, dtini_given)

        ! estimate lateral flow at current time t
        do i = 1, ncomp - 1
          do n = 1, nts_ql_g
            varr_ql(n+1) = qlat_g(n, i, j)
          end do
          varr_ql(1)        = qlat_g(1, i, j)
          lateralFlow(i, j) = intp_y(nts_ql_g+1, tarr_ql, varr_ql, t)
        end do
        !+++----------------------------------------------------------------
        !+ Hand over water from upstream to downstream properly according
        !+ to network connections, i.e., serial or branching.
        !+ Refer to p.52, RM1_MESH
        !+++----------------------------------------------------------------
        if (frnw_g(j, 3) > 0) then        ! number of upstream reaches, so reach j is not a headwater
          newQ(1, j) = 0.0
          do k = 1, frnw_g(j, 3)          ! loop over ustream connected reaches
            usrchj = frnw_g(j, 3 + k) 
            if (any(mstem_frj == usrchj)) then

              ! inflow from upstream mainstem reach's bottom node
              q_usrch = newQ(frnw_g(usrchj, 1), usrchj)
            else

              ! inflow from upstream tributary reach
              do n = 1, nts_qtrib_g
                varr_qtrib(n) = qtrib_g(n, usrchj)
              end do
              tf0 = t +  dtini / 60.
              q_usrch = intp_y(nts_qtrib_g, tarr_qtrib, varr_qtrib, tf0)
            end if

            ! add upstream flows to reach head
            newQ(1,j)= newQ(1,j) + q_usrch
          end do        
        else
        
          ! There are no links at the upstream of the reach (frnw_g(j,3)==0)
        end if

        ! Add lateral inflows to the reach head
        newQ(1, j) = newQ(1, j) + lateralFlow(1, j) * dx(1, j)
        
        call mesh_diffusive_forward(dtini_given, t0, t, tfin, saveInterval, j)

      end do  ! end of j loop for predictor
      
      !+-------------------------------------------------------------------------
      !+                             CORRECTOR
      !+
      !+    Applies only to mainstem
      !+-------------------------------------------------------------------------
      do jm = nmstem_rch, 1, -1 ! loop over mainstem reaches [downstream-to-upstream]
        j     = mstem_frj(jm)
        ncomp = frnw_g(j,1)
          
        !+++------------------------------------------------------------+
        !+ Downstream boundary condition for water elevation either at
        !+ a junction or TW.
        !+ Refer to p.53-1,RM1_MESH
        !+++------------------------------------------------------------+
         if (frnw_g(j, 2) >= 0.0) then 
         
            ! Downstream boundary at JUNCTION
            ! reach index j has a downstream connection (is NOT a tailwater reach)
              
            ! set bottom node WSEL equal WSEL in top node of downstream reach
            linknb         = frnw_g(j,2)
            newY(ncomp, j) = newY(1, linknb) 
        else
        
          ! Downstream boundary at TAILWATER
          ! reach index j has NO downstream connection (it IS a tailwater reach)
          if (dsbc_option == 1) then  
          ! use downstream boundary data source to set bottom node WSEL value
          ! ***** COMING SOON *****
            !do n = 1, nts_db_g  <-- already executed when initial values of Q and Y are computed.
            !  varr_db(n) = dbcd(n) + z(ncomp, j) !* when dbcd is water depth [m], channel bottom elev is added.
            !end do          
            newY(ncomp, j) = intp_y(nts_db_g, tarr_db, varr_db, t+dtini/60.)
            xcolID  = 1
            ycolID  = 2
            newArea(ncomp, j) = intp_xsec_tab(ncomp, j, nel, xcolID, ycolID, newY(ncomp,j)) ! area of normal elevation
          else if (dsbc_option == 2) then  
          ! Assume normal depth at tailwater downstream boundary
            xcolID  = 10
            ycolID  = 1
            newY(ncomp,j) = intp_xsec_tab(ncomp, j, nel, xcolID, ycolID, abs(newQ(ncomp,j))) ! normal elevation not depth
            xcolID  = 1
            ycolID  = 2
            newArea(ncomp,j) = intp_xsec_tab(ncomp, j, nel, xcolID, ycolID, newY(ncomp,j)) ! area of normal elevation
          endif
        end if

        ! Calculate WSEL at interrior reach nodes
        call mesh_diffusive_backward(dtini_given, t0, t, tfin, saveInterval, j)
        
        ! Identify the maximum calculated celerity/dx ratio at this timestep
        ! maxCelDx is used to determine the duration of the next timestep
!        if (j == mstem_frj(1)) then
        if (jm == 1) then
          maxCelDx    = 0.
          maxCelerity = 0.
          do i = 1, nmstem_rch
            do kkk = 2, frnw_g(mstem_frj(i), 1)
              maxCelDx    = max(maxCelDx,                     &
                                celerity(kkk, mstem_frj(i)) / &
                                dx(kkk-1, mstem_frj(i)))
              maxCelerity = max(maxCelerity, celerity(kkk,i))
            end do
          end do
        endif
      end do  ! end of corrector j loop

      !+-------------------------------------------------------------------------
      !+                             BOOK KEEPING
      !+
      !+-------------------------------------------------------------------------
      
      ! Calculate Froud and maximum Courant number
      do jm = 1, nmstem_rch
        j     = mstem_frj(jm)
        ncomp = frnw_g(j,1)
        do i = 1, ncomp
!          froud(i) = abs(newQ(i, j)) / sqrt(grav * newArea(i, j) ** 3.0 / bo(i, j))
          if (i < ncomp) then
            courant(i) = (newQ(i, j) + newQ(i+1, j)) / (newArea(i, j) + newArea(i+1, j)) * dtini / dx(i, j)
          endif
        end do
        if (maxCourant < maxval(courant(1:ncomp - 1))) then
          maxCourant = maxval(courant(1:ncomp-1))
        end if
      end do

      ! Advance model time
      t = t + dtini/60.
      
      ! Calculate dimensionless numbers for each reach
      !do jm = 1, nmstem_rch  !* mainstem reach only
      !  j = mstem_frj(jm)
      !  call calc_dimensionless_numbers(j)
      !end do
      
      ! diffusive wave simulation time print
      print*, "diffusive simulatoin time in minute=", t

      ! write results to output arrays
      if ( (mod((t - t0 * 60.) * 60., saveInterval) <= TOLERANCE) .or. (t == tfin * 60.)) then
        do jm = 1, nmstem_rch
          j     = mstem_frj(jm)
          ncomp = frnw_g(j, 1)
          do i = 1, ncomp
            q_ev_g  (ts_ev + 1, i, j) = newQ(i, j)
            elv_ev_g(ts_ev + 1, i, j) = newY(i, j)
          end do
              
          !* water elevation for tributary/mainstem upstream boundary at a junction point
          do k = 1, frnw_g(j, 3)
            usrchj = frnw_g(j, 3 + k)
            if (all(mstem_frj /= usrchj)) then
                  
              !* tributary joining mainstem reach or upstream boundary reach in the mainstem
              wdepth                                       = newY(1, j) - z(1, j)
              elv_ev_g(ts_ev+1, frnw_g(usrchj, 1), usrchj) = newY(1, j)
              elv_ev_g(ts_ev+1, 1, usrchj)                 = wdepth + z(1, usrchj)!* test only
            endif
          end do
        end do
        
        ! Advance recording timestep
        ts_ev = ts_ev+1
      end if

      ! write initial conditions to output arrays
      if ( ( t == t0 + dtini / 60. ) ) then
        do jm = 1, nmstem_rch  !* mainstem reach only
          j     = mstem_frj(jm)
          ncomp = frnw_g(j, 1)
          do i = 1, ncomp
            q_ev_g  (1, i, j) = oldQ(i, j)
            elv_ev_g(1, i, j) = oldY(i, j)
          end do
              
          !* water elevation for tributary/mainstem upstream boundary at a junction point
          do k = 1, frnw_g(j, 3) !* then number of upstream reaches
            usrchj = frnw_g(j, 3 + k) !* js corresponding to upstream reaches
            if (all(mstem_frj /= usrchj)) then                  
              !* tributary upstream reach or mainstem upstream boundary reach
              wdepth                                = oldY(1, j) - z(1, j)
              elv_ev_g(1, frnw_g(usrchj,1), usrchj) = oldY(1,j)
              elv_ev_g(1, 1, usrchj)                = wdepth + z(1, usrchj)!* test only
            end if
          end do
        end do
      end if

      ! update of Y, Q and Area vectors
      oldY    = newY
      newY    = -999
      oldQ    = newQ
      newQ    = -999
      oldArea = newArea
      newArea = -999
      pere    = -999
      
    end do  ! end of time loop
    
    !------------------------------------------------------------------------
    ! map routing result from refactored hydrofabric to original hydrofabric
    if (cwnrow_g > 0) then    
        allocate(used_lfrac(mxncomp, nlinks))
        allocate(flag_lfrac(mxncomp, nlinks))   
        equiv_one = 0.9999    
        temp_q_ev_g   = q_ev_g
        temp_elv_ev_g = elv_ev_g

        do ts=1, ntss_ev_g
          used_lfrac = 0.0
          flag_lfrac = 0
          do cwrow = 1, cwnrow_g
            ri     = int(crosswalk_g(cwrow, 1))
            rj     = int(crosswalk_g(cwrow, 2))
            nlnk   = int(crosswalk_g(cwrow, 3))
            slopeQ = (temp_q_ev_g(ts, ri+1, rj) - temp_q_ev_g(ts, ri, rj)) / rdx_ar_g(ri,rj)
            intcQ  = temp_q_ev_g(ts, ri, rj)
            slopeE = (temp_elv_ev_g(ts, ri+1, rj) - temp_elv_ev_g(ts, ri, rj)) / rdx_ar_g(ri,rj)
            intcE  = temp_elv_ev_g(ts, ri, rj)

            dst_lnk = 0.0
            do lnk = 1, nlnk
              oi = int(crosswalk_g(cwrow, 4 + 3*(lnk-1)))
              oj = int(crosswalk_g(cwrow, 5 + 3*(lnk-1)))
              lfrac = crosswalk_g(cwrow,  6 + 3*(lnk-1))
              
              dst_top = dst_lnk
              dst_lnk = dst_lnk + dx_ar_g(oi, oj)*lfrac
              dst_btm = dst_lnk

              used_lfrac(oi, oj) = used_lfrac(oi, oj) + lfrac          
              if  (used_lfrac(oi, oj) < equiv_one) then
                flag_lfrac(oi, oj) = flag_lfrac(oi, oj) + 1
              end if

              if ((used_lfrac(oi, oj) >= equiv_one).and.(flag_lfrac(oi, oj) == 0)) then
                 q_ev_g(ts, oi, oj)     = intcQ + slopeQ*dst_top
                 q_ev_g(ts, oi+1, oj)   = intcQ + slopeQ*dst_btm
                 elv_ev_g(ts, oi, oj)   = intcE + slopeE*dst_top
                 elv_ev_g(ts, oi+1, oj) = intcE + slopeE*dst_btm

              else if ((used_lfrac(oi, oj) < equiv_one).and.(flag_lfrac(oi, oj) == 1)) then
                 q_ev_g(ts, oi, oj)   = intcQ + slopeQ*dst_top
                 elv_ev_g(ts, oi, oj) = intcE + slopeE*dst_top

              else if ((used_lfrac(oi, oj) >= equiv_one).and.(flag_lfrac(oi, oj) >= 1)) then
                 q_ev_g(ts, oi+1, oj)   = intcQ + slopeQ*dst_btm
                 elv_ev_g(ts, oi+1, oj) = intcE + slopeE*dst_btm             
                 flag_lfrac(oi, oj)     = 0
              endif
            end do
           end do
          end do
          deallocate(used_lfrac)
          deallocate(flag_lfrac)   
        endif
    
    deallocate(frnw_g)
    deallocate(area, bo, pere, areap, qp, z,  depth, sk, co, dx) 
    deallocate(volRemain, froud, courant, oldQ, newQ, oldArea, newArea, oldY, newY)
    deallocate(lateralFlow, celerity, diffusivity, celerity2, diffusivity2)
    deallocate(eei, ffi, exi, fxi, qpx, qcx)
    deallocate(dimensionless_Cr, dimensionless_Fo, dimensionless_Fi)
    deallocate(dimensionless_Di, dimensionless_Fc, dimensionless_D)
    deallocate(lowerLimitCount, higherLimitCount, currentRoutingNormal, routingNotChanged)
    deallocate(elevTable, areaTable, pereTable, rediTable, convTable, topwTable)
    deallocate( skkkTable, nwi1Table, dPdATable, ncompElevTable, ncompAreaTable)
    deallocate(xsec_tab, rightBank, leftBank, skLeft, skMain, skRight)
    deallocate(currentSquareDepth, ini_y, ini_q, notSwitchRouting, currentROutingDiffusive )
    deallocate(tarr_ql, varr_ql, tarr_ub, varr_ub, tarr_qtrib, varr_qtrib, tarr_da)
    deallocate(mstem_frj)
    deallocate(x_bathy, z_bathy, mann_bathy, size_bathy)
    deallocate(usgs_da_reach, usgs_da)

  end subroutine diffnw
  
  subroutine calculateDT(initialTime, time, saveInterval, &
                         maxAllowCourantNo, tfin, max_C_dx, given_dt)
                         
    IMPLICIT NONE
  
  !-----------------------------------------------------------------------------
  ! Description:
  !   Calculate time step duration. In order to maintain numerical stability,
  !   the model timestep duration must be short enough to keep Courant numbers
  !   below a threshold level. Else, numerical instabilities will occur. 
  !
  ! Method:
  !   
  !
  ! Current Code Owner: NOAA-OWP, Inland Hydraulics Team
  !
  ! Code Description:
  !   Language: Fortran 90.
  !   This code is written to JULES coding standards v1.
  !-----------------------------------------------------------------------------
  
  ! Subroutine arguments
    double precision, intent(in) :: initialTime       ! [sec]
    double precision, intent(in) :: time              ! [hrs]
    double precision, intent(in) :: saveInterval      ! [sec]
    double precision, intent(in) :: tfin              ! [hrs]
    double precision, intent(in) :: given_dt          ! [sec]
    double precision, intent(in) :: maxAllowCourantNo 
    double precision, intent(in) :: max_C_dx
      
  ! Local variables
    integer :: a
    integer :: b
    
  !-----------------------------------------------------------------------------    
  ! Calculate maximum timestep duration for numerical stability
  
    dtini = maxAllowCourantNo / max_C_dx
    a     = floor( (time - initialTime * 60.) / &
                 ( saveInterval / 60.))           
    b     = floor(((time - initialTime * 60.) + dtini / 60.) / &
                 ( saveInterval / 60.))           
    if (b > a) then
      dtini = (a + 1) * (saveInterval) - (time - initialTime * 60.) * 60.
    end if

    ! if dtini extends beyond final time, then truncate it
    if (time + dtini / 60. > tfin * 60.) dtini = (tfin * 60. - time) * 60.
    
  end subroutine  

  subroutine calc_dimensionless_numbers(j)
  
    IMPLICIT NONE

  !-----------------------------------------------------------------------------
  ! Description:
  !   Compute dimensionless parameters for deciding which depth computation
  !   schemes to use - normal depth or diffusive depth.
  !
  ! Method:
  !   
  !
  ! Current Code Owner: NOAA-OWP, Inland Hydraulics Team
  !
  ! Code Description:
  !   Language: Fortran 90.
  !   This code is written to JULES coding standards v1.
  !-----------------------------------------------------------------------------

  ! Subrouting arguments
    integer, intent(in) :: j
    
  ! Local variables
    integer :: i
    integer :: ncomp
    double precision :: wl_us
    double precision :: depth_us
    double precision :: q_us
    double precision :: v_us
    double precision :: pere_us
    double precision :: r_us
    double precision :: sk_us
    double precision :: ch_us
    double precision :: wl_ds
    double precision :: depth_ds
    double precision :: q_ds
    double precision :: v_ds
    double precision :: pere_ds
    double precision :: r_ds
    double precision :: sk_ds
    double precision :: ch_ds
    double precision :: ch_star_avg
    double precision :: channel_length
    double precision :: avg_celerity
    double precision :: avg_velocity
    double precision :: avg_depth
    double precision :: maxValue
    double precision :: dimlessWaveLength
      
  !-----------------------------------------------------------------------------  
    maxValue          = 1e7
    dimlessWaveLength = 4000.
    
    ncomp = frnw_g(j, 1)
    do i = 1, ncomp - 1

      ! upstream metrics
      wl_us    = newY(i, j)                          ! water level
      depth_us = newArea(i, j) / bo(i, j)            ! depth (rectangular?)
      q_us     = newQ(i, j)                          ! flow
      v_us     = abs(newQ(i, j) / newArea(i, j) )    ! velocity
      pere_us  = pere(i, j)                          ! wetted perimiter
      r_us     = newArea(i, j) / pere(i, j)          ! hydraulic radius
      sk_us    = sk(i, j)                            ! 1/Mannings' N 
      ch_us    = sk(i, j) * r_us ** (1. / 6.)        ! parameter for Chezy's constant

      ! downstream metrics
      wl_ds    = newY(i+1, j)                        ! water level
      depth_ds = newArea(i+1, j) / bo(i+1, j)        ! depth (rectangular?)
      q_ds     = newQ(i+1, j)                        ! flow
      v_ds     = abs(newQ(i+1, j) / newArea(i+1, j)) ! velocity
      pere_ds  = pere(i+1, j)                        ! wetted perimiter
      r_ds     = newArea(i+1, j) / pere(i+1, j)      ! hydraulic radius
      sk_ds    = sk(i+1, j)                          ! 1/Mannings' N 
      ch_ds    = sk(i+1, j) * r_ds ** (1./6.)        ! parameter for Chezy's constant


      ch_star_avg  = ((ch_us + ch_ds) / 2.)  / sqrt(grav)
      avg_celerity = (celerity(i, j) + celerity(i + 1, j)) / 2.0
      avg_velocity = (v_us + v_ds) / 2.
      avg_depth    = (depth_us + depth_ds) / 2.
      
      channel_length = dx(i, j)

      ! dimensionless Courant number
      dimensionless_Cr(i, j) = abs(avg_velocity / avg_celerity)
      if (dimensionless_Cr(i, j) > maxValue) dimensionless_Cr(i, j) = maxValue

      ! dimensionless Froude number
      dimensionless_Fo(i, j) = avg_velocity / sqrt(grav * avg_depth)
      if (dimensionless_Fo(i, j) > maxValue) dimensionless_Fo(i, j) = maxValue

      ! dimensionless Friction parameter (influence of friction effects on river flow)
      dimensionless_Fi(i, j) = 2. * dimensionless_Cr(i,j) / (ch_star_avg ** 2.) * &
                               dimlessWaveLength
      if (dimensionless_Fi(i, j) > maxValue) dimensionless_Fi(i, j) = maxValue

      ! dimensionless Friction parameter (influence of Fi and Courant number)
      dimensionless_Fc(i, j) = dimensionless_Cr(i, j) * dimensionless_Fi(i, j)
      if (dimensionless_Fc(i, j) > maxValue) dimensionless_Fc(i, j) = maxValue

      ! dimensionless ratio of Courant to Froude numbers or surface wave to measured wave celerity
      dimensionless_Di(i, j) = (dimensionless_Cr(i, j) / &
                                dimensionless_Fo(i, j)) ** 2.
      if (dimensionless_Di(i,j) > maxValue) dimensionless_Di(i,j) = maxValue

      ! dinmesionless diffusion coefficient (ratio of wave diffusion to wave advection)
      dimensionless_D(i,j)  = dimensionless_Di(i,j) / dimensionless_Fc(i,j)
      if (dimensionless_D(i,j) .gt. maxValue) dimensionless_D(i,j) = maxValue
        
    end do
      
  end subroutine calc_dimensionless_numbers
  

  subroutine mesh_diffusive_forward(dtini_given, t0, t, tfin, saveInterval,j)

    IMPLICIT NONE
    
  !-----------------------------------------------------------------------------
  ! Description:
  !   Compute discharge using diffusive equation that is numerically solved by
  !   Crank-Nicolson + Hermite Interpolation method.
  !
  ! Method:
  !   
  ! Current Code Owner: NOAA-OWP, Inland Hydraulics Team
  !
  ! Code Description:
  !   Language: Fortran 90.
  !   This code is written to JULES coding standards v1.
  !-----------------------------------------------------------------------------

    ! Subroutine Arguments
      integer, intent(in) :: j
      double precision, intent(in) :: dtini_given
      double precision, intent(in) :: t0
      double precision, intent(in) :: t
      double precision, intent(in) :: tfin
      double precision, intent(in) :: saveInterval
    
    ! Local variables
      integer :: ncomp
      integer :: i, irow, flag_da, n
      double precision :: a1, a2, a3, a4
      double precision :: b1, b2, b3, b4
      double precision :: dd1, dd2, dd3, dd4
      double precision :: h1, h2, h3, h4
      double precision :: allqlat
      double precision :: qy, qxy, qxxy, qxxxy
      double precision :: ppi, qqi, rri, ssi, sxi
      double precision :: cour, cour2
      double precision :: alpha
      double precision :: currentQ
      double precision :: eei_ghost, ffi_ghost, exi_ghost
      double precision :: fxi_ghost, qp_ghost, qpx_ghost

    !-----------------------------------------------------------------------------
    !* change 20210228: All qlat to a river reach is applied to the u/s boundary
    !* Note: lateralFlow(1,j) is already added to the boundary
    
      eei = -999.
      ffi = -999.
      exi = -999.
      fxi = -999.
      eei(1) = 1.
      ffi(1) = 0.
      exi(1) = 0.
      fxi(1) = 0.

      ncomp  = frnw_g(j, 1)
    
      ! sum of lateral inflows along the reach
      !allqlat = sum(lateralFlow(2:ncomp - 1, j) * dx(2:ncomp - 1, j))
      allqlat = 0.0
      do i = 2, ncomp - 1
        allqlat = allqlat + lateralFlow(i, j) * dx(i, j)
      end do

      !print *, '****** DIFFUSIVE FORWARD *****'
      !print *, '---------'
      ncomp = frnw_g(j, 1)
      
      do i = 2, ncomp          
        
        cour  = dtini / dx(i - 1, j)
        cour2 = abs(celerity(i, j) ) * cour
               
        a1 = 3.0 * cour2 ** 2.0 - 2.0 * cour2 ** 3.0
        a2 = 1 - a1
        a3 = ( cour2 ** 2.0 - cour2 ** 3.0 ) * dx(i-1,j)
        a4 = ( -1.0 * cour2 + 2.0 * cour2 ** 2.0 - cour2 ** 3.0 ) * dx(i-1,j)

        b1 = ( 6.0 * cour2 - 6.0 * cour2 ** 2.0 ) / ( -1.0 * dx(i-1,j) )
        b2 = - b1
        b3 = ( 2.0 * cour2 - 3.0 * cour2 ** 2.0 ) * ( -1.0 )
        b4 = ( -1.0 + 4.0 * cour2 - 3.0 * cour2 ** 2.0 ) * ( -1.0 )

        dd1 = ( 6.0 - 12.0 * cour2 ) / ( dx(i-1,j) ** 2.0 )
        dd2 = - dd1
        dd3 = ( 2.0 - 6.0 * cour2 ) / dx(i-1,j)
        dd4 = ( 4.0 - 6.0 * cour2 ) / dx(i-1,j)

        h1 = 12.0 / ( dx(i-1,j) ** 3.0 )
        h2 = - h1
        h3 = 6.0 / ( dx(i-1,j) ** 2.0 )
        h4 = h3

        if (i .eq. ncomp) then
          alpha = 1.0
        else
          alpha = dx(i,j) / dx(i-1,j)
        end if

        qy    = a1 * oldQ(i-1,j) + a2 * oldQ(i,j) + &
                a3 * qpx(i-1,j) + a4 * qpx(i,j)
        qxy   = b1 * oldQ(i-1,j) + b2 * oldQ(i,j) + &
                b3 * qpx(i-1,j) + b4 * qpx(i,j)
        qxxy  = dd1* oldQ(i-1,j) + dd2* oldQ(i,j) + &
                dd3* qpx(i-1,j) + dd4* qpx(i,j)
        qxxxy = h1 * oldQ(i-1,j) + h2 * oldQ(i,j) + &
                h3 * qpx(i-1,j) + h4 * qpx(i,j)

        ppi = - theta * diffusivity(i,j) * dtini / &
                ( dx(i-1,j) ** 2.0 ) * 2.0 / (alpha*(alpha + 1.0)) * alpha
        qqi = 1.0 - ppi * (alpha + 1.0) / alpha
        rri = ppi / alpha

        ssi = qy  + dtini * diffusivity(i,j) * ( 1.0 - theta ) * qxxy
        sxi = qxy + dtini * diffusivity(i,j) * ( 1.0 - theta ) * qxxxy

        eei(i) = -1.0 * rri / ( ppi * eei(i-1) + qqi )
        ffi(i) = ( ssi - ppi * ffi(i-1) ) / ( ppi * eei(i-1) + qqi )
        exi(i) = -1.0 * rri / ( ppi * exi(i-1) + qqi )
        fxi(i) = ( sxi - ppi * fxi(i-1) ) / ( ppi * exi(i-1) + qqi )
        
      end do
      
      ! Ghost point calculation
      cour  = dtini / dx(ncomp-1, j)
      cour2 = abs(celerity(ncomp-1, j)) * cour

      a1 = 3.0 * cour2 ** 2.0 - 2.0 * cour2 ** 3.0
      a2 = 1 - a1
      a3 = ( cour2 ** 2.0 - cour2 ** 3.0 ) * dx(ncomp-1, j)
      a4 = ( -1.0 * cour2 + 2.0 * cour2 ** 2.0 - cour2 ** 3.0 ) * dx(ncomp-1, j)

      b1 = ( 6.0 * cour2 - 6.0 * cour2 ** 2.0 ) / ( -1.0 * dx(ncomp-1, j) )
      b2 = - b1
      b3 = ( 2.0 * cour2 - 3.0 * cour2 ** 2.0 ) * ( -1.0 )
      b4 = ( -1.0 + 4.0 * cour2 - 3.0 * cour2 ** 2.0 ) * ( -1.0 )

      dd1 = ( 6.0 - 12.0 * cour2 ) / ( dx(ncomp-1, j) ** 2.0 )
      dd2 = - dd1
      dd3 = ( 2.0 - 6.0 * cour2 ) / dx(ncomp-1, j)
      dd4 = ( 4.0 - 6.0 * cour2 ) / dx(ncomp-1, j)

      h1 = 12.0 / ( dx(ncomp-1, j) ** 3.0 )
      h2 = - h1
      h3 = 6.0 / ( dx(ncomp-1, j) ** 2.0 )
      h4 = h3

      alpha = 1.0

      qy    = a1 * oldQ(ncomp, j) + a2 * oldQ(ncomp-1, j) + &
              a3 * qpx(ncomp, j) + a4 * qpx(ncomp-1, j)
      qxy   = b1 * oldQ(ncomp, j) + b2 * oldQ(ncomp-1, j) + &
              b3 * qpx(ncomp, j) + b4 * qpx(ncomp-1, j)
      qxxy  = dd1 * oldQ(ncomp, j) + dd2 * oldQ(ncomp-1, j) + &
              dd3 * qpx(ncomp, j) + dd4 * qpx(ncomp-1, j)
      qxxxy = h1 * oldQ(ncomp, j) + h2 * oldQ(ncomp-1, j) + &
              h3 * qpx(ncomp, j) + h4 * qpx(ncomp-1, j)

      ppi = - theta * diffusivity(ncomp, j) * dtini / &
              ( dx(ncomp-1, j) ** 2.0 ) * 2.0 / (alpha*(alpha + 1.0)) * alpha
      qqi = 1.0 - ppi * (alpha + 1.0) / alpha
      rri = ppi / alpha

      ssi = qy  + dtini * diffusivity(ncomp-1, j) * ( 1.0 - theta ) * qxxy
      sxi = qxy + dtini * diffusivity(ncomp-1, j) * ( 1.0 - theta ) * qxxxy

      eei_ghost = -1.0 * rri / ( ppi * eei(ncomp) + qqi )
      ffi_ghost = ( ssi - ppi * ffi(ncomp) ) / ( ppi * eei(ncomp) + qqi )

      exi_ghost = -1.0 * rri / ( ppi * exi(ncomp) + qqi )
      fxi_ghost = ( sxi - ppi * fxi(ncomp) ) / ( ppi * exi(ncomp) + qqi )

      qp_ghost  = oldQ(ncomp-1, j)
      qpx_ghost = 0.
      
      ! when a reach has usgs streamflow data at its location, apply DA
      if (usgs_da_reach(j) /= 0) then
        
        allocate(varr_da(nts_da))
        do n = 1, nts_da
            varr_da(n) = usgs_da(n, j)
        end do
        qp(ncomp,j) = intp_y(nts_da, tarr_da, varr_da, t + dtini/60.)
        flag_da = 1
        ! check usgs_da value is in good quality
        irow = locate(tarr_da, t + dtini/60.)
        if (irow == nts_da) then
          irow = irow-1
        endif        
        if ((varr_da(irow)<= -4443.999).or.(varr_da(irow+1)<= -4443.999)) then
          ! when usgs data is missing or in poor quality
          qp(ncomp,j)  = eei(ncomp) * qp_ghost + ffi(ncomp)
          flag_da = 0
        endif
        deallocate(varr_da)
      else
        
        qp(ncomp,j)  = eei(ncomp) * qp_ghost + ffi(ncomp)
        flag_da = 0
      endif
      
      qpx(ncomp,j) = exi(ncomp) *qpx_ghost + fxi(ncomp)

      do i = ncomp-1, 1, -1
        qp(i, j)  = eei(i) * qp(i+1, j) + ffi(i)
        qpx(i, j) = exi(i) * qpx(i+1, j) + fxi(i)
      end do

      ! when a reach hasn't been applied to DA 
      if ((usgs_da_reach(j) == 0).or.(flag_da == 0)) then
       qp(1, j) = newQ(1, j)
       qp(1, j) = qp(1, j) + allqlat
      endif
     
      do i = 1, ncomp
        if (abs(qp(i, j)) < q_llm) then
          qp(i, j) = q_llm
        end if
      end do
      
      ! update newQ
      do i = 1, ncomp
        newQ(i, j) = qp(i, j)
      end do
    ! ============== DEBUG to find unstable flow calcls =================
    !        do i= ncomp, 1, -1
    !            if (abs(qp(i,j)) .gt. 2E4) then
    !                print *, 'j:', j
    !                print *, 'i:', i
    !                print *, 'ncomp', ncomp
    !                print *, 't:', t
    !                print *, 'calculated flow value:', qp(i,j)
    !                print *, 'previous upstream flow', oldQ(i-1,j)
    !                print *, 'diffusivity(i,j):', diffusivity(i,j)
    !                print *, 'eei(i):', eei(i)
    !                print *, 'qp(i+1,j):', qp(i+1,j)
    !                print *, 'ffi(i):', ffi(i)
    !                print *, 'qp_ghost:', qp_ghost
    !                print *, 'ffi(ncomp):', ffi(ncomp)
    !                print *, 'eei(ncomp):', eei(ncomp)
    !                print *, 'cour2:', cour2
    !                print *, 'qp(ncomp,j):', qp(ncomp,j)
    !                print *, 'allqlat:', allqlat
    !                print *, 'upstream inflow newQ(1,j):', newQ(1,j)
    !                stop
    !            end if
    !        end do
      
  end subroutine mesh_diffusive_forward
  
  subroutine mesh_diffusive_backward(dtini_given, t0, t, tfin, saveInterval, j) ! leftBank, rightBank)

    IMPLICIT NONE

  !-----------------------------------------------------------------------------
  ! Description:
  !   Compute water depth using diffusive momentum equation or normal depth
  !   with computed Q from the forward step.
  !
  ! Method:
  !   
  !
  ! Current Code Owner: NOAA-OWP, Inland Hydraulics Team
  !
  ! Code Description:
  !   Language: Fortran 90.
  !   This code is written to JULES coding standards v1.
  !-----------------------------------------------------------------------------

  ! Subroutine arguments
    integer, intent(in) :: j
    double precision, intent(in) :: dtini_given
    double precision, intent(in) :: t0
    double precision, intent(in) :: t
    double precision, intent(in) :: tfin
    double precision, intent(in) :: saveInterval
      
  ! Subroutine variables
    integer :: depthCalOk(mxncomp)
    integer :: i, ncomp  
    integer :: jj
    double precision :: xt
    double precision :: q_sk_multi, sfi
    double precision :: vel, currentQ
    double precision :: S_ncomp                             
    double precision :: tempDepthi_1
    double precision :: Q_cur, Q_ds, z_cur, z_ds, y_cur, y_ds


  !-----------------------------------------------------------------------------
    ncomp = frnw_g(j, 1)
    S_ncomp = (-z(ncomp, j) + z(ncomp-1, j)) / dx(ncomp-1, j)
    depthCalOk(ncomp) = 1
    elevTable = xsec_tab(1, :,ncomp, j)
    areaTable = xsec_tab(2, :,ncomp, j)
    topwTable = xsec_tab(6, :,ncomp, j)
    
    ! Estimate channel area @ downstream boundary
    call r_interpol(elevTable, areaTable, nel, &
                    newY(ncomp, j), newArea(ncomp, j))
    if (newArea(ncomp,j) .eq. -9999) then
      print*, 'At j = ',j,'i = ',ncomp, 'time =',t, 'newY(ncomp, j)=', newY(ncomp, j), &
            'newArea(ncomp, j)=', newArea(ncomp,j), 'interpolation of newArea was not possible'
!     stop
    end if

    ! Estimate channel bottom width @ downstream boundary
    call r_interpol(elevTable, topwTable, nel, &
                    newY(ncomp, j), bo(ncomp, j))
    if (bo(ncomp, j) .eq. -9999) then
      print*, 'At j = ',j,', i = ',ncomp, 'time =',t, &
              'interpolation of bo was not possible'
!     stop
    end if

    do i = ncomp, 1, -1 ! loop through reach nodes [downstream-upstream]
      currentQ = qp(i, j)
      q_sk_multi=1.0

      elevTable = xsec_tab(1,:,i,j)
      convTable = xsec_tab(5,:,i,j)
      areaTable = xsec_tab(2,:,i,j)
      pereTable = xsec_tab(3,:,i,j)
      topwTable = xsec_tab(6,:,i,j)
      skkkTable = xsec_tab(11,:,i,j)
              
      xt=newY(i, j)
      
 
      ! Estimate co(i) (???? what is this?) by interpolation
      currentSquareDepth = (elevTable - z(i, j)) ** 2.
      call r_interpol(currentSquareDepth, convTable, nel, &
                      (newY(i, j)-z(i, j)) ** 2.0, co(i)) 
                   
      
      if (co(i) .eq. -9999) then
        ! test                
        print*, t, i, j, newY(i,j), newY(i, j)-z(i, j), co(i)  
        print*, 'At j = ',j,', i = ',i, 'time =',t, &
                'interpolation of conveyence was not possible, wl', &
                newY(i,j), 'z',z(i,j),'previous wl',newY(i+1,j) !, &
                !'previous z',z(i+1,j), 'dimensionless_D(i,j)', &
                !dimensionless_D(i,j)
  !      stop
         pause !test
      end if
      co(i) =q_sk_multi * co(i)

      ! Estimate channel area by interpolation
      call r_interpol(elevTable, areaTable, nel, &
                      xt, newArea(i,j))
      if (newArea(i,j) .eq. -9999) then
        print*, 'At j = ',j,', i = ',i, 'time =',t, &
                'interpolation of newArea was not possible'
!        stop
      end if
      
      ! Estimate wetted perimiter by interpolation
      call r_interpol(elevTable, pereTable, nel, &
                      xt, pere(i, j))
      
      ! Estimate width by interpolation
      call r_interpol(elevTable, topwTable, nel, &
                      xt, bo(i, j))
      
      ! Estimate sk(i,j) by interpolation (???? what is sk?)
      call r_interpol(elevTable, skkkTable, nel, &
                      xt, sk(i, j))

      sfi = qp(i, j) * abs(qp(i, j)) / (co(i) ** 2.0)
!      chnWidth = rightBank(i, j)-leftBank(i, j)      
!      chnWidth = min(chnWidth, bo(i, j))

      ! ???? What exactly is happening, here ????
      if (depthCalOk(i) .eq. 1) then
      
        ! Calculate celerity, diffusivity and velocity
        celerity2(i)    = 5.0 / 3.0 * abs(sfi) ** 0.3 * &
                          abs(qp(i, j)) ** 0.4 / bo(i, j) ** 0.4 &
                          / (1. / (sk(i, j) * q_sk_multi)) ** 0.6
        diffusivity2(i) = abs(qp(i, j)) / 2.0 / bo(i, j) / abs(sfi)
        vel             = qp(i, j) / newArea(i, j)
        
        ! Check celerity value
        if (celerity2(i) .gt. 3.0 * vel) celerity2(i) = vel * 3.0
      else
        if (qp(i, j) .lt. 1) then
          celerity2(i) = C_llm
        else
          celerity2(i) = 1.0
        end if
        diffusivity2(i) =  diffusivity(i,j)
      end if
      
      if (i .gt. 1) then       
        ! ====================================================
        ! Combination of Newton-Rapson and Bisection
        ! ====================================================                    
        Q_cur        = qp(i-1, j)
        Q_ds         = qp(i, j)
        z_cur        = z(i-1, j)
        z_ds         = z(i, j)
        y_ds         = newY(i, j) - z(i, j)
        y_ds         = max(y_ds, 0.005)       
        y_cur        = rtsafe(i-1, j, Q_cur, Q_ds, z_cur, z_ds, y_ds)
        tempDepthi_1 = y_cur              
        newY(i-1,j)  = tempDepthi_1 + z(i-1, j)

        if (newY(i-1, j) > 10.0**5.) newY(i-1, j) = 10.0**5.
              
        if (newY(i - 1, j) - z(i-1, j) <= 0.) then
            print *, ' newY(i-1,j)-z(i-1,j): ', newY(i-1,j)-z(i-1,j)
            print *, ' newY(i-1,j): ', newY(i-1,j)
            print *, 'z(i-1,j): ', z(i-1,j)
            print *, 'qp(i-1,j): ', qp(i-1,j)
            print*, 'depth is negative at time=,', t,'j= ', j,'i=',i-1, &
                    'newY =', (newY(jj,j),jj=1,ncomp)
            !print*, 'dimensionless_D',(dimensionless_D(jj,j),jj=1,ncomp)
            print*, 'newQ',(newQ(jj,j),jj=1,ncomp)
            print*, 'Bed',(z(jj,j),jj=1,ncomp)
            print*, 'dx',(dx(jj,j),jj=1,ncomp-1)
        end if     
      end if
           
    end do

    celerity(1:ncomp, j) =  sum(celerity2(1:ncomp)) / ncomp
    
    if (celerity(1, j) < C_llm) celerity(1:ncomp,j) = C_llm
    
    diffusivity(1:ncomp, j) = sum(diffusivity2(1:ncomp)) / ncomp
    
    do i = 1, ncomp
      if (diffusivity(i, j) > D_ulm) diffusivity(i, j) = D_ulm !!! Test
      if (diffusivity(i, j) < D_llm) diffusivity(i, j) = D_llm !!! Test
    end do

  end subroutine mesh_diffusive_backward

  function rtsafe(i, j, Q_cur, Q_ds, z_cur, z_ds, y_ds)
    
    implicit none
        
  !----------------------------------------------------------------------------------------------------------
  ! Description:
  !   Compute water depth using diffusive momentum equation using a combination of Newton-Rapson and Bisection 
  !
  ! Method:     
  !  p.1189, Numerical Recipes in F90  
  !  Using a combination of newton-raphson and bisection, find the root of a function bracketed
  !  between x1 and x2. the root, returned as the function value rtsafe, will be refined until
  !  its accuracy is known within ±xacc.
  !  - funcd is a user-supplied subroutine that returns both the function value and the first   
  !    derivative of the function.
  !  - parameter: maxit is the maximum allowed number of iterations.
  !----------------------------------------------------------------------------------------------------------

    ! Subroutine arguments
    integer,          intent(in) :: i, j
    double precision, intent(in) :: Q_cur, Q_ds, z_cur, z_ds, y_ds
  
    ! Subroutine local variable
    integer,          parameter :: maxit = 40
    double precision, parameter :: xacc = 1e-4
    integer                     :: iter
    integer                     :: xcolID, ycolID
    double precision            :: x1, x2, df, dxx, dxold, f, fh, fl, temp, xh, xl
    double precision            :: y_norm, y_ulm_multi, y_llm_multi, elv_norm, y_old
    double precision            :: rtsafe    
   
    y_ulm_multi = 2.0
    y_llm_multi = 0.1
    
    xcolID   = 10
    ycolID   = 1
    elv_norm = intp_xsec_tab(i, j, nel, xcolID, ycolID, abs(Q_cur)) ! normal elevation not depth
    y_norm   = elv_norm - z(i, j)
    y_old    = oldY(i, j) - z(i, j)    
   
    ! option 1 for initial point
    !x1       = y_norm * y_llm_multi
    !x2       = y_norm * y_ulm_multi
    ! option 2 for initial point
    x1       = 0.5 * (y_norm + y_old) * y_llm_multi
    x2       = 0.5 * (y_norm + y_old) * y_ulm_multi
       
    call funcd_diffdepth(i, j, Q_cur, Q_ds, z_cur, z_ds, x1, y_ds, fl, df)

    call funcd_diffdepth(i, j, Q_cur, Q_ds, z_cur, z_ds, x2, y_ds, fh, df)

    if ((fl > 0.0 .and. fh > 0.0) .or. (fl < 0.0 .and. fh < 0.0)) then
      rtsafe = y_norm
      return
    endif

    if (fl == 0.0) then
      rtsafe = x1
      return
    elseif (fh == 0.0) then
      rtsafe = x2
      return
    elseif (fl < 0.0) then ! orient the search so that f(xl) < 0.
      xl = x1
      xh = x2
    else
      xh = x1
      xl = x2
    end if

    rtsafe = 0.50 * (x1 + x2)      ! initialize the guess for root
    dxold  = abs(x2 - x1)          ! the “stepsize before last,”
    dxx    = dxold                 ! and the last step.
    
    call funcd_diffdepth(i, j, Q_cur, Q_ds, z_cur, z_ds, rtsafe, y_ds, f, df)

    do iter = 1, maxit             ! loop over allowed iterations.
      if (((rtsafe - xh) * df - f) * ((rtsafe - xl) * df - f) > 0.0 .or. &
                                    abs(2.0 * f) > abs(dxold * df) ) then
      ! bisect if newton out of range, or not decreasing fast enough.
        dxold  = dxx
        dxx    = 0.50 * (xh - xl)
        rtsafe = xl + dxx
        if (xl == rtsafe) return   ! change in root is negligible.
      else                         ! newton step acceptable. take it.
        dxold  = dxx
        dxx    = f / df
        temp   = rtsafe
        rtsafe = rtsafe - dxx
        if (temp == rtsafe) return
      end if
      
      if (abs(dxx) < xacc) return  ! convergence criterion.

      ! one new function evaluation per iteration.
      call funcd_diffdepth(i, j, Q_cur, Q_ds, z_cur, z_ds, rtsafe, y_ds, f, df)

      if (f < 0.0) then            ! maintain the bracket on the root.
        xl = rtsafe
      else
        xh = rtsafe
      end if
    end do

    ! when root is not converged:
    rtsafe = y_norm
    
  end function rtsafe

  subroutine funcd_diffdepth(i, j, Q_cur, Q_ds, z_cur, z_ds, y_cur, y_ds, f, df)
    
    implicit none
    
    !-------------------------------------------------------------------------
    ! Description:
    !   Compute diffusive momentum function value and the first derivative
    !
    ! Method:     
    !   Analytical function and its analytical derivative
    !-------------------------------------------------------------------------

    ! subroutine arguments
    integer,          intent(in)  :: i, j
    double precision, intent(in)  :: Q_cur, Q_ds, z_cur, z_ds, y_cur, y_ds
    double precision, intent(out) :: f, df
    
    ! subroutine local variables
    integer          :: xcolID, ycolID
    double precision :: elv_cur, elv_ds, conv_cur, conv_ds, sf_cur, sf_ds, slope
    double precision :: dKdA_cur, topw_cur

    xcolID  = 1
    ! f(y_cur): function of y at the current node
    ! - energy slope at downstream node
    ycolID  = 5
    elv_ds  = y_ds + z_ds
    conv_ds = intp_xsec_tab(i + 1, j, nel, xcolID, ycolID, elv_ds)
    sf_ds   = abs(Q_ds) * Q_ds / conv_ds**2.0    
    ! - energy slope at current node
    elv_cur  = y_cur + z_cur
    conv_cur = intp_xsec_tab(i, j, nel, xcolID, ycolID, elv_cur)
    sf_cur   = abs(Q_cur) * Q_cur / conv_cur**2.0
    ! - f(y_cur)
    slope    = (z(i, j) - z(i+1, j)) / dx(i, j)
    slope    = max(slope, so_llm)
    f        = y_cur - y_ds + slope * dx(i, j) - 0.50 * (sf_cur + sf_ds) * dx(i, j)

    ! df/dy at y at current node
    ! - dK/dA
    ycolID   = 9
    dKdA_cur = intp_xsec_tab(i, j, nel, xcolID, ycolID, elv_cur)
    ! - top width
    ycolID   = 6
    topw_cur = intp_xsec_tab(i, j, nel, xcolID, ycolID, elv_cur)
    df = 1.0 + (abs(Q_cur) * Q_cur / conv_cur**3.0) * dx(i, j) * topw_cur * dKdA_cur

  end subroutine funcd_diffdepth

  double precision function intp_xsec_tab(i, j, nrow, xcolID, ycolID, x)
    
    implicit none
    
    !-------------------------------------------------------------------
    ! Description:
    !   Interpolate given columns of hydraulic lookup table
    !
    ! Method:     
    !   linear interpolaton between selected adjacent data points
    !-------------------------------------------------------------------

    ! subroutine arguments
    integer         , intent(in) :: i, j, nrow, xcolID, ycolID
    double precision, intent(in) :: x
    
    ! subroutine local variables
    integer                           :: irow
    double precision                  :: x1, y1, x2, y2, y
    double precision, dimension(nrow) :: xarr, yarr

    xarr = xsec_tab(xcolID, 1:nrow, i, j)
    yarr = xsec_tab(ycolID, 1:nrow, i, j)

    irow = locate(xarr, x)

    if (irow == 0)    irow = 1
    if (irow == nrow) irow = nrow-1

    x1            =   xarr(irow)
    y1            =   yarr(irow)
    x2            =   xarr(irow+1)
    y2            =   yarr(irow+1)
    y             = LInterpol(x1, y1, x2, y2, x)
    intp_xsec_tab = y
  end function intp_xsec_tab

   !**-----------------------------------------------------------------------------------------
    !*      Create lookup tables at each node storing computed values of channel geometries
    !*      such as area and conveyance and normal/critical depth for possible ranges of
    !*      water depth.
    !
    !**-----------------------------------------------------------------------------------------
  subroutine readXsection_natural_mann_vertices(idx_node, idx_reach, timesDepth)
    
    implicit none

    !-------------------------------------------------------------------------------------------------
    ! Description:
    !   Build hydraulic lookup table containing cross sections' area, wetted perimeter, hydraulic
    !   radius, top water surface width, conveyance,  derivative of coveyance w.r.t. area, 
    !   1 / composite Mannings' N all with repect to incrementally increasing water elevation values.
    !
    ! Method:     
    !   All hydraulic properties of each cross section are computed for a possible range of 
    !   water elevation value that starts from the lowest channel elevation point in bathymetry data
    !-------------------------------------------------------------------------------------------------
    
    ! subroutine arguments
    integer,          intent(in) :: idx_node, idx_reach 
    double precision, intent(in) :: timesDepth
    
    ! subroutine local variables
    integer          :: i_area, i_find, num
    integer          :: i1, i2
    integer          :: ic, iel, ii, iel_start, iel_incr_start
    double precision :: el_min, el_max, el_range, el_incr, el_now, x1, y1, x2, y2, x_start, x_end
    double precision :: f2m, cal_area, cal_peri, cal_topW
    double precision :: mN_start, mN_end, cal_equiv_mann
    double precision :: pos_slope, incr_rate   
    integer,          dimension(:), allocatable :: i_start, i_end
    double precision, dimension(:), allocatable :: x_bathy_leftzero
    double precision, dimension(:), allocatable :: xcs, ycs, manncs
    double precision, dimension(:), allocatable :: el1, a1, peri1, redi1, equiv_mann
    double precision, dimension(:), allocatable :: redi1All
    double precision, dimension(:), allocatable :: conv1, tpW1
    double precision, dimension(:), allocatable :: newdKdA
    double precision, dimension(:), allocatable :: compoundSKK, elev

    allocate(el1(nel), a1(nel), peri1(nel), redi1(nel), redi1All(nel))
    allocate(equiv_mann(nel), conv1(nel), tpW1(nel))
    allocate(newdKdA(nel))
    allocate(compoundSKK(nel), elev(nel))
    allocate(i_start(nel), i_end(nel))
    
    !open(unit=201, file="./output/xsec_natural.txt")

    f2m            =   1.0
    maxTableLength = size_bathy(idx_node, idx_reach) + 2 ! 2 is added to count for a vertex on each infinite vertical wall on either side.

    allocate(xcs(maxTableLength), ycs(maxTableLength), manncs(maxTableLength))
    allocate(x_bathy_leftzero(maxTableLength) )

    ! As x_bathy data take negative values for the left of the streamline (where x=0) while positive for the right when looking from
    ! upstream to downstream. This subroutine takes zero at left-most x data point, so an adjustment is required.

    do ic = 1, size_bathy(idx_node, idx_reach)
      x_bathy_leftzero(ic) = - x_bathy(1, idx_node, idx_reach) + x_bathy(ic, idx_node, idx_reach)
    end do
        
    do ic = 2, size_bathy(idx_node, idx_reach) + 1
      x1         = x_bathy_leftzero(ic-1)
      y1         = z_bathy(ic-1, idx_node, idx_reach)
      xcs(ic)    = x1 * f2m
      ycs(ic)    = y1 * f2m
      manncs(ic) = mann_bathy(ic-1, idx_node, idx_reach)
    end do

    num = maxTableLength

    ! max. and min elevation
    el_min = 99999.
    el_max = -99999.

    do ic = 2, num - 1
      if (ycs(ic) < el_min) el_min = ycs(ic)
      if (ycs(ic) > el_max) el_max = ycs(ic)
    enddo

    el_range = (el_max - el_min) * timesDepth
    el_incr  = el_range / real(nel - 1.0)

    ! vertex on each infinite vertical wall on each side of x-section
    xcs(1)        = xcs(2)
    ycs(1)        = el_min + el_range + 1.0
    xcs(num)      = xcs(num-1)
    ycs(num)      = el_min + el_range + 1.0
    manncs(1)     = 0.0 ! to make perimeter * manningN equal to zero along vertical walls
    manncs(num-1) = 0.0 ! to make perimeter * manningN equal to zero along vertical walls
    manncs(num)   = 0.0 ! to make perimeter * manningN equal to zero along vertical walls

    do iel = 1, nel
      el_now = el_min + real(iel - 1) * el_incr

      if (abs(el_now - el_min) < TOLERANCE) then
        el_now = el_now + 0.00001
      end if

      i_start(1) = -999
      i_end(1)   = -999
      i_area     = 0
      i_find     = 0

      ! find starting and ending vertices of multiple sub-xsections under the current elevation (=el_now).
      do ic = 1, num - 1
        y1 = ycs(ic)
        y2 = ycs(ic+1)

        if ((el_now <= y1) .and. (el_now > y2) .and. (i_find == 0)) then
          i_find          = 1
          i_area          = i_area + 1
          i_start(i_area) = ic
        endif

        if ((el_now > y1) .and. (el_now <= y2) .and. (i_find == 1)) then
          i_find        = 0
          i_end(i_area) = ic
        endif
      end do

      cal_area       = 0.0
      cal_peri       = 0.0
      cal_topW       = 0.0
      cal_equiv_mann = 0.0

      do ic = 1, i_area ! i_area counts selected sub-x sections (each with start and end vertices) under el_now.
        x1 = xcs( i_start(ic) )
        x2 = xcs( i_start(ic) + 1 )
        y1 = ycs( i_start(ic) )
        y2 = ycs( i_start(ic) + 1 )

        if (y1 == y2) then
          x_start = x1
        else
          x_start = x1 + (el_now - y1) / (y2 - y1) * (x2 - x1)
        endif

        x1 = xcs(i_end(ic))
        x2 = xcs(i_end(ic) + 1)
        y1 = ycs(i_end(ic))
        y2 = ycs(i_end(ic) + 1)

        if (y1 == y2) then
          x_end = x1
        else
          x_end = x1 + (el_now - y1) / (y2 - y1) * (x2 - x1)
        endif

        cal_topW = x_end - x_start + cal_topW

        i1 = i_start(ic)
        i2 = i_end(ic)
        ! area
        cal_area       =   cal_area    &
                       +   cal_tri_area(el_now, x_start, xcs(i1 + 1), ycs(i1 + 1))    &
                       +   cal_multi_area(el_now, xcs, ycs, maxTableLength, i1 + 1, i2) &
                       +   cal_tri_area(el_now, x_end, xcs(i2), ycs(i2))
        ! wetted parameter
        cal_peri       =   cal_peri    &
                       +   cal_dist(x_start, el_now, xcs(i1 + 1), ycs(i1 + 1))    &
                       +   cal_perimeter(xcs, ycs, maxTableLength, i1 + 1, i2)    &
                       +   cal_dist(x_end, el_now, xcs(i2), ycs(i2))
        ! nominator value for computing composite or equivalent manning's N
        mN_start       =   manncs(i1)
        mN_end         =   manncs(i2)
        cal_equiv_mann =   cal_equiv_mann &
                       +   cal_dist_x_mann(x_start, el_now, xcs(i1 + 1), ycs(i1 + 1), mN_start) &
                       +   cal_peri_x_mann(xcs, ycs, manncs, maxTableLength, i1 + 1, i2) &
                       +   cal_dist_x_mann(x_end, el_now, xcs(i2), ycs(i2), mN_end)

        if (i1 == 1) cal_peri         = cal_peri - cal_dist(x_start, el_now, xcs(i1 + 1), ycs(i1 + 1))                                           
        if (i2 == (num - 1)) cal_peri = cal_peri - cal_dist(x_end, el_now, xcs(i2), ycs(i2))                                                
      enddo

      el1(iel)        = el_now
      a1(iel)         = cal_area
      peri1(iel)      = cal_peri
      tpW1(iel)       = cal_topW
      redi1(iel)      = a1(iel) / peri1(iel)
      equiv_mann(iel) = (cal_equiv_mann / cal_peri)**(2.0 / 3.0)
      conv1(iel)      = (1.0 / equiv_mann(iel)) * a1(iel) * (redi1(iel)**(2.0 / 3.0))

      if (peri1(iel) <= TOLERANCE) then
        redi1(iel) = 0.0
        conv1(iel) = 0.0
      endif

      if (iel == 1) then
        newdKdA(iel) = conv1(iel) / a1(iel)
      else
        newdKdA(iel) = (conv1(iel) - conv1(iel-1)) / (a1(iel) - a1(iel-1))
      end if

      compoundSKK(iel) = 1.0 / equiv_mann(iel)
    enddo 

    ! smooth conveyance curve (a function of elevation) so as to have monotonically increasing curve
    iel_start = 2
    incr_rate = 0.02
    do iel = iel_start, nel
      if (conv1(iel) <= conv1(iel-1)) then
        ! -- find j* such that conv1(j*) >> conv1(j-1)
        ii = iel
        
        do while (conv1(ii) <= (1.0 + incr_rate) * conv1(iel-1))
          ii = ii + 1
        end do
        
        iel_incr_start = ii
        pos_slope      = (conv1(iel_incr_start) - conv1(iel-1)) / (el1(iel_incr_start) - el1(iel-1))

        do ii = iel, iel_incr_start - 1
          conv1(ii) = conv1(iel-1) + pos_slope * (el1(ii) - el1(iel-1))
        end do

        ! update dKdA accordingly
        do ii = iel, iel_incr_start - 1
          if (ii == 1) then
            newdKdA(ii) = conv1(ii) / a1(ii)
          else
            newdKdA(ii) = (conv1(ii) - conv1(ii-1)) / (a1(ii) - a1(ii-1))
          end if
        enddo

        iel_start = iel_incr_start
      endif
    enddo

    ! smooth dKdA curve (a function of elevation) so as to have monotonically increasing curve
    iel_start = 2
    incr_rate = 0.02
    do iel = iel_start, nel
      if (newdKdA(iel) <= newdKdA(iel-1)) then
        ! -- find j* such that conv1(j*) >> conv1(j-1)
        ii = iel
        do while (newdKdA(ii) <= (1.0 + incr_rate) * newdKdA(iel-1))
          ii = ii + 1
        end do
        
        iel_incr_start = ii
        pos_slope      = (newdKdA(iel_incr_start) - newdKdA(iel-1)) / (el1(iel_incr_start) - el1(iel-1))

        do ii = iel, iel_incr_start - 1
          newdKdA(ii) = newdKdA(iel-1) + pos_slope * (el1(ii) - el1(iel-1))
        enddo

        iel_start = iel_incr_start
      endif
    enddo

    ! finally build lookup table
    do iel = 1,  nel
      xsec_tab(1, iel, idx_node, idx_reach)     =   el1(iel)
      xsec_tab(2, iel, idx_node, idx_reach)     =   a1(iel)
      xsec_tab(3, iel, idx_node, idx_reach)     =   peri1(iel)
      xsec_tab(4, iel, idx_node, idx_reach)     =   redi1(iel)
      xsec_tab(5, iel, idx_node, idx_reach)     =   conv1(iel)
      xsec_tab(6, iel, idx_node, idx_reach)     =   tpW1(iel)
      !xsec_tab(7,iel,idx_node,idx_reach) = sum(newI1(iel,:))  !* <- not used
      !xsec_tab(8,iel,idx_node,idx_reach) = newdPdA(iel)       !* <- not used
      xsec_tab(9, iel, idx_node, idx_reach)     =   newdKdA(iel)
      xsec_tab(11,iel, idx_node, idx_reach)     =   compoundSKK(iel)
    end do

    z(idx_node, idx_reach)  =   el_min

    deallocate(el1, a1, peri1, redi1, redi1All)
    deallocate(conv1, tpW1, equiv_mann)
    deallocate(newdKdA)
    deallocate(compoundSKK, elev)
    deallocate(i_start, i_end)
    deallocate(xcs, ycs, manncs)
    deallocate(x_bathy_leftzero)

    contains
      double precision function cal_dist_x_mann(x1, y1, x2, y2, mN)
                
        implicit none
        
        !----------------------------------------------------- 
        ! Description:           	 
        !   calculate distance * manning's N of two vertices
        !-----------------------------------------------------                
        
        ! function arguments
        double precision, intent(in) :: x1, y1, x2, y2, mN
        ! function local variable
        double precision :: dist

        dist = sqrt((x1 - x2) * (x1 - x2) + (y1 - y2) * (y1 - y2) + 1.e-32)
        cal_dist_x_mann = dist * mN**1.50

      end function cal_dist_x_mann

      double precision function cal_peri_x_mann(xx, yy, mN, n, i1, i2)
        
        implicit none

        !------------------------------------------------------------------------------ 
        ! Description:           	 
        !   calculate wetted perimeter * manning's N of multiple pairs of two vertices
        !------------------------------------------------------------------------------  
        
        ! function arguments
        integer,          intent(in) :: n, i1, i2
        double precision, intent(in) :: xx(n), yy(n), mN(n)
        ! function local variables
        integer          :: i
        double precision :: x1, x2, y1, y2, mN1, pxmN

        pxmN = 0.0

        do i = i1, i2 - 1
          x1      =   xx(i)
          y1      =   yy(i)
          x2      =   xx(i + 1)
          y2      =   yy(i + 1)
          mN1     =   mN(i)
          pxmN    =   pxmN + cal_dist(x1, y1, x2, y2) * mN1**1.50
        enddo

        cal_peri_x_mann = pxmN

      endfunction cal_peri_x_mann

  end subroutine readXsection_natural_mann_vertices

  subroutine readXsection(k,lftBnkMann,rmanning_main,rgtBnkMann,leftBnkX_given,rghtBnkX_given,timesDepth,num_reach,&
                            z_ar_g, bo_ar_g, traps_ar_g, tw_ar_g, twcc_ar_g )
    implicit none

    !------------------------------------------------------------------------------------------------- 
    ! Description:           	 
    !   Create lookup tables at each node storing computed values of channel geometries
    !   such as area and conveyance for possible ranges of water elevation.
    ! 
    ! Method:     
    !   All hydraulic properties of each cross section are computed for a possible range of 
    !   water elevation value that starts from the lowest channel elevation point in bathymetry data
    !------------------------------------------------------------------------------------------------- 

    ! subroutine arguments
    integer,                                      intent(in) :: k, num_reach
    double precision,                             intent(in) :: rmanning_main,lftBnkMann,rgtBnkMann
    double precision,                             intent(in) :: leftBnkX_given,rghtBnkX_given, timesDepth
    double precision, dimension(mxncomp, nlinks), intent(in) :: z_ar_g, bo_ar_g, traps_ar_g, tw_ar_g, twcc_ar_g
    
    ! subroutine local variables
    integer          :: i_area, i_find, i, j, jj, num  
    integer          :: i1, i2
    integer          :: mainChanStrt, mainChanEnd, kkk, startFound, endFound 
    double precision :: el_min, el_max, el_range, el_incr, el_now
    double precision :: x1, y1, x2, y2, x_start, x_end
    double precision :: waterElev, leftBnkX,rghtBnkX
    double precision :: f2m, cal_area, cal_peri, cal_topW,  diffAreaCenter
    double precision :: compoundMann, el_min_1
    double precision :: leftBnkY, rghtBnkY,rmanning
    double precision :: hbf
    integer, dimension(:),            allocatable :: i_start, i_end, totalNodes  
    double precision, dimension(:),   allocatable :: xcs, ycs
    double precision, dimension(:,:), allocatable :: el1, a1, peri1, redi1
    double precision, dimension(:),   allocatable :: redi1All
    double precision, dimension(:,:), allocatable :: conv1, tpW1, diffArea, newI1, diffPere
    double precision, dimension(:),   allocatable :: newdPdA, diffAreaAll, diffPereAll, newdKdA       
    double precision, dimension(:),   allocatable :: compoundSKK, elev
    double precision, dimension(:,:), allocatable :: allXcs, allYcs

    allocate(el1(nel,3), a1(nel,3), peri1(nel,3), redi1(nel,3), redi1All(nel))
    allocate(conv1(nel,3), tpW1(nel,3), diffArea(nel,3), newI1(nel,3), diffPere(nel,3))
    allocate(newdPdA(nel), diffAreaAll(nel), diffPereAll(nel), newdKdA(nel))       ! change Nazmul 20210601
    allocate(compoundSKK(nel), elev(nel))
    allocate(i_start(nel), i_end(nel))
    allocate(totalNodes(3))

    f2m = 1.0 ! conversion from feet to meter (actually using meter so no conversion necessary for now)
    
    leftBnkX   = leftBnkX_given
    rghtBnkX   = rghtBnkX_given
    startFound = 0
    endFound   = 0
    
    ! channel geometry at a given segment
    z_g     = z_ar_g(k, num_reach)
    bo_g    = bo_ar_g(k, num_reach)
    traps_g = traps_ar_g(k, num_reach)
    tw_g    = tw_ar_g(k, num_reach)
    twcc_g  = twcc_ar_g(k, num_reach)
    hbf     = (tw_g - bo_g)/(2.0 * traps_g) !* bankfull depth
    
    maxTableLength = 8
    allocate(xcs(maxTableLength), ycs(maxTableLength))
    allocate(allXcs(maxTableLength,3), allYcs(maxTableLength,3))
    
    do i = 1, maxTableLength
      ! channel x-section vertices at a given segment
      if (i == 1) then
        x1 = 0.0 
        y1 = z_g + timesDepth * hbf
      elseif (i == 2) then
        x1 = 0.0 
        y1 = z_g + hbf
      elseif (i == 3) then
        x1 = (twcc_g - tw_g) / 2.0 
        y1 = z_g + hbf
      elseif (i == 4) then
        x1 = xcs(3) + traps_g * hbf 
        y1 = z_g
      elseif (i == 5) then
        x1 = xcs(4) + bo_g
        y1 = z_g
      elseif (i == 6) then
        x1 = xcs(5) + traps_g * hbf 
        y1= z_g + hbf
      elseif (i == 7) then
        x1 = twcc_g 
        y1 = z_g + hbf
      elseif (i == 8) then
        x1 = xcs(7) 
        y1 = z_g + timesDepth * hbf
      endif

      xcs(i) = x1 * f2m
      ycs(i) = y1 * f2m
      
      if ((xcs(i) >= leftBnkX) .and. (startFound == 0)) then
        mainChanStrt = i - 1
        startFound   = 1
      end if
      
      if ((xcs(i) >= rghtBnkX) .and. (endFound == 0)) then
        mainChanEnd = i - 1
        endFound    = 1
      end if
    enddo
        
    mainChanStrt = 3
    mainChanEnd  = 6
    num          = i

    if (leftBnkX < minval(xcs(2:num-1))) leftBnkX = minval(xcs(2:num-1))
    if (rghtBnkX > maxval(xcs(2:num-1))) rghtBnkX = maxval(xcs(2:num-1))

    leftBnkY = ycs(mainChanStrt) + (leftBnkX-xcs(mainChanStrt)) / &
               (xcs(mainChanStrt+1) - xcs(mainChanStrt)) *        & 
               (ycs(mainChanStrt+1) - ycs(mainChanStrt))
    
    rghtBnkY = ycs(mainChanEnd) + (rghtBnkX - xcs(mainChanEnd)) / &
               (xcs(mainChanEnd+1) - xcs(mainChanEnd)) *          & 
               (ycs(mainChanEnd+1) - ycs(mainChanEnd))
    
    el_min = 99999.
    el_max = -99999.
    do i = 2, num-1
      if (ycs(i) < el_min) el_min = ycs(i)
      if (ycs(i) > el_max) el_max = ycs(i)
    enddo
        
    el_range = (el_max - el_min) * 2.0 ! change Nazmul 20210601

    do i = 1, 3
      allXcs(i+1, 1) = xcs(i)
      allYcs(i+1, 1) = ycs(i)
    enddo
    
    allXcs(1, 1)              = xcs(1)
    allYcs(1, 1)              = el_min + el_range + 1.
    allXcs(mainChanStrt+2, 1) = xcs(3)
    allYcs(mainChanStrt+2, 1) = el_min + el_range + 1.

    do i = 3, 4
      allXcs(i-1, 2) = xcs(i) 
      allYcs(i-1, 2) = ycs(i) 
    enddo

    do i= 5, 6
      allXcs(i, 2) = xcs(i) 
      allYcs(i, 2) = ycs(i) 
    enddo
        
    allXcs(1, 2) = xcs(3)
    allYcs(1, 2) = el_min + el_range + 1.
    allXcs(7, 2) = xcs(6)
    allYcs(7, 2) = el_min + el_range + 1.

    do i = 6, 8
      allXcs(i-4, 3) = xcs(i) 
      allYcs(i-4, 3) = ycs(i) 
    enddo
    
    allXcs(1, 3)  = allXcs(2, 3)
    allYcs(1, 3)  = el_min + el_range + 1.
    i             = 5
    allXcs(i, 3)  = allXcs(i-1, 3)
    allYcs(i, 3)  = el_min + el_range + 1.

    totalNodes(1) = 5
    totalNodes(2) = 7
    totalNodes(3) = 5

    allXcs(4, 2) = (allXcs(3, 2) + allXcs(5, 2)) / 2.0
    allYcs(4, 2) = allYcs(3, 2) - 0.01

    el_min_1 = el_min
    el_min   = allYcs(4,2)    
    elev(1)  = el_min
    elev(2)  = el_min + 0.01/4.
    elev(3)  = el_min + 0.01/4.*2.
    elev(4)  = el_min + 0.01/4.*3.
    elev(5)  = el_min + 0.01

    el_incr = el_range / real(nel - 6.0)

    do kkk = 6, nel
      elev(kkk) = elev(5) + el_incr * real(kkk - 5)
    end do

    xcs   = 0.
    ycs   = 0.
    newI1 = 0.0
    
    do kkk = 1, 3
      num        = totalNodes(kkk)
      xcs(1:num) = allXcs(1:num, kkk)
      ycs(1:num) = allYcs(1:num, kkk)
      
      if (kkk == 1) rmanning = lftBnkMann
      if (kkk == 2) rmanning = rmanning_main
      if (kkk == 3) rmanning = rgtBnkMann
      
      do j = 1, nel
        el_now = elev(j)
        
        if (abs(el_now - el_min) < TOLERANCE) then
          el_now=el_now+0.00001
        end if
                
        i_start(1) = -999
        i_end(1)   = -999
        i_area     = 0
        i_find     = 0
        
        do i = 1, num - 1
          y1 = ycs(i)
          y2 = ycs(i+1)
          
          if ((el_now <= y1) .and. (el_now > y2) .and. (i_find == 0)) then
            i_find          = 1
            i_area          = i_area + 1
            i_start(i_area) = i
          endif
          
          if ((el_now > y1) .and. (el_now <= y2) .and. (i_find == 1)) then
            i_find        = 0
            i_end(i_area) = i
          endif
        enddo

        cal_area = 0.
        cal_peri = 0.
        cal_topW = 0.

        do i = 1, i_area
          x1=xcs(i_start(i))
          x2=xcs(i_start(i)+1)
          y1=ycs(i_start(i))
          y2=ycs(i_start(i)+1)
          if (y1 == y2) then
            x_start = x1
          else
            x_start = x1 + (el_now - y1) / (y2 - y1) * (x2 - x1)
          endif

          x1 = xcs(i_end(i))
          x2 = xcs(i_end(i) + 1)
          y1 = ycs(i_end(i))
          y2 = ycs(i_end(i) + 1)

          if (y1 == y2) then
            x_end = x1
          else
            x_end = x1 + (el_now - y1) / (y2 - y1) * (x2 - x1)
          endif

          cal_topW = x_end - x_start + cal_topW

          i1       = i_start(i)
          i2       = i_end(i) 
          cal_area = cal_area                                                   &
                   + cal_tri_area(el_now, x_start, xcs(i1+1), ycs(i1+1))        &
                   + cal_multi_area(el_now, xcs, ycs, maxTableLength, i1+1, i2) &
                   + cal_tri_area(el_now, x_end, xcs(i2), ycs(i2))
          
          cal_peri = cal_peri                                                   &
                   + cal_dist(x_start, el_now, xcs(i1+1), ycs(i1+1))            &
                   + cal_perimeter(xcs, ycs, maxTableLength, i1+1, i2)          &
                   + cal_dist(x_end, el_now, xcs(i2), ycs(i2))
                    
          if (i1 == 1)       cal_peri = cal_peri - cal_dist(x_start, el_now, xcs(i1+1), ycs(i1+1))
          if (i2 == (num-1)) cal_peri = cal_peri - cal_dist(x_end, el_now, xcs(i2), ycs(i2))

        enddo

        el1(j, kkk)   = el_now
        a1(j, kkk)    = cal_area
        peri1(j, kkk) = cal_peri
        redi1(j, kkk) = a1(j, kkk) / peri1(j, kkk)
        conv1(j,kkk)  = 1. / rmanning * a1(j, kkk) * (redi1(j, kkk))**(2. / 3.)
        
        if (peri1(j, kkk) <= TOLERANCE) then
          redi1(j, kkk) = 0.0
          conv1(j, kkk) = 0.0
        endif
        
        tpW1(j, kkk) = cal_topW

        if (j == 1) then 
          diffArea(j, kkk) = a1(j, kkk) 
          diffPere(j, kkk) = peri1(j, kkk) 
        else
          if (el_now <= minval(ycs(1:num))) then
            diffArea(j, kkk) = a1(j, kkk)
            diffPere(j, kkk) = peri1(j, kkk)
          else
            diffArea(j, kkk) = a1(j, kkk) - a1(j-1, kkk)
            diffPere(j, kkk) = peri1(j, kkk) - peri1(j-1, kkk)
          endif
        endif

        waterElev=el1(j,kkk)
        
        do jj = 2, j
          diffAreaCenter = el1(jj, kkk) - (el1(jj, kkk) - el1(jj-1, kkk))*0.5
          newI1(j, kkk)  = newI1(j, kkk) + diffArea(jj, kkk) * (waterElev - diffAreaCenter)
        enddo
      end do
    end do

    do j = 1, nel
      el_now = el1(j, 1)
      
      if (j == 1) then
        newdPdA(j) = sum(peri1(j,:)) / sum(a1(j,:))
        newdKdA(j) = sum(conv1(j,:)) / sum(a1(j,:))    
      else
        newdPdA(j) = (sum(peri1(j,:)) - sum(peri1(j-1,:))) / (sum(a1(j,:)) - sum(a1(j-1,:)))
        newdKdA(j) = (sum(conv1(j,:)) - sum(conv1(j-1,:))) / (sum(a1(j,:)) - sum(a1(j-1,:)))
      end if

      compoundMann   = sqrt((abs(peri1(j,1)) * lftBnkMann** 2. + abs(peri1(j, 2)) * rmanning_main**2. + &
                       abs(peri1(j, 3)) * rgtBnkMann**2.) /                                             & 
                       (abs(peri1(j, 1)) + abs(peri1(j, 2)) + abs(peri1(j, 3))))
      compoundSKK(j) = 1. / compoundMann
      redi1All(j)    = sum(a1(j, :)) / sum(peri1(j, :))
            
      xsec_tab(1, j, k, num_reach) = el1(j, 1)
      xsec_tab(2, j, k, num_reach) = sum(a1(j, :))
      xsec_tab(3, j, k, num_reach) = sum(peri1(j, :))
      xsec_tab(4, j, k, num_reach) = redi1All(j)
      xsec_tab(5, j, k, num_reach) = sum(conv1(j, :))
      xsec_tab(6, j, k, num_reach) = abs(tpW1(j, 1)) + abs(tpW1(j, 2)) + abs(tpW1(j, 3))
      xsec_tab(7, j, k, num_reach) = sum(newI1(j, :))
      xsec_tab(8, j, k, num_reach) = newdPdA(j)
      xsec_tab(9, j, k, num_reach) = newdKdA(j)
      xsec_tab(11,j, k, num_reach) = compoundSKK(j)
    end do
        
    z(k, num_reach) = el_min

    deallocate(el1, a1, peri1, redi1, redi1All)
    deallocate(conv1, tpW1, diffArea, newI1, diffPere)
    deallocate(newdPdA, diffAreaAll, diffPereAll, newdKdA)       
    deallocate(compoundSKK, elev)
    deallocate(i_start, i_end)
    deallocate(totalNodes)
    deallocate(xcs, ycs)
    deallocate(allXcs, allYcs)

  end subroutine readXsection

  double precision function cal_tri_area(el, x0, x1, y1)
      
      implicit none
      
      !----------------------------------------
      ! Description:
      !   calculate area of triangle
      !----------------------------------------
      
      ! function arguments
      doubleprecision, intent(in) :: el, x0, x1, y1

      cal_tri_area = abs(0.5 * (x1 - x0) * (el - y1))
    
    end function cal_tri_area

    double precision function cal_trap_area(el, x1, y1, x2, y2)
      
      implicit none

      !----------------------------------------
      ! Description:
      !   calculate area of trapezoid
      !----------------------------------------
                
      doubleprecision, intent(in) :: el, x1, y1, x2, y2

      cal_trap_area = abs(0.5 * (x2 - x1) * (el - y1 + el - y2))

    end function cal_trap_area

    double precision function cal_multi_area(el, xx, yy, n, i1, i2)
    
      implicit none

      !------------------------------------------
      ! Description:
      !   calculate sum of areas of trapezoids
      !------------------------------------------                
      
      ! function arguments
      integer,          intent(in) :: n, i1, i2
      double precision, intent(in) :: el
      double precision, intent(in) :: xx(n), yy(n)
      ! function local variables
      integer          :: i
      double precision :: area, x1, x2, y1, y2

      area = 0.0

      do i = i1, i2 - 1
        x1   = xx(i)
        y1   = yy(i)
        x2   = xx(i+1)
        y2   = yy(i+1)
        area = area + cal_trap_area(el, x1, y1, x2, y2)
      enddo

      cal_multi_area = area
    
    endfunction cal_multi_area

    double precision function cal_dist(x1, y1, x2, y2)
      
      implicit none

      !------------------------------------------
      ! Description:
      !   calculate distance of two vertices
      !------------------------------------------  
      
      ! function arguments
      doubleprecision, intent(in) :: x1, y1, x2, y2

      cal_dist = sqrt((x1 - x2) * (x1 - x2) + (y1 - y2) * (y1 - y2) + 1.e-32)
    
    end function cal_dist

    double precision function cal_perimeter(xx,yy,n,i1,i2)
      
      implicit none
        
      !------------------------------------------
      ! Description:
      !   calculate wetted perimeter
      !------------------------------------------ 
      
      ! function arguments
      integer,          intent(in) :: n, i1, i2
      double precision, intent(in) :: xx(n), yy(n)
      ! function local variables
      integer          :: i
      double precision :: p, x1, x2, y1, y2

      p = 0.
      
      do i = i1, i2 - 1
        x1 = xx(i)
        y1 = yy(i)
        x2 = xx(i + 1)
        y2 = yy(i + 1)
        p  = p + cal_dist(x1, y1, x2, y2)
      enddo

      cal_perimeter=p

    end function cal_perimeter

    subroutine r_interpol(x, y, kk, xrt, yt)
      
      implicit none
      !---------------------------------------------------------------------------
      ! Description:
      !   Estimate y for a given along x and y arrays using linear interpolation
      !---------------------------------------------------------------------------         
      ! subroutine arguments
      integer,          intent(in)  :: kk
      double precision, intent(in)  :: xrt, x(kk), y(kk)
      double precision, intent(out) :: yt
      ! subroutine local variables
      integer :: k

      if ((xrt <= maxval(x)) .and. (xrt >= minval(x))) then
      
        do k = 1, kk-1
          if (((x(k) - xrt) * (x(k+1) - xrt)) <= 0.0) then
            yt = (xrt - x(k)) / (x(k+1) - x(k)) * (y(k+1) - y(k)) + y(k)
            EXIT
          endif
        end do
      
      else if (xrt >= maxval(x)) then
!       print*, xrt, ' the given x data point is larger than the upper limit of the set of x data points'
!       print*, 'the upper limit: ', maxval(x)
        yt = (xrt - x(kk-1)) / (x(kk) - x(kk-1)) * (y(kk) - y(kk-1)) + y(kk-1) ! extrapolation

      else
!       print*, xrt, ' the given x data point is less than lower limit of the range of known x data point, '
!       print*, 'so linear interpolation cannot be performed.'
!        yt = -9999.0
        yt = minval(y)
!       print*, 'The proper range of x is that: ', 'the upper limit: ', maxval(x),&
!               ' and lower limit: ', minval(x)
!       print*, 'kk', kk
!       print*, 't', 'i', dmyi, 'j', dmyj
!       print*, 'x', (x(k), k=1, kk)
!       print*, 'y', (y(k), k=1, kk)
      end if
    
    end subroutine r_interpol

    subroutine normal_crit_y(i, j, q_sk_multi, So, dsc, y_norm, y_crit, area_n, area_c)
      
      implicit none
        
      !-------------------------------------------------------------------------------------------------
      ! Description:
      !   Estimate normal and critical depth and related areas
      !
      ! Method:
      !   normal depth by linearly interpolating elevation & coveyance columns w.r.t. given conveyance
      !   normal depth area by linearly interpolation elevation & area w.r.t. given normal depth
      !   critical depth by iterative method and the computed depth leads to the estimating of the area	
      !--------------------------------------------------------------------------------------------------

      ! subroutine arguments
      integer,          intent(in)  :: i, j
      double precision, intent(in)  :: q_sk_multi, So, dsc
      double precision, intent(out) :: y_norm, y_crit, area_n, area_c
      
      ! subroutine local variables 
      double precision :: area_0, width_0, errorY

      elevTable = xsec_tab(1, :, i, j)
      areaTable = xsec_tab(2, :, i, j)
      pereTable = xsec_tab(3, :, i, j)
      convTable = xsec_tab(5, :, i, j)
      topwTable = xsec_tab(6, :, i, j)
      
      call r_interpol(convTable, areaTable, nel, dsc / sqrt(So), area_n)
      call r_interpol(convTable, elevTable, nel, dsc / sqrt(So), y_norm)
      call r_interpol(elevTable, areaTable, nel, oldY(i, j), area_0)  ! initial estimate for critical depth
      call r_interpol(elevTable, topwTable, nel, oldY(i, j), width_0) ! initial estimate for critical depth

      area_c = area_0
      errorY = 100.
       
      do while (errorY > 0.0001)
        area_c = (dsc * dsc * width_0 / grav) ** (1./3.)
        errorY = abs(area_c - area_0)
        
        call r_interpol(areaTable, topwTable, nel, area_c, width_0)
        
        area_0 = area_c
      end do

      call r_interpol(areaTable,elevTable,nel,area_c,y_crit)
      
      if (y_norm .eq. -9999) then
        print*, 'At j = ',j,', i = ',i, 'interpolation of y_norm in calculating normal area was not possible, Q', &
                dsc,'slope',So
!       stop
      end if
    end subroutine normal_crit_y

    double precision function LInterpol(x1, y1, x2, y2, x)
      
      implicit none
      
      !-------------------------------------------------------------------------------------
      ! Description:
      !   Estimate y for a given x applying linear interpolation to two given (x, y) points
      !-------------------------------------------------------------------------------------          
      
      ! function arguments
      double precision, intent(in) :: x1, y1, x2, y2, x
       
      LInterpol = (y2 - y1) / (x2 - x1) * (x - x1) + y1
    
    end function LInterpol

    double precision function intp_y(nrow, xarr, yarr, x)
      
      implicit none
      !-------------------------------------------------------------------------------------
      ! Description:
      !   Estimate y for a given x applying linear interpolation to two x and y arrays
      !-------------------------------------------------------------------------------------         

      ! function arguments
      integer,                           intent(in) :: nrow
      double precision,                  intent(in) :: x      
      double precision, dimension(nrow), intent(in) :: xarr, yarr
      ! function local variables
      integer          :: irow
      double precision :: x1, y1, x2, y2, y

      irow = locate(xarr, x)
      
      if (irow == 0)    irow = 1
      if (irow == nrow) irow = nrow - 1
      
      x1     = xarr(irow)
      y1     = yarr(irow)
      x2     = xarr(irow+1)
      y2     = yarr(irow+1)
      y      = LInterpol(x1, y1, x2, y2, x)
      intp_y = y

    end function intp_y

    integer function locate(xx, x)
      
      implicit none
      
      !------------------------------------------------------------------------------------
      ! Description:               
      !   Locate function in p.1045,Numerical Recipes in Fortran f90
      !      
      ! Method:
      !   klo=max(min(locate(xa,x),n-1),1) In the Fortran 77 version of splint,
      !   there is in-line code to find the location in the table by bisection. Here
      !   we prefer an explicit call to locate, which performs the bisection. On
      !   some massively multiprocessor (MMP) machines, one might substitute a different,
      !   more parallel algorithm (see next note).
      !  Given an array xx(1:N), and given a value x, returns a value j such that x is between
      !  xx(j) and xx(j + 1). xx must be monotonic, either increasing or decreasing.
      !  j = 0 or j = N is returned to indicate that x is out of range.
      !------------------------------------------------------------------------------------
      
      ! function arguments
      double precision,               intent(in) :: x      
      double precision, dimension(:), intent(in) :: xx

      ! function local variables
      integer :: n, jl, jm, ju
      logical :: ascnd

      n     = size(xx)
      ascnd = (xx(n) >= xx(1))    ! True if ascending order of table, false otherwise.
      jl    = 0                   ! Initialize lower
      ju    = n + 1               ! and upper limits.
      
      do
        if ((ju - jl) <= 1) exit  ! Repeat until this condition is satisfied.
        
        jm = (ju + jl) / 2        ! Compute a midpoint,
        
        if (ascnd .eqv. (x >= xx(jm))) then
          jl = jm                 ! and replace either the lower limit
        else
          ju = jm                 ! or the upper limit, as appropriate.
        end if
      end do

      if (x == xx(1)) then        ! Then set the output, being careful with the endpoints.
        locate = 1
      else if (x == xx(n)) then
        locate = n - 1
      else
        locate = jl
      end if

    end function locate

end module diffusive<|MERGE_RESOLUTION|>--- conflicted
+++ resolved
@@ -545,20 +545,12 @@
       end if              
      
       ! compute newY(i, j) for i=1, ncomp-1 with the given newY(ncomp, j)
-<<<<<<< HEAD
-      ! ** At intial time oldY(i,j) values at i < ncomp, used in subroutine rtsafe, are not defined.
-=======
       ! ** At intial time, oldY(i,j) values at i < ncomp, used in subroutine rtsafe, are not defined.
->>>>>>> 394e46aa
       ! ** So, let's assume the values are all equal to flow at the bottom node.
       do i = 1, ncomp -1
         oldY(i,j) = newY(ncomp, j)
       end do
-<<<<<<< HEAD
-=======
-          
-      ! compute newY(i, j) for i=1, ncomp-1 with the given newY(ncomp, j)
->>>>>>> 394e46aa
+      
       call mesh_diffusive_backward(dtini_given, t0, t, tfin, saveInterval, j)
 
       do i = 1,ncomp      

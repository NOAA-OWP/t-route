--- conflicted
+++ resolved
@@ -1167,9 +1167,6 @@
             
         else:
             topobathy_data_bytw = pd.DataFrame()
-<<<<<<< HEAD
-        import pdb; pdb.set_trace()
-=======
             
         # diffusive streamflow DA activation switch
         if da_parameter_dict['diffusive_streamflow_nudging']==True:
@@ -1185,8 +1182,7 @@
         else:
             refactored_diffusive_domain_bytw = None
             refactored_reaches_byrftw        = None
-                 
->>>>>>> c6d8c9dc
+            
         # build diffusive inputs
         diffusive_inputs = diff_utils.diffusive_input_data_v02(
             tw,

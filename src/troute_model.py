import pandas as pd
import numpy as np
import yaml
import time

from nwm_routing.log_level_set import log_level_set
from troute.config import Config
import nwm_routing.__main__ as tr


class troute_model():

    def __init__(self, bmi_cfg_file):
        """
        Read t-route configuration file and store parameters within model.
        Initialize model start time, time step, and default number of time
        steps (1). Create list of static attributes for segments and waterbodies.
        Parameters
        ----------
        bmi_cfg_file: str
            Configuration file (.yaml) that provides all configuration specific parameters.
        Returns
        -------
        """
        __slots__ = ['_log_parameters', '_preprocessing_parameters', '_supernetwork_parameters', 
                     '_waterbody_parameters', '_compute_parameters', '_forcing_parameters', 
                     '_restart_parameters', '_hybrid_parameters', '_output_parameters', 
                     '_parity_parameters', '_data_assimilation_parameters', '_time', 
                     '_segment_attributes', '_waterbody_attributes', '_network',
                     '_data_assimilation', '_fvd', '_lakeout', '_nudge']
        
        (
            self._log_parameters,
            self._preprocessing_parameters, 
            self._supernetwork_parameters, 
            self._waterbody_parameters, 
            self._compute_parameters, 
            self._forcing_parameters, 
            self._restart_parameters, 
            self._hybrid_parameters, 
            self._output_parameters, 
            self._parity_parameters, 
            self._data_assimilation_parameters,
            self._bmi_parameters,
        ) = _read_config_file(bmi_cfg_file)

        self._run_parameters = {
            'dt': self._forcing_parameters.get('dt'),
            'nts': self._forcing_parameters.get('nts'),
            'cpu_pool': self._compute_parameters.get('cpu_pool')
            }

        self._time = 0.0
        self._time_step = self._forcing_parameters.get('dt')
        self._nts = 1

        self._segment_attributes = ['segment_id','segment_toid','dx','n','ncc','s0','bw','tw',
                                    'twcc','alt','musk','musx','cs']
        self._waterbody_attributes = ['waterbody_id','waterbody_toid','LkArea','LkMxE','OrificeA',
                                      'OrificeC','OrificeE','WeirC','WeirE','WeirL','ifd',
                                      'reservoir_type']
        
        self.showtiming = self._log_parameters.get("showtiming", None)
        if self.showtiming:
            self.task_times = {
                'network_time': 0,
                'forcing_time' : 0,
                'output_time' : 0,
                'run_time' :0,
                'data_assimilation_time' : 0,

            }
        
        self._subnetwork_list = [None, None, None]
    
    def preprocess_static_vars(self, values: dict):
        """
        Create the static data structures for the network and data assimilation
        objects. Empty dataframes contining only IDs will be created, as well
        as objects such as connections dictionary.
        ----------
        values: dict
            The static and dynamic values for the model.
        Returns
        -------
        """
        if self.showtiming:
            network_start_time = time.time()

        self._network = tr.HYFeaturesNetwork(
            self._supernetwork_parameters,
            waterbody_parameters=self._waterbody_parameters,
            restart_parameters=self._restart_parameters,
            forcing_parameters=self._forcing_parameters,
            data_assimilation_parameters=self._data_assimilation_parameters,
            compute_parameters=self._compute_parameters,
            hybrid_parameters=self._hybrid_parameters,
            preprocessing_parameters=self._preprocessing_parameters,
<<<<<<< HEAD
            output_parameters=self._output_parameters,
=======
            output_parameters = self._output_parameters,
>>>>>>> 7ebb747c
            from_files=False, value_dict=values,
            bmi_parameters=self._bmi_parameters,)

        # Create data assimilation object with IDs but no dynamic variables yet.
        # Dynamic variables will be assigned during 'run' function. 
        self._data_assimilation = tr.DataAssimilation(
            self._network,
            self._data_assimilation_parameters,
            self._run_parameters,
            self._waterbody_parameters,
            from_files=False,
            value_dict=values,
        )

        if len(values['upstream_id'])>0:
            for key in values['upstream_id']:
                del self._network._connections[key]
                del self._network._reverse_network[key]
                for tw in self._network._independent_networks.keys():
                    del self._network._independent_networks[tw][key]
                    for rli, _ in enumerate(self._network._reaches_by_tw[tw]):
                        self._network._reaches_by_tw[tw][rli].remove(key)

        if self.showtiming:
            network_end_time = time.time()
            self.task_times['network_time'] += network_end_time - network_start_time


    def run(self, values: dict, until=300):
        """
        Run this model into the future, updating the state stored in the provided model dict appropriately.
        Note that the model assumes the current values set for input variables are appropriately for the time
        duration of this update (i.e., ``dt``) and do not need to be interpolated any here.
        Parameters
        ----------
        values: dict
            The static and dynamic values for the model.
        dt: int
            The number of seconds into the future to advance the model.
        Returns
        -------
        """
        # Set input data into t-route objects
        # Forcing values:
        if self.showtiming:
            forcing_start_time = time.time()

        qlats_df = pd.DataFrame(values['land_surface_water_source__volume_flow_rate'],
                                index=values['land_surface_water_source__id'])
        qlats_df = qlats_df[qlats_df.index.isin(self._network.segment_index)]
        
        all_df = pd.DataFrame( np.zeros( (len(self._network.segment_index), len(qlats_df.columns)) ), index=self._network.segment_index,
            columns=qlats_df.columns )
        all_df.loc[ qlats_df.index ] = qlats_df
        qlats_df = all_df.sort_index()
        
        if not self._network.segment_index.empty:
            qlats_df = qlats_df[qlats_df.index.isin(self._network.segment_index)]
        
        self._network._qlateral = qlats_df

        self._network._coastal_boundary_depth_df = pd.DataFrame(values['coastal_boundary__depth'])
        if len(values['upstream_id'])>0:
            flowveldepth_interorder = {values['upstream_id'][0]:{"results": values['upstream_fvd']}}
        else:
            flowveldepth_interorder = {}

        if self.showtiming:
            forcing_end_time = time.time()
            self.task_times['forcing_time'] += forcing_end_time - forcing_start_time

        # Trim the time-extent of the streamflow_da usgs_df
        # what happens if there are timeslice files missing on the front-end? 
        # if the first column is some timestamp greater than t0, then this will throw
        # an error. Need to think through this more. 
        if not self._data_assimilation.usgs_df.empty:
            self._data_assimilation._usgs_df = self._data_assimilation.usgs_df.loc[:,self._network.t0:]
        
        if self.showtiming:
            DA_end_time = time.time()
            self.task_times['data_assimilation_time'] += DA_end_time - forcing_end_time

        # Adjust number of steps based on user input
        nts = int(until/self._time_step)

        # Run routing
        (
            self._run_results, 
            self._subnetwork_list
        ) = tr.nwm_route(self._network.connections, 
                         self._network.reverse_network, 
                         self._network.waterbody_connections, 
                         self._network._reaches_by_tw,
                         self._compute_parameters.get('parallel_compute_method','serial'), 
                         self._compute_parameters.get('compute_kernel'),
                         self._compute_parameters.get('subnetwork_target_size'),
                         self._compute_parameters.get('cpu_pool'),
                         self._network.t0,
                         self._time_step,
                         nts,
                         self._forcing_parameters.get('qts_subdivisions', 12), #FIXME
                         self._network.independent_networks, 
                         self._network.dataframe,
                         self._network.q0,
                         self._network._qlateral,
                         self._data_assimilation.usgs_df,
                         self._data_assimilation.lastobs_df,
                         self._data_assimilation.reservoir_usgs_df,
                         self._data_assimilation.reservoir_usgs_param_df,
                         self._data_assimilation.reservoir_usace_df,
                         self._data_assimilation.reservoir_usace_param_df,
                         self._data_assimilation.reservoir_rfc_df,
                         self._data_assimilation.reservoir_rfc_param_df,
                         self._data_assimilation.assimilation_parameters,
                         self._compute_parameters.get('assume_short_ts', False),
                         self._compute_parameters.get('return_courant', False),
                         self._network._waterbody_df,
                         self._waterbody_parameters,
                         self._network._waterbody_types_df,
                         self._network.waterbody_type_specified,
                         self._network.diffusive_network_data,
                         self._network.topobathy_df,
                         self._network.refactored_diffusive_domain,
                         self._network.refactored_reaches,
                         self._subnetwork_list,
                         self._network.coastal_boundary_depth_df,
                         self._network.unrefactored_topobathy_df,
                         flowveldepth_interorder,
                         from_files=False,
                         )
        
        # update initial conditions with results output
        self._network.new_q0(self._run_results)
        '''
        # update offnetwork_upstream initial conditions
        if flowveldepth_interorder:
            self._network._q0 = pd.concat(
                [
                    self._network.q0,
                    pd.concat(
                        [
                            pd.DataFrame(
                                vals['results'][[-3, -3, -1]].reshape(1,3), index=[seg_id], columns=["qu0", "qd0", "h0"]
                            ) 
                            for seg_id, vals in flowveldepth_interorder.items()
                        ],
                        copy=False,
                    )
                ]
            ).sort_index()
        '''
        self._network.update_waterbody_water_elevation()               

        # update t0
        self._network.new_t0(self._time_step, nts)

        # get reservoir DA initial parameters for next loop iteration
        self._data_assimilation.update_after_compute(self._run_results, self._time_step*nts)

        if self.showtiming:
            run_end_time = time.time()
            self.task_times['run_time'] += run_end_time - DA_end_time
         
        # Create output flowveldepth and lakeout arrays
        self._fvd, self._lakeout = _create_output_dataframes(
            self._run_results,
            nts,
            self._network._waterbody_df,
        )
        values['fvd_results'] = self._fvd.values.flatten()
        values['fvd_index'] = self._fvd.index
        values['lakeout'] = self._lakeout.values.flatten()
        values['lakeout_index'] = self._lakeout.index
        values['q0'] = self._network.q0.values.flatten()
        values['q0_index'] = self._network.q0.index
        values['waterbody_df'] = self._network.waterbody_dataframe.values.flatten()
        values['waterbody_df_index'] = self._network.waterbody_dataframe.index
        lastobs_df = self._data_assimilation.lastobs_df.join(self._network.link_gage_df)
        values['lastobs_df'] = lastobs_df.values.flatten()
        values['lastobs_df_index'] = lastobs_df.index

        nudge = np.concatenate([r[8] for r in self._run_results])[:,1:]
        usgs_positions_id = np.concatenate([r[3][0] for r in self._run_results]).astype(int)
        self._nudge = pd.DataFrame(data=nudge, index=usgs_positions_id)
        values['nudging'] = self._nudge.values.flatten()
        values['nudging_ids'] = self._nudge.index

        # Get output from final timestep
        (values['channel_exit_water_x-section__volume_flow_rate'], 
         values['channel_water_flow__speed'], 
         values['channel_water__mean_depth'], 
         values['lake_water~incoming__volume_flow_rate'], 
         values['lake_water~outgoing__volume_flow_rate'], 
         values['lake_surface__elevation'],
        ) = _retrieve_last_output(
            self._run_results, 
            nts, 
            self._network._waterbody_df,)
        
        # update model time
        self._time += self._time_step * nts
        
        if self.showtiming:
            output_end_time = time.time()
            self.task_times['output_time'] += output_end_time - run_end_time

    def print_timing_summary(self,):
            if self.showtiming:
                print('***************** TIMING SUMMARY *****************')
                print('----------------------------------------')
                total_time = (round(self.task_times['network_time'], 2) + 
                              round(self.task_times['data_assimilation_time'], 2) + 
                              round(self.task_times['forcing_time'], 2) + 
                              round(self.task_times['run_time'], 2) + 
                              round(self.task_times['output_time'], 2)
                              )
                
                print(
                    'Network graph construction:: {} secs, {} %'\
                    .format(
                        round(self.task_times['network_time'],2),
                        round(self.task_times['network_time']/total_time * 100,2)
                    )
                )
                print(
                    'Data assimilation construction:: {} secs, {} %'\
                    .format(
                        round(self.task_times['data_assimilation_time'],2),
                        round(self.task_times['data_assimilation_time']/total_time * 100,2)
                    )
                )
                print(
                    'Forcing array construction: {} secs, {} %'\
                    .format(
                        round(self.task_times['forcing_time'],2),
                        round(self.task_times['forcing_time']/total_time * 100,2)
                    )
                )
                print(
                    'Routing computations: {} secs, {} %'\
                    .format(
                        round(self.task_times['run_time'],2),
                        round(self.task_times['run_time']/total_time * 100,2)
                    )
                )
                print(
                    'Output writing: {} secs, {} %'\
                    .format(
                        round(self.task_times['output_time'],2),
                        round(self.task_times['output_time']/total_time * 100,2)
                    )
                )
                print('----------------------------------------')
                print(f'Total execution time: {total_time} secs')
                    
                
# Utility functions -------
def _read_config_file(custom_input_file): #TODO: Update this function, I dont' think
    # we need all of this for BMI. This was taken directly from t-route model...
    '''
    Read-in data from user-created configuration file.
    
    Arguments
    ---------
    custom_input_file (str): configuration filepath, .yaml
    
    Returns
    -------
    preprocessing_parameters     (dict): Input parameters re preprocessing
    supernetwork_parameters      (dict): Input parameters re network extent
    waterbody_parameters         (dict): Input parameters re waterbodies
    compute_parameters           (dict): Input parameters re computation settings
    forcing_parameters           (dict): Input parameters re model forcings
    restart_parameters           (dict): Input parameters re model restart
    hybrid_parameters            (dict): Input parameters re diffusive wave model
    output_parameters            (dict): Input parameters re output writing
    parity_parameters            (dict): Input parameters re parity assessment
    data_assimilation_parameters (dict): Input parameters re data assimilation

    '''
    with open(custom_input_file) as custom_file:
        data = yaml.load(custom_file, Loader=yaml.SafeLoader)

    troute_configuration = Config(**data)
    config_dict = troute_configuration.dict()

    log_parameters = config_dict.get('log_parameters')
    compute_parameters = config_dict.get('compute_parameters')
    network_topology_parameters = config_dict.get('network_topology_parameters')
    output_parameters = config_dict.get('output_parameters')
    bmi_parameters = config_dict.get('bmi_parameters')

    preprocessing_parameters = network_topology_parameters.get('preprocessing_parameters')
    supernetwork_parameters = network_topology_parameters.get('supernetwork_parameters')
    waterbody_parameters = network_topology_parameters.get('waterbody_parameters')
    forcing_parameters = compute_parameters.get('forcing_parameters')
    restart_parameters = compute_parameters.get('restart_parameters')
    hybrid_parameters = compute_parameters.get('hybrid_parameters')
    parity_parameters = output_parameters.get('wrf_hydro_parity_check')
    data_assimilation_parameters = compute_parameters.get('data_assimilation_parameters')

    # configure python logger
    log_level_set(log_parameters)

    return (
        log_parameters,
        preprocessing_parameters,
        supernetwork_parameters,
        waterbody_parameters,
        compute_parameters,
        forcing_parameters,
        restart_parameters,
        hybrid_parameters,
        output_parameters,
        parity_parameters,
        data_assimilation_parameters,
        bmi_parameters,
    )

def _retrieve_last_output(results, nts, waterbodies_df,):
    """
    Retrieve calculated values for the last timestep.
    ----------
    results: list
        The results from nwm_routing.
    nts: int
        The number of time steps the model was run.
    waterbodies_df: pd.DataFrame
        Dataframe containing waterbody parameters (specifically, IDs stored in index)
    link_lake_crosswalk: dict #TODO: Can we remove this?
        Relates lake ids to outlet link ids.
    Returns
    -------
    q_channel_df: pandas.core.series.Series
        Streamflow rate for each segment
    v_channel_df: pandas.core.series.Series
        Streamflow velocity for each segment
    d_channel_df: pandas.core.series.Series
        Streamflow depth for each segment
    i_lakeout_df: pandas.core.series.Series
        Inflow for each waterbody
    q_lakeout_df: pandas.core.series.Series
        Outflow for each waterbody
    d_lakeout_df: pandas.core.series.Series
        Water elevation for each waterbody
    """
    qvd_columns = pd.MultiIndex.from_product(
        [range(int(nts)), ["q", "v", "d"]]
    ).to_flat_index()
    
    flowveldepth = pd.concat(
        [pd.DataFrame(r[1], index=r[0], columns=qvd_columns) for r in results], copy=False,
    )
    
    # create waterbody dataframe for output to netcdf file
    i_columns = pd.MultiIndex.from_product(
        [range(int(nts)), ["i"]]
    ).to_flat_index()
    
    wbdy = pd.concat(
        [pd.DataFrame(r[6], index=r[0], columns=i_columns) for r in results],
        copy=False,
    )
    
    wbdy_id_list = waterbodies_df.index.values.tolist()

    i_lakeout_df = wbdy.loc[wbdy_id_list].iloc[:,-1]
    q_lakeout_df = flowveldepth.loc[wbdy_id_list].iloc[:,-3]
    d_lakeout_df = flowveldepth.loc[wbdy_id_list].iloc[:,-1]
    # lakeout = pd.concat([i_df, q_df, d_df], axis=1)
    
    # replace waterbody lake_ids with outlet link ids
    #TODO Update the following line to fit with HyFeatures. Do we need to replace IDs? Or replace
    # waterbody_ids with the downstream segment?
    #flowveldepth = _reindex_lake_to_link_id(flowveldepth, link_lake_crosswalk)
    
    q_channel_df = flowveldepth.iloc[:,-3]
    v_channel_df = flowveldepth.iloc[:,-2]
    d_channel_df = flowveldepth.iloc[:,-1]
    
    segment_ids = flowveldepth.index.values.tolist()

    return q_channel_df, v_channel_df, d_channel_df, i_lakeout_df, q_lakeout_df, d_lakeout_df#, wbdy_id_list, 

def _create_output_dataframes(results, nts, waterbodies_df,):
    """
    Retrieve calculated flowveldepth values and waterbody inflow, outflow, and elevation.
    Parameters
    ----------
    results: list
        The results from nwm_routing.
    nts: int
        The number of time steps the model was run.
    waterbodies_df: pd.DataFrame
        Dataframe containing waterbody parameters (specifically, IDs stored in index)
    Returns
    -------
    flowveldepth: pandas.DataFrame
        Flow, velocity, and depth results
    lakeout: pandas.Dataframe
        Waterbody inflow, outflow, and elevation
    """
    qvd_columns = pd.MultiIndex.from_product(
        [range(int(nts)), ["q", "v", "d"]]
    ).to_flat_index()
    
    flowveldepth = pd.concat(
        [pd.DataFrame(r[1], index=r[0], columns=qvd_columns) for r in results], copy=False,
    )
    
    # create waterbody dataframe for output to netcdf file
    i_columns = pd.MultiIndex.from_product(
        [range(int(nts)), ["i"]]
    ).to_flat_index()
    
    wbdy = pd.concat(
        [pd.DataFrame(r[6], index=r[0], columns=i_columns) for r in results],
        copy=False,
    )
    
    wbdy_id_list = waterbodies_df.index.values.tolist()
    
    i_lakeout_df = wbdy.loc[wbdy_id_list]
    q_lakeout_df = flowveldepth.loc[wbdy_id_list].iloc[:,0::3]
    d_lakeout_df = flowveldepth.loc[wbdy_id_list].iloc[:,2::3]
    lakeout = pd.concat([i_lakeout_df, q_lakeout_df, d_lakeout_df], axis=1)
    
    # segment_ids = flowveldepth.index.values.tolist() #TODO: do we need to return segment ids
    # to keep track of order?

    return flowveldepth, lakeout <|MERGE_RESOLUTION|>--- conflicted
+++ resolved
@@ -96,11 +96,7 @@
             compute_parameters=self._compute_parameters,
             hybrid_parameters=self._hybrid_parameters,
             preprocessing_parameters=self._preprocessing_parameters,
-<<<<<<< HEAD
             output_parameters=self._output_parameters,
-=======
-            output_parameters = self._output_parameters,
->>>>>>> 7ebb747c
             from_files=False, value_dict=values,
             bmi_parameters=self._bmi_parameters,)
 

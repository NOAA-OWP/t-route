import time
import pandas as pd
import xarray as xr
from datetime import datetime
from collections import defaultdict
import troute.nhd_network_utilities_v02 as nnu
import troute.nhd_network as nhd_network
import troute.nhd_io as nhd_io


def nwm_network_preprocess(
    supernetwork_parameters,
    waterbody_parameters,
    showtiming=False,
    verbose=False,
    debuglevel=0,
):

    if verbose:
        print("creating supernetwork connections set")
    if showtiming:
        start_time = time.time()

    # STEP 1: Build basic network connections graph,
    # read network parameters, identify waterbodies and gages, if any.
    connections, param_df, wbody_conn, gages = nnu.build_connections(
        supernetwork_parameters,
    )

    break_network_at_waterbodies = waterbody_parameters.get(
        "break_network_at_waterbodies", False
    )
    break_network_at_gages = supernetwork_parameters.get(
        "break_network_at_gages", False
    )

    if (
        not wbody_conn
    ):  # Turn off any further reservoir processing if the network contains no waterbodies
        break_network_at_waterbodies = False

    if break_network_at_waterbodies:
        connections = nhd_network.replace_waterbodies_connections(
            connections, wbody_conn
        )

    if verbose:
        print("supernetwork connections set complete")
    if showtiming:
        print("... in %s seconds." % (time.time() - start_time))

    ################################
    ## STEP 3a: Read waterbody parameter file
    # waterbodies_values = supernetwork_values[12]
    # waterbodies_segments = supernetwork_values[13]
    # connections_tailwaters = supernetwork_values[4]

    waterbody_type_specified = False

    if break_network_at_waterbodies:
        # Read waterbody parameters
        waterbodies_df = nhd_io.read_waterbody_df(
            waterbody_parameters, {"level_pool": wbody_conn.values()}
        )

        # Remove duplicate lake_ids and rows
        waterbodies_df = (
            waterbodies_df.reset_index()
            .drop_duplicates(subset="lake_id")
            .set_index("lake_id")
        )

        # Declare empty dataframe
        waterbody_types_df = pd.DataFrame()

        # Check if hybrid-usgs, hybrid-usace, or rfc type reservoirs are set to true
        wbtype = "hybrid_and_rfc"
        wb_params_hybrid_and_rfc = waterbody_parameters.get(
            wbtype, defaultdict(list)
        )

        wbtype = "level_pool"
        wb_params_level_pool = waterbody_parameters.get(
            wbtype, defaultdict(list)
        )

        # Determine if any data assimilation reservoirs are activated, and if so, read
        # the reservoir parameter file
        if (
            wb_params_hybrid_and_rfc["reservoir_persistence_usgs"]
            or wb_params_hybrid_and_rfc["reservoir_persistence_usace"]
            or wb_params_hybrid_and_rfc["reservoir_rfc_forecasts"]
        ):

            waterbody_type_specified = True

            waterbody_types_df = nhd_io.read_reservoir_parameter_file(
                wb_params_hybrid_and_rfc["reservoir_parameter_file"],
                wb_params_level_pool["level_pool_waterbody_id"],
                wbody_conn.values(),
            )

            # Remove duplicate lake_ids and rows
            waterbody_types_df = (
                waterbody_types_df.reset_index()
                .drop_duplicates(subset="lake_id")
                .set_index("lake_id")
            )

    else:
        # Declare empty dataframes
        waterbody_types_df = pd.DataFrame()
        waterbodies_df = pd.DataFrame()

    # STEP 2: Identify Independent Networks and Reaches by Network
    if showtiming:
        start_time = time.time()
    if verbose:
        print("organizing connections into reaches ...")

    network_break_segments = set()
    if break_network_at_waterbodies:
        network_break_segments = network_break_segments.union(wbody_conn.values())
    if break_network_at_gages:
        network_break_segments = network_break_segments.union(gages.keys())

    independent_networks, reaches_bytw, rconn = nnu.organize_independent_networks(
        connections,
        network_break_segments,
    )
    if verbose:
        print("reach organization complete")
    if showtiming:
        print("... in %s seconds." % (time.time() - start_time))

    return (
        connections,
        param_df,
        wbody_conn,
        waterbodies_df,
        waterbody_types_df,
        break_network_at_waterbodies,  # Could this be inferred from the wbody_conn or waterbodies_df  # Could this be inferred from the wbody_conn or waterbodies_df? Consider making this name less about the network and more about the reservoir simulation.
        waterbody_type_specified,  # Seems like this could be inferred from waterbody_types_df...
        independent_networks,
        reaches_bytw,
        rconn,
    )


def nwm_initial_warmstate_preprocess(
    break_network_at_waterbodies,
    restart_parameters,
    data_assimilation_parameters,
    segment_index,
    waterbodies_df,
    segment_list=None,
    wbodies_list=None,
    showtiming=False,
    verbose=False,
    debuglevel=0,
):

    if break_network_at_waterbodies:
        ## STEP 3c: Handle Waterbody Initial States
        # TODO: move step 3c into function in nnu, like other functions wrapped in main()
        if showtiming:
            start_time = time.time()
        if verbose:
            print("setting waterbody initial states ...")

        if restart_parameters.get("wrf_hydro_waterbody_restart_file", None):
            waterbodies_initial_states_df = nhd_io.get_reservoir_restart_from_wrf_hydro(
                restart_parameters["wrf_hydro_waterbody_restart_file"],
                restart_parameters["wrf_hydro_waterbody_ID_crosswalk_file"],
                restart_parameters["wrf_hydro_waterbody_ID_crosswalk_file_field_name"],
                restart_parameters["wrf_hydro_waterbody_crosswalk_filter_file"],
                restart_parameters[
                    "wrf_hydro_waterbody_crosswalk_filter_file_field_name"
                ],
            )
        else:
            # TODO: Consider adding option to read cold state from route-link file
            waterbodies_initial_ds_flow_const = 0.0
            waterbodies_initial_depth_const = -1e9
            # Set initial states from cold-state
            waterbodies_initial_states_df = pd.DataFrame(
                0,
                index=waterbodies_df.index,
                columns=[
                    "qd0",
                    "h0",
                ],
                dtype="float32",
            )
            # TODO: This assignment could probably by done in the above call
            waterbodies_initial_states_df["qd0"] = waterbodies_initial_ds_flow_const
            waterbodies_initial_states_df["h0"] = waterbodies_initial_depth_const
            waterbodies_initial_states_df["index"] = range(
                len(waterbodies_initial_states_df)
            )

        waterbodies_df = pd.merge(
            waterbodies_df, waterbodies_initial_states_df, on="lake_id"
        )

        if verbose:
            print("waterbody initial states complete")
        if showtiming:
            print("... in %s seconds." % (time.time() - start_time))
            start_time = time.time()

    # STEP 4: Handle Channel Initial States, set T0, and initialize LastObs
    if showtiming:
        start_time = time.time()
    if verbose:
        print("setting channel initial states ...")

    q0 = nnu.build_channel_initial_state(restart_parameters, segment_index)

    # STEP 4a: Set Channel States and T0
    if restart_parameters.get("wrf_hydro_channel_restart_file", None):
        channel_initial_states_file = restart_parameters[
            "wrf_hydro_channel_restart_file"
        ]
        t0_str = nhd_io.get_param_str(channel_initial_states_file, "Restart_Time")
    else:
        t0_str = "2015-08-16_00:00:00"

    t0 = datetime.strptime(t0_str, "%Y-%m-%d_%H:%M:%S")

    # STEP 4b: Set LastObs
    lastobs_df, da_parameter_dict = nnu.build_data_assimilation_lastobs(
        data_assimilation_parameters
    )

    if verbose:
        print("channel initial states complete")
    if showtiming:
        print("... in %s seconds." % (time.time() - start_time))
        start_time = time.time()

    return waterbodies_df, q0, t0, lastobs_df, da_parameter_dict
    # TODO: This returns a full dataframe (waterbodies_df) with the
    # merged initial states for waterbodies, but only the
    # initial state values (q0; not merged with the channel properties)
    # for the channels --
    # That is because that is how they are used downstream. Need to
    # trace that back and decide if there is one of those two ways
    # that is optimal and make both returns that way.


def nwm_forcing_preprocess(
    run,
    forcing_parameters,
    da_run,
    data_assimilation_parameters,
    break_network_at_waterbodies,
    segment_index,
    lastobs_index,
    warmstate_t0 = None,
    showtiming=False,
    verbose=False,
    debuglevel=0,
):
    # TODO: Harmonize the t0 parameter -- this
    # configuration permits the Warm-State derived
    # t0 to carry as the default if no other value is
    # provided -- we need to confirm this is
    # desireable behavior.
    t0 = forcing_parameters.get("t0", warmstate_t0)
    nts = forcing_parameters.get("nts", None)
    dt = forcing_parameters.get("dt", None)
    qts_subdivisions = forcing_parameters.get("qts_subdivisions", None)
    qlat_input_folder = forcing_parameters.get("qlat_input_folder", None)
    qlat_file_index_col = forcing_parameters.get("qlat_file_index_col", None)
    qlat_file_value_col = forcing_parameters.get("qlat_file_value_col", None)

    # TODO: find a better way to deal with these defaults and overrides.
    run["t0"] = run.get("t0", t0)
    run["nts"] = run.get("nts", nts)
    run["dt"] = run.get("dt", dt)
    run["qts_subdivisions"] = run.get("qts_subdivisions", qts_subdivisions)
    run["qlat_input_folder"] = run.get("qlat_input_folder", qlat_input_folder)
    run["qlat_file_index_col"] = run.get("qlat_file_index_col", qlat_file_index_col)
    run["qlat_file_value_col"] = run.get("qlat_file_value_col", qlat_file_value_col)

    if data_assimilation_parameters:
        data_assimilation_folder = data_assimilation_parameters.get("data_assimilation_timeslices_folder", None)
        data_assimilation_csv = data_assimilation_parameters.get("data_assimilation_csv", None)
        lastobs_file = data_assimilation_parameters.get("wrf_hydro_lastobs_file", None)
        lastobs_start = data_assimilation_parameters.get("wrf_hydro_lastobs_lead_time_relative_to_simulation_start_time", 0)
        lastobs_type = data_assimilation_parameters.get("wrf_lastobs_type", "error-based")
        lastobs_crosswalk_file = data_assimilation_parameters.get("wrf_hydro_da_channel_ID_crosswalk_file", None)
        da_decay_coefficient = data_assimilation_parameters.get("da_decay_coefficient", 120)

        da_run["data_assimilation_timeslices_folder"] = da_run.get("data_assimilation_timeslices_folder", data_assimilation_folder)
        da_run["data_assimilation_csv"] = da_run.get("data_assimilation_csv", data_assimilation_csv)
        da_run["wrf_hydro_lastobs_file"] = da_run.get("wrf_hydro_lastobs_file", lastobs_file)
        da_run["wrf_hydro_lastobs_lead_time_relative_to_simulation_start_time", 0] = da_run.get("wrf_hydro_lastobs_lead_time_relative_to_simulation_start_time", lastobs_start)
        da_run["wrf_lastobs_type"] = da_run.get("wrf_lastobs_type", lastobs_type)
        da_run["wrf_hydro_da_channel_ID_crosswalk_file"] = da_run.get("wrf_hydro_da_channel_ID_crosswalk_file", lastobs_crosswalk_file)
        da_run["da_decay_coefficient"] = da_run.get("da_decay_coefficient", da_decay_coefficient)

    # STEP 5: Read (or set) QLateral Inputs
    if showtiming:
        start_time = time.time()
    if verbose:
        print("creating qlateral array ...")

    qlats_df = nnu.build_qlateral_array(
        run,
        segment_index,
    )

    if verbose:
        print("qlateral array complete")
    if showtiming:
        print("... in %s seconds." % (time.time() - start_time))

    # STEP 6
    data_assimilation_csv = da_run.get("data_assimilation_csv", None)
    data_assimilation_folder = da_run.get("data_assimilation_timeslices_folder", None)
    if data_assimilation_csv or data_assimilation_folder:

        if data_assimilation_folder and data_assimilation_csv:
            print(
                "Please select data_assimilation_parameters_folder + data_assimilation_filter or data_assimilation_csv not both."
            )

        if showtiming:
            start_time = time.time()
        if verbose:
            print("creating usgs time_slice data array ...")
<<<<<<< HEAD

        usgs_df = nnu.build_data_assimilation_usgs_df(da_run, run, lastobs_index)
=======
        usgs_df = nnu.build_data_assimilation_usgs_df(da_run, lastobs_index, run["t0"])
>>>>>>> f9116e1c

        if verbose:
            print("usgs array complete")
        if showtiming:
            print("... in %s seconds." % (time.time() - start_time))

    else:
        usgs_df = pd.DataFrame()

    # STEP 7
    coastal_boundary_elev = forcing_parameters.get("coastal_boundary_elev_data", None)
    coastal_ncdf = forcing_parameters.get("coastal_ncdf", None)

    if coastal_boundary_elev:
        print("creating coastal dataframe ...")
        coastal_df = nhd_io.build_coastal_dataframe(coastal_boundary_elev)

    if coastal_ncdf:
        print("creating coastal ncdf dataframe ...")
        coastal_ncdf_df = nhd_io.build_coastal_ncdf_dataframe(coastal_ncdf)

    # TODO: disentangle the implicit (run) and explicit (qlats_df, usgs_df) returns
    return qlats_df, usgs_df<|MERGE_RESOLUTION|>--- conflicted
+++ resolved
@@ -331,12 +331,8 @@
             start_time = time.time()
         if verbose:
             print("creating usgs time_slice data array ...")
-<<<<<<< HEAD
 
         usgs_df = nnu.build_data_assimilation_usgs_df(da_run, run, lastobs_index)
-=======
-        usgs_df = nnu.build_data_assimilation_usgs_df(da_run, lastobs_index, run["t0"])
->>>>>>> f9116e1c
 
         if verbose:
             print("usgs array complete")

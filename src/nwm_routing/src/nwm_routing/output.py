--- conflicted
+++ resolved
@@ -216,7 +216,6 @@
         # usgs_df_filtered = usgs_df[usgs_df.index.isin(csv_output_segments)]
         # usgs_df_filtered.to_csv(output_path.joinpath("usgs_df.csv"))
 
-<<<<<<< HEAD
     # Write out LastObs as netcdf.
     # Assumed that this capability is only needed for AnA simulations
     # i.e. when timeslice files are provided to support DA
@@ -238,8 +237,6 @@
             lastobs_output_folder,
         )
 
-=======
->>>>>>> 99fb2fba
     if debuglevel <= -1:
         print(flowveldepth)
 

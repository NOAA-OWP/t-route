import argparse
import time
from datetime import datetime, timedelta
from collections import defaultdict
from pathlib import Path
import numpy as np
import pandas as pd
import math
<<<<<<< HEAD
=======
import xarray as xr

>>>>>>> b7dc6897
import asyncio
import concurrent.futures
import xarray as xr 
## network and reach utilities
import troute.nhd_network as nhd_network
import troute.nhd_io as nhd_io
import troute.nhd_network_utilities_v02 as nnu
import build_tests  # TODO: Determine whether and how to incorporate this into setup.py
import sys

import troute.routing.diffusive_utils as diff_utils

from .input import _input_handler_v02, _input_handler_v03
from .preprocess import (
    nwm_network_preprocess,
    nwm_initial_warmstate_preprocess,
    nwm_forcing_preprocess,
)
from .output import nwm_output_generator

from troute.routing.compute import compute_nhd_routing_v02


def _handle_args_v03(argv):
    parser = argparse.ArgumentParser(
        formatter_class=argparse.ArgumentDefaultsHelpFormatter
    )
    parser.add_argument(
        "-f",
        "--custom-input-file",
        dest="custom_input_file",
        help="OR... please enter the path of a .yaml or .json file containing a custom supernetwork information. See for example test/input/yaml/CustomInput.yaml and test/input/json/CustomInput.json.",
    )
    return parser.parse_args(argv)


def _handle_args_v02(argv):
    parser = argparse.ArgumentParser(
        formatter_class=argparse.ArgumentDefaultsHelpFormatter
    )
    parser.add_argument(
        "--debuglevel",
        help="Set the debuglevel",
        dest="debuglevel",
        choices=[0, 1, 2, 3],
        default=0,
        type=int,
    )
    parser.add_argument(
        "-v",
        "--verbose",
        help="Verbose output (leave blank for quiet output)",
        dest="verbose",
        action="store_true",
    )
    parser.add_argument(
        "--qlat-dt",
        "--qlateral-time-step",
        help="Set the default qlateral timestep length",
        dest="qdt",
        default=3600,
    )
    parser.add_argument(
        "--qN",
        "--qts-subdivisions",
        help="number of simulation timesteps per qlateral timestep",
        dest="qts_subdivisions",
        type=int,
        default=1,
    )
    parser.add_argument(
        "--dt",
        "--simulation-time-step",
        help="Set the default simulation timestep length",
        dest="dt",
        default=300,
    )
    parser.add_argument(
        "--nts",
        "--number-of-simulation-timesteps",
        help="Set the number of timesteps to execute. If used with ql_file or ql_folder, nts must be less than len(ql) x qN.",
        dest="nts",
        default=144,
        type=int,
    )

    # change this so after --test, the user enters a test choice
    parser.add_argument(
        "--test",
        help="Select a test case, routing results will be compared against WRF hydro for parity",
        choices=["pocono1"],
        dest="test_case",
    )

    parser.add_argument(
        "--sts",
        "--assume-short-ts",
        help="Use the previous timestep value for upstream flow",
        dest="assume_short_ts",
        action="store_true",
    )
    parser.add_argument(
        "--courant",
        "--return-courant-metrics",
        help="Return Courant evaluation metrics for each segment/timestep",
        dest="return_courant",
        action="store_true",
    )
    parser.add_argument(
        "-ocsv",
        "--write-output-csv",
        nargs="?",
        help="Write csv output files to this folder (omit flag for no csv writing)",
        dest="csv_output_folder",
        const="../../test/output/text",
    )
    parser.add_argument(
        "-t",
        "--showtiming",
        help="Set the showtiming (leave blank for no timing information)",
        dest="showtiming",
        action="store_true",
    )
    parser.add_argument(
        "-w",
        "--break-at-waterbodies",
        help="Use the waterbodies in the route-link dataset to divide the computation (leave blank for no splitting)",
        dest="break_network_at_waterbodies",
        action="store_true",
    )
    parser.add_argument(
        "--parallel",
        nargs="?",
        help="Use the parallel computation engine (omit flag for serial computation)",
        dest="parallel_compute_method",
        const="by-network",
    )
    parser.add_argument(
        "--subnet-size",
        help="Set the target size (number of segments) for grouped subnetworks.",
        dest="subnetwork_target_size",
        default=-1,
        type=int,
    )
    parser.add_argument(
        "--cpu-pool",
        help="Assign the number of cores to multiprocess across.",
        dest="cpu_pool",
        type=int,
        default=-1,
    )
    parser.add_argument(
        "--compute-method",
        nargs="?",
        help="Use the cython version of the compute_network code [options: 'V02-caching'; 'V02-structured'; 'V02-structured-obj' ... ).",
        dest="compute_method",
        default="VO2-caching",
    )
    supernetwork_arg_group = parser.add_mutually_exclusive_group()
    supernetwork_arg_group.add_argument(
        "-n",
        "--supernetwork",
        help="Choose from among the pre-programmed supernetworks (Pocono_TEST1, Pocono_TEST2, LowerColorado_Conchos_FULL_RES, Brazos_LowerColorado_ge5, Brazos_LowerColorado_FULL_RES, Brazos_LowerColorado_Named_Streams, CONUS_ge5, Mainstems_CONUS, CONUS_Named_Streams, CONUS_FULL_RES_v20)",
        choices=[
            "Pocono_TEST1",
            "Pocono_TEST2",
            "LowerColorado_Conchos_FULL_RES",
            "Brazos_LowerColorado_ge5",
            "Brazos_LowerColorado_FULL_RES",
            "Brazos_LowerColorado_Named_Streams",
            "CONUS_ge5",
            "Mainstems_CONUS",
            "CONUS_Named_Streams",
            "CONUS_FULL_RES_v20",
            "CapeFear_FULL_RES",
            "Florence_FULL_RES",
        ],
        # TODO: accept multiple or a Path (argparse Action perhaps)
        # action='append',
        # nargs=1,
        dest="supernetwork",
        default="Pocono_TEST1",
    )
    supernetwork_arg_group.add_argument(
        "-f",
        "--custom-input-file",
        dest="custom_input_file",
        help="OR... please enter the path of a .yaml or .json file containing a custom supernetwork information. See for example test/input/yaml/CustomInput.yaml and test/input/json/CustomInput.json.",
    )
    parser.add_argument(
        "--wrf-hydro-channel-restart-file",
        dest="wrf_hydro_channel_restart_file",
        help="provide a WRF-Hydro channel warm state file (may be the same as waterbody restart file)",
    )
    parser.add_argument(
        "--wrf-hydro-channel-ID-crosswalk-file",
        dest="wrf_hydro_channel_ID_crosswalk_file",
        help="provide an xarray-readable file that defines the order of the outputs in the channel restart file. Specify the ID field with --wrf_hydro_channel_ID_crosswalk_file_field_name",
    )
    parser.add_argument(
        "--wrf-hydro-channel-ID-crosswalk-file-field-name",
        dest="wrf_hydro_channel_ID_crosswalk_file_field_name",
        help="Name of the column providing the channel segment IDs in the channel crosswalk file",
        default="ID",
    )
    parser.add_argument(
        "--wrf-hydro-channel-restart-upstream-flow-field-name",
        dest="wrf_hydro_channel_restart_upstream_flow_field_name",
        help="Name of the column providing the upstream flow at the beginning of the simulation.",
        default="qlink1",
    )
    parser.add_argument(
        "--wrf-hydro-channel-restart-downstream-flow-field-name",
        dest="wrf_hydro_channel_restart_downstream_flow_field_name",
        help="Name of the column providing the downstream flow at the beginning of the simulation.",
        default="qlink2",
    )
    parser.add_argument(
        "--wrf-hydro-channel-restart-depth-flow-field-name",
        dest="wrf_hydro_channel_restart_depth_flow_field_name",
        help="Name of the column providing the depth of flow at the beginning of the simulation.",
        default="hlink",
    )
    # TODO: Refine exclusivity of ql args (currently not going to accept more than one arg; more than one is needed for qlw, for instance.)
    ql_arg_group = parser.add_mutually_exclusive_group()
    ql_arg_group.add_argument(
        "--qlc",
        "--constant_qlateral",
        help="Constant qlateral to apply to all time steps at all segments",
        dest="qlat_const",
        type=float,
        default=10,
    )
    ql_arg_group.add_argument(
        "--qlf",
        "--single_file_qlateral",
        help="QLaterals arranged with segment IDs as rows and timesteps as columns in a single .csv",
        dest="qlat_input_file",
    )
    ql_arg_group.add_argument(
        "--qlw",
        "--ql_wrf_hydro_folder",
        help="QLaterals in separate netcdf files as found in standard WRF-Hydro output",
        dest="qlat_input_folder",
    )
    ql_arg_group.add_argument(
        "--qlic",
        "--qlat_file_index_col",
        help="QLateral index column number",
        dest="qlat_file_index_col",
        default="feature_id",
    )
    ql_arg_group.add_argument(
        "--qlvc",
        "--qlat_file_value_col",
        help="QLateral value column number",
        dest="qlat_file_value_col",
        default="q_lateral",
    )
    parser.add_argument(
        "--qlat_file_pattern_filter",
        help="Provide a globbing pattern to identify files in the Wrf-Hydro qlateral output file folder",
        dest="qlat_file_pattern_filter",
        default="q_lateral",
    )
    parser.add_argument("--ql", help="QLat input data", dest="ql", default=None)

    parser.add_argument(
        "--data_assimilation_folder_path",
        help="Provide a path to a folder containing the usgs time slice files",
        dest="data_assimilation_parameters_folder",
        default=None,
    )
    parser.add_argument(
        "--data_assimilation_filter",
        help="Provide a glob pattern filter for ncdf files (e.g., 2020-03-21*.usgsTimeSlice.ncdf)",
        dest="data_assimilation_filter",
        default=None,
    )
    parser.add_argument(
        "--data_assimilation_csv",
        help="Provide a csv with the timeslices prepared for use",
        dest="data_assimilation_csv",
        default=None,
    )
    return parser.parse_args(argv)


def main_v02(argv):
    args = _handle_args_v02(argv)
    (
        supernetwork_parameters,
        waterbody_parameters,
        forcing_parameters,
        restart_parameters,
        output_parameters,
        run_parameters,
        parity_parameters,
        data_assimilation_parameters,
        diffusive_parameters,
        coastal_parameters,
    ) = _input_handler_v02(args)

    verbose = run_parameters.get("verbose", None)
    showtiming = run_parameters.get("showtiming", None)
    if showtiming:
        main_start_time = time.time()

    _results = _run_everything_v02(
        supernetwork_parameters,
        waterbody_parameters,
        forcing_parameters,
        restart_parameters,
        output_parameters,
        run_parameters,
        parity_parameters,
        data_assimilation_parameters,
        diffusive_parameters,
        coastal_parameters,
    )

    _handle_output_v02(
        _results,
        run_parameters,
        supernetwork_parameters,
        restart_parameters,
        output_parameters,
        parity_parameters,
    )

    if verbose:
        print("process complete")
    if showtiming:
        print("%s seconds." % (time.time() - main_start_time))


def _run_everything_v02(
    supernetwork_parameters,
    waterbody_parameters,
    forcing_parameters,
    restart_parameters,
    output_parameters,
    run_parameters,
    parity_parameters,
    data_assimilation_parameters,
    diffusive_parameters,
    coastal_parameters,
):

    dt = run_parameters.get("dt", None)
    nts = run_parameters.get("nts", None)
    verbose = run_parameters.get("verbose", None)
    showtiming = run_parameters.get("showtiming", None)
    debuglevel = run_parameters.get("debuglevel", 0)
    break_network_at_waterbodies = run_parameters.get(
        "break_network_at_waterbodies", False
    )
    break_network_at_gages = supernetwork_parameters.get(
        "break_network_at_gages", False
    )

    if verbose:
        print("creating supernetwork connections set")
    if showtiming:
        start_time = time.time()

    # STEP 1: Build basic network connections graph
    connections, param_df, wbody_conn, gages = nnu.build_connections(
        supernetwork_parameters
    )
<<<<<<< HEAD
    
=======

>>>>>>> b7dc6897
    if break_network_at_waterbodies:
        connections = nhd_network.replace_waterbodies_connections(
            connections, wbody_conn
        )

    if verbose:
        print("supernetwork connections set complete")
    if showtiming:
        print("... in %s seconds." % (time.time() - start_time))

    ################################
    ## STEP 3a: Read waterbody parameter file
    # waterbodies_values = supernetwork_values[12]
    # waterbodies_segments = supernetwork_values[13]
    # connections_tailwaters = supernetwork_values[4]

    waterbody_type_specified = False

    if break_network_at_waterbodies:
        # Read waterbody parameters
        waterbodies_df = nhd_io.read_waterbody_df(
            waterbody_parameters, {"level_pool": wbody_conn.values()}
        )

        # Remove duplicate lake_ids and rows
        waterbodies_df = (
            waterbodies_df.reset_index()
            .drop_duplicates(subset="lake_id")
            .set_index("lake_id")
        )

        # Declare empty dataframe
        waterbody_types_df = pd.DataFrame()

        # Check if hybrid-usgs, hybrid-usace, or rfc type reservoirs are set to true
        wbtype = "hybrid_and_rfc"
        wb_params_hybrid_and_rfc = waterbody_parameters.get(
            wbtype, defaultdict(list)
        )  # TODO: Convert these to `get` statments

        wbtype = "level_pool"
        wb_params_level_pool = waterbody_parameters.get(
            wbtype, defaultdict(list)
        )  # TODO: Convert these to `get` statments

        waterbody_type_specified = False

        if (
            wb_params_hybrid_and_rfc["reservoir_persistence_usgs"]
            or wb_params_hybrid_and_rfc["reservoir_persistence_usace"]
            or wb_params_hybrid_and_rfc["reservoir_rfc_forecasts"]
        ):

            waterbody_type_specified = True

            waterbody_types_df = nhd_io.read_reservoir_parameter_file(
                wb_params_hybrid_and_rfc["reservoir_parameter_file"],
                wb_params_level_pool["level_pool_waterbody_id"],
                wbody_conn.values(),
            )

            # Remove duplicate lake_ids and rows
            waterbody_types_df = (
                waterbody_types_df.reset_index()
                .drop_duplicates(subset="lake_id")
                .set_index("lake_id")
            )

    else:
        # Declare empty dataframe
        waterbody_types_df = pd.DataFrame()
        waterbodies_df = pd.DataFrame()

    # STEP 2: Identify Independent Networks and Reaches by Network
    if showtiming:
        start_time = time.time()
    if verbose:
        print("organizing connections into reaches ...")

    network_break_segments = set()
    if break_network_at_waterbodies:
        network_break_segments = network_break_segments.union(wbody_conn.values())
    if break_network_at_gages:
        network_break_segments = network_break_segments.union(gages.keys())
    independent_networks, reaches_bytw, rconn = nnu.organize_independent_networks(
        connections,
        network_break_segments,
    )
    if verbose:
        print("reach organization complete")
    if showtiming:
        print("... in %s seconds." % (time.time() - start_time))

    if break_network_at_waterbodies:
        ## STEP 3c: Handle Waterbody Initial States
        # TODO: move step 3c into function in nnu, like other functions wrapped in main()
        if showtiming:
            start_time = time.time()
        if verbose:
            print("setting waterbody initial states ...")

        if restart_parameters.get("wrf_hydro_waterbody_restart_file", None):
            waterbodies_initial_states_df = nhd_io.get_reservoir_restart_from_wrf_hydro(
                restart_parameters["wrf_hydro_waterbody_restart_file"],
                restart_parameters["wrf_hydro_waterbody_ID_crosswalk_file"],
                restart_parameters["wrf_hydro_waterbody_ID_crosswalk_file_field_name"],
                restart_parameters["wrf_hydro_waterbody_crosswalk_filter_file"],
                restart_parameters[
                    "wrf_hydro_waterbody_crosswalk_filter_file_field_name"
                ],
            )
        else:
            # TODO: Consider adding option to read cold state from route-link file
            waterbodies_initial_ds_flow_const = 0.0
            waterbodies_initial_depth_const = -1e9
            # Set initial states from cold-state
            waterbodies_initial_states_df = pd.DataFrame(
                0,
                index=waterbodies_df.index,
                columns=[
                    "qd0",
                    "h0",
                ],
                dtype="float32",
            )
            # TODO: This assignment could probably by done in the above call
            waterbodies_initial_states_df["qd0"] = waterbodies_initial_ds_flow_const
            waterbodies_initial_states_df["h0"] = waterbodies_initial_depth_const
            waterbodies_initial_states_df["index"] = range(
                len(waterbodies_initial_states_df)
            )

        waterbodies_df = pd.merge(
            waterbodies_df, waterbodies_initial_states_df, on="lake_id"
        )

        if verbose:
            print("waterbody initial states complete")
        if showtiming:
            print("... in %s seconds." % (time.time() - start_time))
            start_time = time.time()

    # STEP 4: Handle Channel Initial States
    if showtiming:
        start_time = time.time()
    if verbose:
        print("setting channel initial states ...")

    q0 = nnu.build_channel_initial_state(restart_parameters, param_df.index)
    # STEP 4a: Set Channel States and T0
    if restart_parameters.get("wrf_hydro_channel_restart_file",None):
        channel_initial_states_file = restart_parameters["wrf_hydro_channel_restart_file"]
        t0_str = nhd_io.get_param_str(channel_initial_states_file, "Restart_Time")
    else:
        t0_str = "2015-08-16_00:00:00"

    t0 = datetime.strptime(t0_str, "%Y-%m-%d_%H:%M:%S")
    run_parameters["t0"] = t0

    if verbose:
        print("channel initial states complete")
    if showtiming:
        print("... in %s seconds." % (time.time() - start_time))
        start_time = time.time()

    # STEP 5: Read (or set) QLateral Inputs
    if showtiming:
        start_time = time.time()
    if verbose:
        print("creating qlateral array ...")

    forcing_parameters["qts_subdivisions"] = run_parameters["qts_subdivisions"]
    forcing_parameters["nts"] = run_parameters["nts"]
    qlats = nnu.build_qlateral_array(
        forcing_parameters,
        param_df.index,
        nts,
        run_parameters.get("qts_subdivisions", 1),
    )

    if verbose:
        print("qlateral array complete")
    if showtiming:
        print("... in %s seconds." % (time.time() - start_time))

    # STEP 6
    data_assimilation_csv = data_assimilation_parameters.get(
        "data_assimilation_csv", None
    )
    data_assimilation_folder = data_assimilation_parameters.get(
        "data_assimilation_timeslices_folder", None
    )
    lastobs_file = data_assimilation_parameters.get("wrf_hydro_lastobs_file", None)
    if data_assimilation_csv or data_assimilation_folder or lastobs_file:
        if showtiming:
            start_time = time.time()
        if verbose:
            print("creating usgs time_slice data array ...")
            usgs_df, lastobs_df, da_parameter_dict = nnu.build_data_assimilation(
                data_assimilation_parameters,
                run_parameters
            )
        
        if verbose:
            print("usgs array complete")
        if showtiming:
            print("... in %s seconds." % (time.time() - start_time))

    else:
        usgs_df = pd.DataFrame()
        lastobs_df = pd.DataFrame()
        da_parameter_dict = {}

    ################### Main Execution Loop across ordered networks
    if showtiming:
        start_time = time.time()
    if verbose:
        if run_parameters.get("return_courant", False):
            print(
                f"executing routing computation, with Courant evaluation metrics returned"
            )
        else:
            print(f"executing routing computation ...")

    # TODO: align compute_kernel and compute_method in run_parameters
    if run_parameters.get("compute_kernel", None):
        compute_func = run_parameters.get("compute_kernel", None)
    else:
        compute_func = run_parameters.get("compute_method", None)
    # TODO: Remove below. --compute-method=V02-structured-obj did not work on command line
    # compute_func = fast_reach.compute_network_structured_obj

    results = compute_nhd_routing_v02(
        connections,
        rconn,
        wbody_conn,
        reaches_bytw,
        compute_func,
        run_parameters.get("parallel_compute_method", None),
        run_parameters.get("subnetwork_target_size", 1),
        # The default here might be the whole network or some percentage...
        run_parameters.get("cpu_pool", None),
        run_parameters.get("dt"),
        run_parameters.get("nts", 1),
        run_parameters.get("qts_subdivisions", 1),
        independent_networks,
        param_df,
        q0,
        qlats,
        usgs_df,
        lastobs_df,
        da_parameter_dict,
        run_parameters.get("assume_short_ts", False),
        run_parameters.get("return_courant", False),
        waterbodies_df,
        waterbody_parameters,  # TODO: Can we remove the dependence on this input? It's like passing argv down into the compute kernel -- seems like we can strip out the specifically needed items.
        waterbody_types_df,
        waterbody_type_specified,
        diffusive_parameters,
    )

    if verbose:
        print("ordered reach computation complete")
    if showtiming:
        print("... in %s seconds." % (time.time() - start_time))

    return results


def _handle_output_v02(
    results,
    run_parameters,
    supernetwork_parameters,
    restart_parameters,
    output_parameters,
    parity_parameters,
):
    ################### Output Handling
    dt = run_parameters.get("dt", None)
    nts = run_parameters.get("nts", None)
    t0 = run_parameters.get("t0", None)
    verbose = run_parameters.get("verbose", None)
    showtiming = run_parameters.get("showtiming", None)
    debuglevel = run_parameters.get("debuglevel", 0)

    if showtiming:
        start_time = time.time()
    if verbose:
        print(f"Handling output ...")

    csv_output = output_parameters.get("csv_output", None)
    if csv_output:
        csv_output_folder = output_parameters["csv_output"].get(
            "csv_output_folder", None
        )
        csv_output_segments = csv_output.get("csv_output_segments", None)

    if (debuglevel <= -1) or csv_output:

        qvd_columns = pd.MultiIndex.from_product(
            [range(nts), ["q", "v", "d"]]
        ).to_flat_index()

        flowveldepth = pd.concat(
            [pd.DataFrame(r[1], index=r[0], columns=qvd_columns) for r in results],
            copy=False,
        )

        if run_parameters.get("return_courant", False):
            courant_columns = pd.MultiIndex.from_product(
                [range(nts), ["cn", "ck", "X"]]
            ).to_flat_index()
            courant = pd.concat(
                [
                    pd.DataFrame(r[2], index=r[0], columns=courant_columns)
                    for r in results
                ],
                copy=False,
            )

        if csv_output_folder:
            # create filenames
            # TO DO: create more descriptive filenames
            if supernetwork_parameters.get("title_string", None):
                filename_fvd = (
                    "flowveldepth_" + supernetwork_parameters["title_string"] + ".csv"
                )
                filename_courant = (
                    "courant_" + supernetwork_parameters["title_string"] + ".csv"
                )
            else:
                run_time_stamp = datetime.now().isoformat()
                filename_fvd = "flowveldepth_" + run_time_stamp + ".csv"
                filename_courant = "courant_" + run_time_stamp + ".csv"

            output_path = Path(csv_output_folder).resolve()

            flowveldepth = flowveldepth.sort_index()
            flowveldepth.to_csv(output_path.joinpath(filename_fvd))

            if run_parameters.get("return_courant", False):
                courant = courant.sort_index()
                courant.to_csv(output_path.joinpath(filename_courant))

            # TODO: need to identify the purpose of these outputs
            # if the need is to output the usgs_df dataframe,
            # then that could be done in the dataframe IO somewhere above.
            # usgs_df_filtered = usgs_df[usgs_df.index.isin(csv_output_segments)]
            # usgs_df_filtered.to_csv(output_path.joinpath("usgs_df.csv"))

        if debuglevel <= -1:
            print(flowveldepth)

    # directory containing WRF Hydro restart files
    wrf_hydro_restart_read_dir = output_parameters.get(
        "wrf_hydro_channel_restart_source_directory", None
    )
    wrf_hydro_restart_write_dir = output_parameters.get(
        "wrf_hydro_channel_restart_output_directory", wrf_hydro_restart_read_dir
    )
    if wrf_hydro_restart_read_dir:

        wrf_hydro_channel_restart_new_extension = output_parameters.get(
            "wrf_hydro_channel_restart_new_extension", "TRTE"
        )

        # list of WRF Hydro restart files
        wrf_hydro_restart_files = sorted(
            Path(wrf_hydro_restart_read_dir).glob(
                output_parameters["wrf_hydro_channel_restart_pattern_filter"]
                + "[!"
                + wrf_hydro_channel_restart_new_extension
                + "]"
            )
        )

        if len(wrf_hydro_restart_files) > 0:
            qvd_columns = pd.MultiIndex.from_product(
                [range(nts), ["q", "v", "d"]]
            ).to_flat_index()

            flowveldepth = pd.concat(
                [pd.DataFrame(r[1], index=r[0], columns=qvd_columns) for r in results],
                copy=False,
            )
            nhd_io.write_channel_restart_to_wrf_hydro(
                flowveldepth,
                wrf_hydro_restart_files,
                # TODO: remove this dependence on the restart_parameters
                Path(wrf_hydro_restart_write_dir),
                restart_parameters.get("wrf_hydro_channel_restart_file"),
                run_parameters.get("dt"),
                run_parameters.get("nts"),
                t0,
                restart_parameters.get("wrf_hydro_channel_ID_crosswalk_file"),
                restart_parameters.get(
                    "wrf_hydro_channel_ID_crosswalk_file_field_name"
                ),
                wrf_hydro_channel_restart_new_extension,
            )
        else:
            # print error and raise exception
            str = "WRF Hydro restart files not found - Aborting restart write sequence"
            raise AssertionError(str)

    chrtout_read_folder = output_parameters.get(
        "wrf_hydro_channel_output_source_folder", None
    )
    chrtout_write_folder = output_parameters.get(
        "wrf_hydro_channel_final_output_folder", chrtout_read_folder
    )
    if chrtout_read_folder:
        qvd_columns = pd.MultiIndex.from_product(
            [range(nts), ["q", "v", "d"]]
        ).to_flat_index()

        flowveldepth = pd.concat(
            [pd.DataFrame(r[1], index=r[0], columns=qvd_columns) for r in results],
            copy=False,
        )
        wrf_hydro_channel_output_new_extension = output_parameters.get(
            "wrf_hydro_channel_output_new_extension", "TRTE"
        )
        chrtout_files = sorted(
            Path(chrtout_read_folder).glob(
                output_parameters["wrf_hydro_channel_output_file_pattern_filter"]
            )
        )
        nhd_io.write_q_to_wrf_hydro(
            flowveldepth,
            chrtout_files,
            Path(chrtout_write_folder),
            run_parameters["qts_subdivisions"],
            wrf_hydro_channel_output_new_extension,
        )

    if verbose:
        print("output complete")
    if showtiming:
        print("... in %s seconds." % (time.time() - start_time))

    ################### Parity Check

    if (
        "parity_check_input_folder" in parity_parameters
        or "parity_check_file" in parity_parameters
        or "parity_check_waterbody_file" in parity_parameters
    ):

        if verbose:
            print(
                "conducting parity check, comparing WRF Hydro results against t-route results"
            )
        if showtiming:
            start_time = time.time()

        parity_parameters["nts"] = nts
        parity_parameters["dt"] = dt

        build_tests.parity_check(
            parity_parameters,
            results,
        )

        if verbose:
            print("parity check complete")
        if showtiming:
            print("... in %s seconds." % (time.time() - start_time))


def nwm_route(
    downstream_connections,
    upstream_connections,
    waterbodies_in_connections,
    reaches_bytw,
    parallel_compute_method,
    compute_kernel,
    subnetwork_target_size,
    cpu_pool,
    dt,
    nts,
    qts_subdivisions,
    independent_networks,
    param_df,
    q0,
    qlats,
    usgs_df,
    lastobs_df,
    da_parameter_dict,
    assume_short_ts,
    return_courant,
    waterbodies_df,
    waterbody_parameters,
    waterbody_types_df,
    waterbody_type_specified,
    diffusive_parameters,
    showtiming=False,
    verbose=False,
    debuglevel=0,
):

    ################### Main Execution Loop across ordered networks
    if showtiming:
        start_time = time.time()
    if verbose:
        if return_courant:
            print(
                f"executing routing computation, with Courant evaluation metrics returned"
            )
        else:
            print(f"executing routing computation ...")

    # TODO: Remove below. --compute-kernel=V02-structured-obj did not work on command line
    # compute_func = fast_reach.compute_network_structured_obj

    results = compute_nhd_routing_v02(
        downstream_connections,
        upstream_connections,
        waterbodies_in_connections,
        reaches_bytw,
        compute_kernel,
        parallel_compute_method,
        subnetwork_target_size,  # The default here might be the whole network or some percentage...
        cpu_pool,
        dt,
        nts,
        qts_subdivisions,
        independent_networks,
        param_df,
        q0,
        qlats,
        usgs_df,
        lastobs_df,
        da_parameter_dict,
        assume_short_ts,
        return_courant,
        waterbodies_df,
        waterbody_parameters,
        waterbody_types_df,
        waterbody_type_specified,
        diffusive_parameters,
    )

    if verbose:
        print("ordered reach computation complete")
    if showtiming:
        print("... in %s seconds." % (time.time() - start_time))

    return results


def new_nwm_q0(run_results):
    """
    Prepare a new q0 dataframe with initial flow and depth to act as
    a warmstate for the next simulation chunk.
    """
    return pd.concat(
        # TODO: we only need two fields, technically, and the restart file produced by WRF-Hydro
        # actually contains a field qu0, which is never used for restart (the qu0 can be obtained
        # as the qd0 from the topologically upstream segments, just like during the calculation).
        # In any case, the qu0 currently in the WRF-Hydro output is populated with the same value
        # as the qd0.
        # [pd.DataFrame(d[:,-3::2], index=i, columns=["qd0", "h0"]) for i, d in run_results],
        # [pd.DataFrame(r[1][:,-3:], index=r[0], columns=["qu0", "v0", "h0"]) for r in run_results],
        [
            pd.DataFrame(
                r[1][:, [-3, -3, -1]], index=r[0], columns=["qu0", "qd0", "h0"]
            )
            for r in run_results
        ],
        copy=False,
    )


def get_waterbody_water_elevation(waterbodies_df, q0):
    """
    Update the starting water_elevation of each lake/reservoir
    with depth values from q0
    """
    waterbodies_df.update(q0)

    return waterbodies_df


def update_lookback_hours(dt, nts, waterbody_parameters): 
    """
    Update the lookback hours that an RFC type reservoir searches in reverse
    from the model start time to find a time series file. The update is based
    on the total hours ran in the prior loop.
    """

    waterbody_parameters['hybrid_and_rfc']['reservoir_rfc_forecasts_lookback_hours'] = \
    waterbody_parameters['hybrid_and_rfc']['reservoir_rfc_forecasts_lookback_hours'] + \
    math.ceil((dt * nts) / 3600)

    return waterbody_parameters


<<<<<<< HEAD
=======
def new_lastobs(run_results, time_increment):
    """
    Creates new "lastobs" dataframe for the next simulation chunk.

    run_results - output from the compute kernel sequence, organized
        (because that is how it comes out of the kernel) by network.
        For each item in the result, there are four elements, the
        fourth of which is a tuple containing: 1) a list of the
        segments ids where data assimilation was performed (if any)
        in that network; 2) a list of the last valid observation
        applied at that segment; 3) a list of the time in seconds
        from the beginning of the last simulation that the
        observation was applied.
    time_increment - length of the prior simulation. To prepare the
        next lastobs state, we have to convert the time since the prior
        simulation start to a time since the new simulation start.
        If the most recent observation was right at the end of the
        prior loop, then the value in the incoming run_result will
        be equal to the time_increment and the output value will be
        zero. If observations were not present at the last timestep,
        the last obs time will be calculated to a negative value --
        the number of seconds ago that the last valid observation
        was used for assimilation.
    """
    df = pd.concat(
        [
            pd.DataFrame(
                # TODO: Add time_increment (or subtract?) from time_since_lastobs
                np.array([rr[3][1],rr[3][2]]).T,
                index=rr[3][0],
                columns=["time_since_lastobs", "lastobs_discharge"]
            )
            for rr in run_results
            if not rr[3][0].size == 0
        ],
        copy=False,
    )
    df["time_since_lastobs"] = df["time_since_lastobs"] - time_increment

    return df


>>>>>>> b7dc6897
def main_v03(argv):
    """
    Handles the creation of the input parameter dictionaries
    from an input file and then sequences the execution of the
    t-route routing agorithm on a series of execution loops.
    """
    args = _handle_args_v03(argv)
    (
        log_parameters,
        supernetwork_parameters,
        waterbody_parameters,
        compute_parameters,
        forcing_parameters,
        restart_parameters,
        diffusive_parameters,
        output_parameters,
        parity_parameters,
        data_assimilation_parameters,
    ) = _input_handler_v03(args)

    verbose = log_parameters.get("verbose", None)
    showtiming = log_parameters.get("showtiming", None)
    debuglevel = log_parameters.get("debuglevel", 0)

    if showtiming:
        main_start_time = time.time()

    (
        connections,
        param_df,
        wbody_conn,
        waterbodies_df,
        waterbody_types_df,
        break_network_at_waterbodies,
        waterbody_type_specified,
        independent_networks,
        reaches_bytw,
        rconn,
    ) = nwm_network_preprocess(
        supernetwork_parameters,
        waterbody_parameters,
        showtiming=showtiming,
        verbose=verbose,
        debuglevel=debuglevel,
    )

    # TODO: This function modifies one of its arguments (waterbodies_df), which is somewhat poor practice given its otherwise functional nature. Consider refactoring
    waterbodies_df, q0, t0, lastobs_df, da_parameter_dict = nwm_initial_warmstate_preprocess(
        break_network_at_waterbodies,
        restart_parameters,
        data_assimilation_parameters,
        param_df.index,
        waterbodies_df,
        segment_list=None,
        wbodies_list=None,
        showtiming=showtiming,
        verbose=verbose,
        debuglevel=debuglevel,
    )

    # The inputs below assume a very pedantic setup
    # with each run set explicitly defined, so...
    # TODO: Make this more flexible.
    run_sets = forcing_parameters.get("qlat_forcing_sets", False)

    if "data_assimilation_parameters" in compute_parameters:
        if "data_assimilation_sets" in data_assimilation_parameters:
            da_sets = data_assimilation_parameters.get("data_assimilation_sets", [])
        else:
            da_sets = [{} for _ in run_sets]

    if "wrf_hydro_parity_check" in output_parameters:
        parity_sets = parity_parameters.get("parity_check_compare_file_sets", [])
    else:
        parity_sets = []

    parallel_compute_method = compute_parameters.get("parallel_compute_method", None)
    subnetwork_target_size = compute_parameters.get("subnetwork_target_size", 1)
    cpu_pool = compute_parameters.get("cpu_pool", None)
    qts_subdivisions = forcing_parameters.get("qts_subdivisions", 1)
    compute_kernel = compute_parameters.get("compute_kernel", "V02-caching")
    assume_short_ts = compute_parameters.get("assume_short_ts", False)
    return_courant = compute_parameters.get("return_courant", False)
    qlats, usgs_df = nwm_forcing_preprocess(
        run_sets[0],
        forcing_parameters,
        da_sets[0] if data_assimilation_parameters else {},
        data_assimilation_parameters,
        break_network_at_waterbodies,
        param_df.index,
        lastobs_df.index,
        t0,
        showtiming,
        verbose,
        debuglevel,
    )

    for run_set_iterator, run in enumerate(run_sets):

        t0 = run.get("t0")
        dt = run.get("dt")
        nts = run.get("nts")

        if parity_sets:
            parity_sets[run_set_iterator]["dt"] = dt
            parity_sets[run_set_iterator]["nts"] = nts
        if run_set_iterator != 0:
            lastobs_output_folder = data_assimilation_parameters.get('lastobs_output_folder',False)
            if lastobs_output_folder:
                lastobs_string = lastobs_output_folder+"lastobs_df_"+str(run_set_iterator)+".nc"
            else:
                lastobs_string = "lastobs_df_"+str(run_set_iterator)+".nc"
            if not 'modelTimeAtOutput' in lastobs_df.columns:
                lastobs_df.insert(loc=0, column='modelTimeAtOutput', value=(time.time() - main_start_time))
            if not 'Nudge' in lastobs_df.columns:
                lastobs_df.insert(loc=0, column='Nudge', value=np.NaN)
            lastobs_df['Nudge'] = np.NaN
            lastobs_df['modelTimeAtOutput'] = (time.time() - main_start_time)
            lastobs_df.to_xarray().to_netcdf(lastobs_string)
            lastobs_df = xr.open_dataset(lastobs_string).to_dataframe()
            lastobs_df['gages'] = lastobs_df['gages'].astype(str).str.decode('utf-8')

        run_results = nwm_route(
            connections,
            rconn,
            wbody_conn,
            reaches_bytw,
            parallel_compute_method,
            compute_kernel,
            subnetwork_target_size,
            cpu_pool,
            dt,
            nts,
            qts_subdivisions,
            independent_networks,
            param_df,
            q0,
            qlats,
            usgs_df,
            lastobs_df,
            da_parameter_dict,
            assume_short_ts,
            return_courant,
            waterbodies_df,
            waterbody_parameters,
            waterbody_types_df,
            waterbody_type_specified,
            diffusive_parameters,
            showtiming,
            verbose,
            debuglevel,
        )

        gages = lastobs_df['gages']
        if (
            run_set_iterator < len(run_sets) - 1
        ):  # No forcing to prepare for the last loop
            qlats, usgs_df = nwm_forcing_preprocess(
                run_sets[run_set_iterator + 1],
                forcing_parameters,
                da_sets[run_set_iterator + 1] if data_assimilation_parameters else {},
                data_assimilation_parameters,
                break_network_at_waterbodies,
                param_df.index,
                lastobs_df.index,
                t0 + timedelta(seconds = dt * nts),
                showtiming,
                verbose,
                debuglevel,
            )

            q0 = new_nwm_q0(run_results)

<<<<<<< HEAD
=======
            if data_assimilation_parameters:
                lastobs_df = new_lastobs(run_results, dt * nts)
                lastobs_df.index.names = ['link']
                lastobs_df.insert(0, 'last_model_discharge', q0.loc[lastobs_df.index]['qu0'])
                lastobs_df.insert(0, 'gages', gages)
                lastobs_output_folder = data_assimilation_parameters.get('lastobs_output_folder',False)
                if lastobs_output_folder:
                    lastobs_string = lastobs_output_folder+"lastobs_df_"+str(run_set_iterator)+".nc"
                else:
                    lastobs_string = "lastobs_df_"+str(run_set_iterator)+".nc"
                if not 'modelTimeAtOutput' in lastobs_df.columns:
                    lastobs_df.insert(loc=0, column='modelTimeAtOutput', value=(time.time() - main_start_time))
                if not 'Nudge' in lastobs_df.columns:
                    lastobs_df.insert(loc=0, column='Nudge', value=np.NaN)
                lastobs_df['Nudge'] = np.NaN
                lastobs_df['modelTimeAtOutput'] = (time.time() - main_start_time)
                lastobs_df.to_xarray().to_netcdf(lastobs_string)
                # lastobs_df = pd.read_csv(lastobs_string,index_col='link')

>>>>>>> b7dc6897
            # TODO: Confirm this works with Waterbodies turned off
            waterbodies_df = get_waterbody_water_elevation(waterbodies_df, q0)

            if waterbody_type_specified:
                waterbody_parameters = update_lookback_hours(dt, nts, waterbody_parameters) 
        nwm_output_generator(
            run,
            run_results,
            supernetwork_parameters,
            output_parameters,
            parity_parameters,
            restart_parameters,
            parity_sets[run_set_iterator] if parity_parameters else {},
            qts_subdivisions,
            compute_parameters.get("return_courant", False),
            showtiming,
            verbose,
            debuglevel,
            run_results,
            data_assimilation_parameters.get("wrf_hydro_lastobs_file",False),
            q0,
            gages,
            data_assimilation_parameters.get('lastobs_output_folder',False),
            run_set_iterator,
            main_start_time,
        )

    # nwm_final_output_generator()

    if verbose:
        print("process complete")
    if showtiming:
        print("%s seconds." % (time.time() - main_start_time))

async def main_v03_async(argv):
    """
    Handles the creation of the input parameter dictionaries
    from an input file and then sequences the execution of the
    t-route routing agorithm on a series of execution loops.
    """
    args = _handle_args_v03(argv)  # async shares input framework with non-async
    (
        log_parameters,
        supernetwork_parameters,
        waterbody_parameters,
        compute_parameters,
        forcing_parameters,
        restart_parameters,
        diffusive_parameters,
        output_parameters,
        parity_parameters,
        data_assimilation_parameters,
    ) = _input_handler_v03(args)

    verbose = log_parameters.get("verbose", None)
    showtiming = log_parameters.get("showtiming", None)
    debuglevel = log_parameters.get("debuglevel", 0)

    if showtiming:
        main_start_time = time.time()

    (
        connections,
        param_df,
        wbody_conn,
        waterbodies_df,
        waterbody_types_df,
        break_network_at_waterbodies,
        waterbody_type_specified,
        independent_networks,
        reaches_bytw,
        rconn,
    ) = nwm_network_preprocess(
        supernetwork_parameters,
        waterbody_parameters,
        showtiming=showtiming,
        verbose=verbose,
        debuglevel=debuglevel,
    )

    # TODO: This function modifies one of its arguments (waterbodies_df), which is somewhat poor practice given its otherwise functional nature. Consider refactoring
    waterbodies_df, q0, t0, lastobs_df, da_parameter_dict = nwm_initial_warmstate_preprocess(
        break_network_at_waterbodies,
        restart_parameters,
        data_assimilation_parameters,
        param_df.index,
        waterbodies_df,
        segment_list=None,
        wbodies_list=None,
        showtiming=showtiming,
        verbose=verbose,
        debuglevel=debuglevel,
    )

    # The inputs below assume a very pedantic setup
    # with each run set explicitly defined, so...
    # TODO: Make this more flexible.
    run_sets = forcing_parameters.get("qlat_forcing_sets", False)

    if "data_assimilation_parameters" in compute_parameters:
        if "data_assimilation_sets" in data_assimilation_parameters:
            da_sets = data_assimilation_parameters.get("data_assimilation_sets", [])
        else:
            da_sets = [{} for _ in run_sets]

    if "wrf_hydro_parity_check" in output_parameters:
        parity_sets = parity_parameters.get("parity_check_compare_file_sets", [])
    else:
        parity_sets = []

    parallel_compute_method = compute_parameters.get("parallel_compute_method", None)
    subnetwork_target_size = compute_parameters.get("subnetwork_target_size", 1)
    # TODO: Determine parameterization of the CPU and Threading pools
    # TODO: Make sure default values from dict.get for pool sizes work
    # e.g., is this valid: `ThreadPoolExecutor(max_workers=None)`?
    COMPUTE_cpu_pool = compute_parameters.get("cpu_pool", None)
    # IO_cpu_pool = compute_parameters.get("cpu_pool_IO", None)
    IO_cpu_pool = COMPUTE_cpu_pool
    qts_subdivisions = forcing_parameters.get("qts_subdivisions", 1)
    compute_kernel = compute_parameters.get("compute_kernel", "V02-caching")
    assume_short_ts = compute_parameters.get("assume_short_ts", False)
    return_courant = compute_parameters.get("return_courant", False)

    FORCE_KERNEL_THREAD = False
    if FORCE_KERNEL_THREAD:
        pool_IO = None
        pool_Processing = None
    else:
        pool_IO = concurrent.futures.ThreadPoolExecutor(max_workers=IO_cpu_pool)
        pool_Processing = concurrent.futures.ThreadPoolExecutor(max_workers=COMPUTE_cpu_pool)

    loop = asyncio.get_running_loop()

    forcings_task = loop.run_in_executor(
        pool_IO,
        nwm_forcing_preprocess,
        run_sets[0],
        forcing_parameters,
        da_sets[0] if data_assimilation_parameters else {},
        data_assimilation_parameters,
        break_network_at_waterbodies,
        param_df.index,
        lastobs_df.index,
        t0,
        showtiming,
        verbose,
        debuglevel,
    )

    run_set_iterator = 0
    for run_set_iterator, run in enumerate(run_sets[:-1]):

        t0 = run.get("t0")
        dt = run.get("dt")
        nts = run.get("nts")

        qlats, usgs_df = await forcings_task

        # TODO: confirm utility of visual parity check in async execution
        if parity_sets:
            parity_sets[run_set_iterator]["dt"] = dt
            parity_sets[run_set_iterator]["nts"] = nts

        model_task = loop.run_in_executor(
            pool_Processing,
            nwm_route,
            connections,
            rconn,
            wbody_conn,
            reaches_bytw,
            parallel_compute_method,
            compute_kernel,
            subnetwork_target_size,
            COMPUTE_cpu_pool,
            dt,
            nts,
            qts_subdivisions,
            independent_networks,
            param_df,
            q0,
            qlats,
            usgs_df,
            lastobs_df,
            da_parameter_dict,
            assume_short_ts,
            return_courant,
            waterbodies_df,
            waterbody_parameters,
            waterbody_types_df,
            waterbody_type_specified,
            diffusive_parameters,
            showtiming,
            verbose,
            debuglevel,
        )

        forcings_task = loop.run_in_executor(
            pool_IO,
            nwm_forcing_preprocess,
            run_sets[run_set_iterator + 1],
            forcing_parameters,
            da_sets[run_set_iterator + 1] if data_assimilation_parameters else {},
            data_assimilation_parameters,
            break_network_at_waterbodies,
            param_df.index,
            lastobs_df.index,
            t0 + timedelta(seconds = dt * nts),
            showtiming,
            verbose,
            debuglevel,
        )

        run_results = await model_task

        q0 = new_nwm_q0(run_results)

        # TODO: Confirm this works with Waterbodies turned off
        waterbodies_df = get_waterbody_water_elevation(waterbodies_df, q0)

        if waterbody_type_specified:
            waterbody_parameters = update_lookback_hours(dt, nts, waterbody_parameters)

        output_task = loop.run_in_executor(
            pool_IO,
            nwm_output_generator,
            run,
            run_results,
            supernetwork_parameters,
            output_parameters,
            parity_parameters,
            restart_parameters,
            parity_sets[run_set_iterator] if parity_parameters else {},
            qts_subdivisions,
            compute_parameters.get("return_courant", False),
            showtiming,
            verbose,
            debuglevel,
            run_results,
            data_assimilation_parameters.get("wrf_hydro_lastobs_file",False),
            q0,
            gages,
            data_assimilation_parameters.get('lastobs_output_folder',False),
            run_set_iterator,
            main_start_time,
        )

    # For the last loop, no next forcing or warm state is needed for execution.
    run_set_iterator += 1
    run = run_sets[run_set_iterator]

    t0 = run.get("t0")
    dt = run.get("dt")
    nts = run.get("nts")

    qlats, usgs_df = await forcings_task

    # TODO: confirm utility of visual parity check in async execution
    if parity_sets:
        parity_sets[run_set_iterator]["dt"] = dt
        parity_sets[run_set_iterator]["nts"] = nts

    model_task = loop.run_in_executor(
        pool_Processing,
        nwm_route,
        connections,
        rconn,
        wbody_conn,
        reaches_bytw,
        parallel_compute_method,
        compute_kernel,
        subnetwork_target_size,
        COMPUTE_cpu_pool,
        dt,
        nts,
        qts_subdivisions,
        independent_networks,
        param_df,
        q0,
        qlats,
        usgs_df,
        lastobs_df,
        da_parameter_dict,
        assume_short_ts,
        return_courant,
        waterbodies_df,
        waterbody_parameters,
        waterbody_types_df,
        waterbody_type_specified,
        diffusive_parameters,
        showtiming,
        verbose,
        debuglevel,
    )

    # nwm_final_output_generator()
    run_results = await model_task

    # These warmstates are never used for modeling, but
    # should be availble for last outputs.
    q0 = new_nwm_q0(run_results)

    waterbodies_df = get_waterbody_water_elevation(waterbodies_df, q0)

    if waterbody_type_specified:
        waterbody_parameters = update_lookback_hours(dt, nts, waterbody_parameters)

    output_task = await loop.run_in_executor(
        pool_IO,
        nwm_output_generator,
        run,
        run_results,
        supernetwork_parameters,
        output_parameters,
        parity_parameters,
        restart_parameters,
        parity_sets[run_set_iterator] if parity_parameters else {},
        qts_subdivisions,
        compute_parameters.get("return_courant", False),
        showtiming,
        verbose,
        debuglevel,
        run_results,
        data_assimilation_parameters.get("wrf_hydro_lastobs_file",False),
        q0,
        gages,
        data_assimilation_parameters.get('lastobs_output_folder',False),
        run_set_iterator,
        main_start_time,
    )

    if verbose:
        print("process complete")
    if showtiming:
        print("%s seconds." % (time.time() - main_start_time))

        """
        Asynchronous execution Psuedocode
        Sync1: Prepare first warmstate from files
        Sync1: Prepare first forcing from files

        For first forcing set
            Sync2a: run model
            Sync2b: begin preparing next forcing
            Sync3a - AFTER Sync2a, prepare next warmstate (last state of model run)
            Sync3b: write any output from Sync2a
            Loop has to wait for Sync2a+b+Sync3a, does not have to wait for Sync3b
                  if next forcing prepared
        """
    pool_IO.shutdown(wait=True)
    pool_Processing.shutdown(wait=True)

if __name__ == "__main__":
    v_parser = argparse.ArgumentParser(
        formatter_class=argparse.ArgumentDefaultsHelpFormatter
    )
    v_parser.add_argument(
        "-V",
        "--input-version",
        default=3,
        nargs="?",
        choices=[2, 3, 4],
        type=int,
        help="Use version 2 or 3 of the input format. Default 3",
    )
    v_args = v_parser.parse_known_args()
    if v_args[0].input_version == 4:
        coroutine = main_v03_async(v_args[1])
        asyncio.run(coroutine)
        # loop.run_until_complete(coroutine)
    if v_args[0].input_version == 3:
        main_v03(v_args[1])
    if v_args[0].input_version == 2:
        print("Running main v02")
        main_v02(v_args[1])<|MERGE_RESOLUTION|>--- conflicted
+++ resolved
@@ -6,11 +6,6 @@
 import numpy as np
 import pandas as pd
 import math
-<<<<<<< HEAD
-=======
-import xarray as xr
-
->>>>>>> b7dc6897
 import asyncio
 import concurrent.futures
 import xarray as xr 
@@ -381,11 +376,7 @@
     connections, param_df, wbody_conn, gages = nnu.build_connections(
         supernetwork_parameters
     )
-<<<<<<< HEAD
     
-=======
-
->>>>>>> b7dc6897
     if break_network_at_waterbodies:
         connections = nhd_network.replace_waterbodies_connections(
             connections, wbody_conn
@@ -984,51 +975,6 @@
     return waterbody_parameters
 
 
-<<<<<<< HEAD
-=======
-def new_lastobs(run_results, time_increment):
-    """
-    Creates new "lastobs" dataframe for the next simulation chunk.
-
-    run_results - output from the compute kernel sequence, organized
-        (because that is how it comes out of the kernel) by network.
-        For each item in the result, there are four elements, the
-        fourth of which is a tuple containing: 1) a list of the
-        segments ids where data assimilation was performed (if any)
-        in that network; 2) a list of the last valid observation
-        applied at that segment; 3) a list of the time in seconds
-        from the beginning of the last simulation that the
-        observation was applied.
-    time_increment - length of the prior simulation. To prepare the
-        next lastobs state, we have to convert the time since the prior
-        simulation start to a time since the new simulation start.
-        If the most recent observation was right at the end of the
-        prior loop, then the value in the incoming run_result will
-        be equal to the time_increment and the output value will be
-        zero. If observations were not present at the last timestep,
-        the last obs time will be calculated to a negative value --
-        the number of seconds ago that the last valid observation
-        was used for assimilation.
-    """
-    df = pd.concat(
-        [
-            pd.DataFrame(
-                # TODO: Add time_increment (or subtract?) from time_since_lastobs
-                np.array([rr[3][1],rr[3][2]]).T,
-                index=rr[3][0],
-                columns=["time_since_lastobs", "lastobs_discharge"]
-            )
-            for rr in run_results
-            if not rr[3][0].size == 0
-        ],
-        copy=False,
-    )
-    df["time_since_lastobs"] = df["time_since_lastobs"] - time_increment
-
-    return df
-
-
->>>>>>> b7dc6897
 def main_v03(argv):
     """
     Handles the creation of the input parameter dictionaries
@@ -1202,28 +1148,6 @@
 
             q0 = new_nwm_q0(run_results)
 
-<<<<<<< HEAD
-=======
-            if data_assimilation_parameters:
-                lastobs_df = new_lastobs(run_results, dt * nts)
-                lastobs_df.index.names = ['link']
-                lastobs_df.insert(0, 'last_model_discharge', q0.loc[lastobs_df.index]['qu0'])
-                lastobs_df.insert(0, 'gages', gages)
-                lastobs_output_folder = data_assimilation_parameters.get('lastobs_output_folder',False)
-                if lastobs_output_folder:
-                    lastobs_string = lastobs_output_folder+"lastobs_df_"+str(run_set_iterator)+".nc"
-                else:
-                    lastobs_string = "lastobs_df_"+str(run_set_iterator)+".nc"
-                if not 'modelTimeAtOutput' in lastobs_df.columns:
-                    lastobs_df.insert(loc=0, column='modelTimeAtOutput', value=(time.time() - main_start_time))
-                if not 'Nudge' in lastobs_df.columns:
-                    lastobs_df.insert(loc=0, column='Nudge', value=np.NaN)
-                lastobs_df['Nudge'] = np.NaN
-                lastobs_df['modelTimeAtOutput'] = (time.time() - main_start_time)
-                lastobs_df.to_xarray().to_netcdf(lastobs_string)
-                # lastobs_df = pd.read_csv(lastobs_string,index_col='link')
-
->>>>>>> b7dc6897
             # TODO: Confirm this works with Waterbodies turned off
             waterbodies_df = get_waterbody_water_elevation(waterbodies_df, q0)
 

--- conflicted
+++ resolved
@@ -511,11 +511,8 @@
         if verbose:
             print("creating usgs time_slice data array ...")
 
-<<<<<<< HEAD
-        usgs_df, _ = nnu.build_data_assimilation(data_assimilation_parameters)
-
-=======
->>>>>>> ffca07b3
+        
+
         if verbose:
             print("usgs array complete")
         if showtiming:

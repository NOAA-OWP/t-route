# command line args and usage with: python compute_nhd_routing_SingleSeg.py --help
# example to run test: python compute_nhd_routing_SingleSeg.py -v --test
# example usage: python compute_nhd_routing_SingleSeg.py -v -t -w -onc -n Mainstems_CONUS
#                python compute_nhd_routing_SingleSeg.py -n Mainstems_CONUS --nts 1440 --parallel &
#                python compute_nhd_routing_SingleSeg.py -v --parallel
#                python compute_nhd_routing_SingleSeg.py -v -w --parallel
#                python compute_nhd_routing_SingleSeg.py -v -w -n Brazos_LowerColorado_Named_Streams
#                python compute_nhd_routing_SingleSeg.py -v -w -n Brazos_LowerColorado_Named_Streams --parallel
#                python compute_nhd_routing_SingleSeg.py -f ../../test/input/json/CustomInput.json -w -v -t

# a notebook-based version of very similar code is found here:
# https://github.com/NOAA-OWP/t-route/blob/master/notebooks/compute_nhd_routing_v2_clean_with_lateral_inflow_data.ipynb

## Parallel execution
import os
import sys
import time
import traceback
import numpy as np
import argparse
import pathlib
import pandas as pd
import netCDF4
import csv
from datetime import datetime
import multiprocessing
import glob
import xarray as xr


def _handle_args():
    # TODO: Convert to global argparser
    parser = argparse.ArgumentParser(
        formatter_class=argparse.ArgumentDefaultsHelpFormatter
    )
    parser.add_argument(
        "--debuglevel",
        help="Set the debuglevel",
        dest="debuglevel",
        type=int,
        choices=[0, 1, 2, 3],
        default=0,
    )
    parser.add_argument(
        "-v",
        "--verbose",
        help="Verbose output (leave blank for quiet output)",
        dest="verbose",
        action="store_true",
    )
    parser.add_argument(
        "--test",
        "--run-pocono2-test-example",
        help="Use the data values stored in the repository for a test of the Pocono network",
        dest="run_pocono2_test",
        action="store_true",
    )
    parser.add_argument(
        "--test-full-pocono",
        "--run-pocono1-test-example",
        help="Use the data values stored in the repository for a test of the Mainstems_CONUS network",
        dest="run_pocono1_test",
        action="store_true",
    )
    parser.add_argument(
        "--sts",
        "--assume-short-ts",
        help="Use the previous timestep value for upstream flow",
        dest="assume_short_ts",
        action="store_true",
    )
    parser.add_argument(
        "-ocsv",
        "--write-output-csv",
        help="Write csv output files (omit flag for no csv writing)",
        dest="write_csv_output",
        action="store_true",
    )
    parser.add_argument(
        "-onc",
        "--write-output-nc",
        help="Write netcdf output files (omit flag for no netcdf writing)",
        dest="write_nc_output",
        action="store_true",
    )
    parser.add_argument(
        "--dt",
        "--qlateral-time-step",
        help="Set the default timestep length",
        dest="dt",
        default=300,
    )
    parser.add_argument(
        "--nts",
        "--number-of-qlateral-timesteps",
        help="Set the number of timesteps to execute. If used with ql_file or ql_folder, nts must be less than len(ql) x qN.",
        dest="nts",
        default=144,
    )
    parser.add_argument(
        "--qN",
        "--qts_subdivisions",
        help="number of simulation timesteps per qlateral timestep",
        dest="qts_subdivisions",
        type=int,
        default=1,
    )
    parser.add_argument(
        "--wrf_hydro_channel_restart_file",
        dest="wrf_hydro_channel_restart_file",
        help="provide a WRF-Hydro channel warm state file (may be the same as waterbody restart file)",
    )
    parser.add_argument(
        "--wrf_hydro_channel_ID_crosswalk_file",
        dest="wrf_hydro_channel_ID_crosswalk_file",
        help="provide an xarray-readable file that defines the order of the outputs in the channel restart file. Specify the ID field with --wrf_hydro_channel_ID_crosswalk_file_field_name",
    )
    parser.add_argument(
        "--wrf_hydro_channel_ID_crosswalk_file_field_name",
        dest="wrf_hydro_channel_ID_crosswalk_file_field_name",
        help="Name of the column providing the channel segment IDs in the channel crosswalk file",
        default="ID",
    )
    parser.add_argument(
        "--wrf_hydro_waterbody_restart_file",
        dest="wrf_hydro_waterbody_restart_file",
        help="provide a WRF-Hydro waterbody warm state file (may be the same as channel restart file)",
    )
    parser.add_argument(
        "--wrf_hydro_waterbody_ID_crosswalk_file",
        dest="wrf_hydro_waterbody_ID_crosswalk_file",
        help="provide an xarray-readable file that defines the order of the outputs in the waterbody restart file. Specify the ID field with --wrf_hydro_waterbody_ID_crosswalk_file_field_name",
    )
    parser.add_argument(
        "--wrf_hydro_waterbody_ID_crosswalk_file_field_name",
        dest="wrf_hydro_waterbody_ID_crosswalk_file_field_name",
        help="Name of the column providing the waterbody segment IDs in the waterbody crosswalk file",
        default="ID",
    )
    ql_arg_group = parser.add_mutually_exclusive_group()
    ql_arg_group.add_argument(
        "--qlc",
        "--constant_qlateral",
        help="Constant qlateral to apply to all time steps at all segments",
        dest="qlat_const",
        type=float,
        default=10,
    )
    ql_arg_group.add_argument(
        "--qlf",
        "--single_file_qlateral",
        help="QLaterals arranged with segment IDs as rows and timesteps as columns in a single .csv",
        dest="qlat_input_file",
    )
    ql_arg_group.add_argument(
        "--qlw",
        "--ql_wrf_hydro_folder",
        help="QLaterals in separate netcdf files as found in standard WRF-Hydro output",
        dest="qlat_input_folder",
    )
    parser.add_argument(
        "--qlat_file_pattern_filter",
        help="Provide a globbing pattern to identify files in the Wrf-Hydro qlateral output file folder",
        dest="qlat_file_pattern_filter",
        default="/*.CHRTOUT_DOMAIN1",
    )
    parser.add_argument(
        "-t",
        "--showtiming",
        help="Set the showtiming (omit flag for no timing information)",
        dest="showtiming",
        action="store_true",
    )
    parser.add_argument(
        "-w",
        "--break-at-waterbodies",
        help="Use the waterbodies in the route-link dataset to divide the computation (leave blank for no splitting)",
        dest="break_network_at_waterbodies",
        action="store_true",
    )
    parser.add_argument(
        "--sort-ordered-networks",
        help="Sort networks by size, largest to smallest, so the deepest ones (network['maximum_reach_seqorder']) start earliest in a given network order",
        dest="sort_networks",
        action="store_true",
    )
    supernetwork_arg_group = parser.add_mutually_exclusive_group()
    supernetwork_arg_group.add_argument(
        "-n",
        "--supernetwork",
        help="Choose from among the pre-programmed supernetworks (Pocono_TEST1, Pocono_TEST2, LowerColorado_Conchos_FULL_RES, Brazos_LowerColorado_ge5, Brazos_LowerColorado_FULL_RES, Brazos_LowerColorado_Named_Streams, CONUS_ge5, Mainstems_CONUS, CONUS_Named_Streams, CONUS_FULL_RES_v20",
        choices=[
            "Pocono_TEST1",
            "Pocono_TEST2",
            "LowerColorado_Conchos_FULL_RES",
            "Brazos_LowerColorado_ge5",
            "Brazos_LowerColorado_FULL_RES",
            "Brazos_LowerColorado_Named_Streams",
            "CONUS_ge5",
            "Mainstems_CONUS",
            "CONUS_Named_Streams",
            "CONUS_FULL_RES_v20",
        ],
        # TODO: accept multiple or a Path (argparse Action perhaps)
        # action='append',
        # nargs=1,
        dest="supernetwork",
        default="Pocono_TEST1",
    )
    supernetwork_arg_group.add_argument(
        "-f",
        "--custom-input-file",
        dest="custom_input_file",
        help="OR... please enter the path of a .json file containing a custom supernetwork information. See test/input/json/CustomInput.json for an example.",
    )
    parser.add_argument(
        "--parallel",
        help="Use the parallel computation engine (omit flag for serial computation)",
        dest="parallel_compute",
        action="store_true",
    )
    parser.add_argument(
        "--cpu_pool",
        help="Assign the number of cores to multiprocess across.",
        dest="cpu_pool",
        default=None,
    )
    args = parser.parse_args()

    # TODO: Add any other checking
    # TODO: This check is probably no longer needed
    if args.supernetwork == "custom" and not args.customnetworkfile:
        parser.error(
            r"If 'custom' is selected for the supernetwork, you must enter a path to a supernetwork-describing .json file"
        )

    return args


root = pathlib.Path("../..").resolve()

sys.setrecursionlimit(4000)
sys.path.append(os.path.join(root, r"src", r"python_framework_v01"))
sys.path.append(os.path.join(root, r"src", r"python_routing_v01"))
fortran_routing_dir = os.path.join(
    root, r"src", r"fortran_routing", r"mc_pylink_v00", r"MC_singleSeg_singleTS"
)
fortran_reservoir_dir = os.path.join(
    root, r"src", r"fortran_routing", r"mc_pylink_v00", r"Reservoir_singleTS"
)
sys.path.append(fortran_routing_dir)

## Muskingum Cunge
COMPILE = True


def in_wsl() -> bool:
    """
    WSL is thought to be the only common Linux kernel with Microsoft in the name.
    """

    return "microsoft" in (os.uname().release).lower()


if COMPILE:
    try:
        import subprocess

        fortran_compile_call = []
        fortran_compile_call.append(r"f2py3")
        if in_wsl():  # disable optimization for compiling on WSL
            fortran_compile_call.append(r"--noopt")
        fortran_compile_call.append(r"-c")
        fortran_compile_call.append(r"varPrecision.f90")
        fortran_compile_call.append(r"MCsingleSegStime_f2py_NOLOOP.f90")
        fortran_compile_call.append(r"-m")
        fortran_compile_call.append(r"mc_sseg_stime")
        subprocess.run(
            fortran_compile_call,
            cwd=fortran_routing_dir,
            stdout=subprocess.DEVNULL,
            stderr=subprocess.DEVNULL,
        )
        from mc_sseg_stime import muskingcunge_module as mc
    except Exception as e:
        print(e)
        traceback.print_exc()
else:
    from mc_sseg_stime import muskingcunge_module as mc

connections = None
networks = None
qlateral = None
waterbodies_df = None
waterbody_initial_states_df = None
channel_initial_states_df = None

# WRITE_OUTPUT = False  # True

## network and reach utilities
import nhd_network_utilities_v01 as nnu
import nhd_reach_utilities as nru

sys.path.append(fortran_reservoir_dir)
if COMPILE:
    try:
        import subprocess

        fortran_compile_call = []
        fortran_compile_call.append(r"f2py3")
        if in_wsl():  # disable optimization for compiling on WSL
            fortran_compile_call.append(r"--noopt")
        fortran_compile_call.append(r"-c")
        fortran_compile_call.append(r"varPrecision.f90")
        fortran_compile_call.append(r"module_levelpool.f90")
        fortran_compile_call.append(r"-m")
        fortran_compile_call.append(r"pymodule_levelpool")
        subprocess.run(
            fortran_compile_call,
            cwd=fortran_reservoir_dir,
            stdout=subprocess.DEVNULL,
            stderr=subprocess.DEVNULL,
        )
        from pymodule_levelpool import module_levelpool as rc
    except Exception as e:
        print(e)
        traceback.print_exc()
else:
    from pymodule_levelpool import module_levelpool as rc


def compute_network(
    flowveldepth_connect,
    terminal_segment,
    supernetwork_parameters,
    waterbody_parameters,
    waterbody,
    nts=1,
    dt=60,
    qts_subdivisions=1,
    verbose=False,
    debuglevel=0,
    write_csv_output=False,
    write_nc_output=False,
    assume_short_ts=False,
):
    global connections
    global networks
    global qlateral

    network = networks[terminal_segment]

    flowveldepth = {
        connection: {
            "time": np.zeros(nts),
            "qlatCumval": np.zeros(nts),
            "qlatval": np.zeros(nts),
            "flowval": np.zeros(nts),
            "velval": np.zeros(nts),
            "depthval": np.zeros(nts),
            "storageval": np.zeros(nts),
        }
        for connection in (network["all_segments"])
    }

    if debuglevel <= -1:
        print(
            f"\nExecuting simulation on network {terminal_segment} beginning with streams of order {network['maximum_reach_seqorder']}"
        )

    ordered_reaches = {}
    for head_segment, reach in network["reaches"].items():
        if reach["seqorder"] not in ordered_reaches:
            ordered_reaches[reach["seqorder"]] = []
        ordered_reaches[reach["seqorder"]].append((head_segment, reach))

    # initialize write to files variable
    writeToCSV = write_csv_output
    writeToNETCDF = write_nc_output
    pathToOutputFile = os.path.join(root, "test", "output", "text")

    for ts in range(0, nts):
        for x in range(network["maximum_reach_seqorder"], -1, -1):
            for head_segment, reach in ordered_reaches[x]:
                # print(f'timestep: {ts}\n')
                # for loops should contain both waterbodies and mc_reach as it loops entire network
                # TODO: Prune these inputs
                qup_reach, quc_reach = compute_reach_upstream_flows(
                    flowveldepth_connect=flowveldepth_connect,
                    flowveldepth=flowveldepth,
                    head_segment=head_segment,
                    reach=reach,
                    network=network,
                    supernetwork_parameters=supernetwork_parameters,
                    waterbody=waterbody,
                    ts=ts,
                    dt=dt,
                    verbose=verbose,
                    debuglevel=debuglevel,
                    assume_short_ts=assume_short_ts,
                )
                if waterbody:
                    compute_level_pool_reach_up2down(
                        flowveldepth=flowveldepth,
                        qlateral=qlateral,
                        qup_reach=qup_reach,
                        quc_reach=quc_reach,
                        head_segment=head_segment,
                        reach=reach,
                        network=network,
                        supernetwork_parameters=supernetwork_parameters,
                        waterbody_parameters=waterbody_parameters,
                        waterbody=waterbody,
                        ts=ts,
                        dt=dt,
                        qts_subdivisions=qts_subdivisions,
                        verbose=verbose,
                        debuglevel=debuglevel,
                        assume_short_ts=assume_short_ts,
                    )

                else:
                    compute_mc_reach_up2down(
                        flowveldepth=flowveldepth,
                        qlateral=qlateral,
                        qup_reach=qup_reach,
                        quc_reach=quc_reach,
                        head_segment=head_segment,
                        reach=reach,
                        supernetwork_parameters=supernetwork_parameters,
                        ts=ts,
                        dt=dt,
                        qts_subdivisions=qts_subdivisions,
                        verbose=verbose,
                        debuglevel=debuglevel,
                        assume_short_ts=assume_short_ts,
                    )

    if writeToCSV:
        for x in range(network["maximum_reach_seqorder"], -1, -1):
            for head_segment, reach in ordered_reaches[x]:
                writeArraytoCSV(
                    connections=connections,
                    flowveldepth=flowveldepth,
                    reach=reach,
                    verbose=verbose,
                    debuglevel=debuglevel,
                    pathToOutputFile=pathToOutputFile,
                )

    if writeToNETCDF:
        writeArraytoNC(
            connections=connections,
            flowveldepth=flowveldepth,
            network=network,
            nts=nts,
            qts_subdivisions=qts_subdivisions,
            dt=dt,
            verbose=verbose,
            debuglevel=debuglevel,
            pathToOutputFile=pathToOutputFile,
        )

    return {terminal_segment: flowveldepth[terminal_segment]}


# TODO: generalize with a direction flag
def compute_reach_upstream_flows(
    flowveldepth_connect,
    flowveldepth,
    head_segment=None,
    reach=None,
    network=None,
    supernetwork_parameters=None,
    waterbody=None,
    ts=0,
    dt=60,
    verbose=False,
    debuglevel=0,
    assume_short_ts=False,
):
    global connections
    global channel_initial_states_df

    # upstream flow per reach
    qup = 0.0
    quc = 0.0
    ########################
    if waterbody:
        upstreams_list = set()
        for rr in network["receiving_reaches"]:
            for us in connections[rr]["upstreams"]:
                upstreams_list.add(us)
        # this step was critical -- there were receiving reaches that were junctions
        # with only one of their upstreams out of the network. The other was inside
        # the network, so it caused a lookup error.
        upstreams_list = upstreams_list - network["all_segments"]
        us_flowveldepth = flowveldepth_connect

    elif head_segment in network["receiving_reaches"]:
        # TODO: confirm this logic, to make sure we don't double count the head
        upstreams_list = connections[reach["reach_head"]]["upstreams"]
        us_flowveldepth = flowveldepth
        us_flowveldepth.update(flowveldepth_connect)

    else:
        upstreams_list = connections[reach["reach_head"]]["upstreams"]
        us_flowveldepth = flowveldepth

    for us in upstreams_list:
        if us != supernetwork_parameters["terminal_code"]:  # Not Headwaters
            quc += us_flowveldepth[us]["flowval"][ts]

            if ts == 0:
                # Initialize qup from warm state array
                qup += channel_initial_states_df.loc[us, "qd0"]
            else:
                qup += us_flowveldepth[us]["flowval"][ts - 1]

    if assume_short_ts:
        quc = qup

    return quc, qup


# TODO: generalize with a direction flag
def compute_mc_reach_up2down(
    flowveldepth,
    qlateral,
    qup_reach,
    quc_reach,
    head_segment=None,
    reach=None,
    supernetwork_parameters=None,
    ts=0,
    dt=60,
    qts_subdivisions=1,
    verbose=False,
    debuglevel=0,
    assume_short_ts=False,
):
    global connections

    if debuglevel <= -2:
        print(
            f"\nreach: {head_segment} (order: {reach['seqorder']} n_segs: {len(reach['segments'])})"
        )

    qup = qup_reach
    quc = quc_reach

    current_segment = reach["reach_head"]
    # next_segment = connections[current_segment]["downstream"]

    while True:
        data = connections[current_segment]["data"]
        # current_flow = flowveldepth[current_segment]

        # for now treating as constant per reach
        bw = data[supernetwork_parameters["bottomwidth_col"]]
        tw = data[supernetwork_parameters["topwidth_col"]]
        twcc = data[supernetwork_parameters["topwidthcc_col"]]
        dx = data[supernetwork_parameters["length_col"]]
        n_manning = data[supernetwork_parameters["manningn_col"]]
        n_manning_cc = data[supernetwork_parameters["manningncc_col"]]
        cs = data[supernetwork_parameters["ChSlp_col"]]
        s0 = data[supernetwork_parameters["slope_col"]]

        # TODO: update this extremely simplistic handling of timestep adjustment
        # allow shorter timesteps
        qts = int(ts / qts_subdivisions)
        qlat = qlateral[current_segment]["qlatval"][qts]

        if ts == 0:
            # initialize from initial states
            qdp = channel_initial_states_df.loc[current_segment, "qd0"]
            velp = 0
            depthp = channel_initial_states_df.loc[current_segment, "h0"]
        else:
            qdp = flowveldepth[current_segment]["flowval"][ts - 1]
            velp = 0  # flowveldepth[current_segment]["velval"][-1]
            depthp = flowveldepth[current_segment]["depthval"][ts - 1]

        # run M-C model
        qdc, velc, depthc = singlesegment(
            dt=dt,
            qup=qup,
            quc=quc,
            qdp=qdp,
            qlat=qlat,
            dx=dx,
            bw=bw,
            tw=tw,
            twcc=twcc,
            n_manning=n_manning,
            n_manning_cc=n_manning_cc,
            cs=cs,
            s0=s0,
            velp=velp,
            depthp=depthp,
        )
        # storage
        volumec = dt * (quc - qdc + qlat)
        # TODO: This qlatCum is invalid as a cumulative value unless time is factored in
        qlatCum = qlat * dt
        if ts > 0:
            volumec = volumec + flowveldepth[current_segment]["storageval"][ts - 1]
            qlatCum = qlatCum + flowveldepth[current_segment]["qlatCumval"][ts - 1]

        # for next segment qup / quc use the just-now and previously
        # calculated flow values from the current segment
        qup = qdp
        quc = qdc
        if assume_short_ts:
            # if we are assuming time steps are short, we can
            # assume that the previous flow value sufficiently
            # represents both the previous and current state.
            # This approximation is entirely un-necessary in
            # this framework, which preserves the connectivity
            # between reach segments in time and in space, but
            # it allows us to approximate the behavior of the
            # previous version of the model, which made this
            # assumption out of necessity to allow out-of-order
            # computation on segments within a given time step,
            # which was a peculiar requirement of the parallel-
            # ization scheme used during execution.
            quc = qup = qdp

        """
            Normal calculation:

            current_segment
            qup      qdpn
               Q-->   

              p->n
                         
 next_segment
            quc      qdcn  p-qup      qdp
                        
       Q-->  
                        p->n  
                           
            
                           p-quc      qdc


            Short-time-step calculation:

            current_segment
            qup      qdpn
               Q-->   

              p->n
                         
 next_segment
            quc      qdc   -qup      qdp
                           
    Q-->  
                           
  
                           
            
                           p-quc      qdc
        """

        # update flowveldepth values for currentsegment for current timestep
        flowveldepth[current_segment]["qlatval"][ts] = qlat
        flowveldepth[current_segment]["qlatCumval"][ts] = qlatCum
        flowveldepth[current_segment]["flowval"][ts] = qdc
        flowveldepth[current_segment]["depthval"][ts] = depthc
        flowveldepth[current_segment]["velval"][ts] = velc
        flowveldepth[current_segment]["storageval"][ts] = volumec
        flowveldepth[current_segment]["time"][ts] = ts * dt

        next_segment = connections[current_segment]["downstream"]
        if current_segment == reach["reach_tail"]:
            if debuglevel <= -2:
                print(f"{current_segment} (tail)")
            break
        if debuglevel <= -3:
            print(f"{current_segment} --> {next_segment}\n")
        # current_segment = next_segment
        # next_segment = connections[current_segment]["downstream"]
        current_segment = next_segment
    # end loop initialized the MC vars
    # end while loop


def compute_level_pool_reach_up2down(
    flowveldepth,
    qlateral,
    qup_reach,
    quc_reach,
    head_segment=None,
    reach=None,
    network=None,
    supernetwork_parameters=None,
    waterbody_parameters=None,
    waterbody=None,
    ts=0,
    dt=60,
    qts_subdivisions=1,
    verbose=False,
    debuglevel=0,
    assume_short_ts=False,
):
    global connections
    global waterbodies_df
    global waterbody_initial_states_df

    if debuglevel <= -2:
        print(
            f"\nreach: {head_segment} (order: {reach['seqorder']} n_segs: {len(reach['segments'])})"
        )

    qup = qup_reach
    quc = quc_reach

    current_segment = reach["reach_tail"]
    if ts == 0:
        # Initialize from warm state
        depthp = waterbody_initial_states_df.loc[waterbody, "h0"]
    else:
        depthp = flowveldepth[current_segment]["depthval"][ts - 1]

    # This Qlat gathers all segments of the waterbody
    qts = int(ts / qts_subdivisions)
    qlat = sum([qlateral[seg]["qlatval"][qts] for seg in network["all_segments"]])
    if debuglevel <= -2:
        print(f"executing reservoir computation on waterbody: {waterbody}")

    wb_params = waterbody_parameters["level_pool"]
    ln = waterbody
    qi0 = qup
    qi1 = quc
    ql = qlat
    dt = dt  # current timestep length
    ar = waterbodies_df.loc[waterbody, wb_params["level_pool_waterbody_area"]]
    we = waterbodies_df.loc[waterbody, wb_params["level_pool_weir_elevation"]]
    maxh = waterbodies_df.loc[
        waterbody, wb_params["level_pool_waterbody_max_elevation"]
    ]
    wc = waterbodies_df.loc[waterbody, wb_params["level_pool_outfall_weir_coefficient"]]
    wl = waterbodies_df.loc[waterbody, wb_params["level_pool_outfall_weir_length"]]
    # TODO: find the right value for this variable -- it should be in the parameter file!
    dl = (
        10 * wl
    )  # waterbodies_df.loc[waterbody, wb_params["level_pool_overall_dam_length"]]
    oe = waterbodies_df.loc[waterbody, wb_params["level_pool_orifice_elevation"]]
    oc = waterbodies_df.loc[waterbody, wb_params["level_pool_orifice_coefficient"]]
    oa = waterbodies_df.loc[waterbody, wb_params["level_pool_orifice_area"]]

    qdc, depthc = rc.levelpool_physics(
        dt, qi0, qi1, ql, ar, we, maxh, wc, wl, dl, oe, oc, oa, depthp
    )

    volumec = dt * (quc - qdc + qlat)
    # TODO: This qlatCum is invalid as a cumulative value unless time is factored in
    qlatCum = qlat * dt
    if ts > 0:
        volumec = volumec + flowveldepth[current_segment]["storageval"][ts - 1]
        qlatCum = qlatCum + flowveldepth[current_segment]["qlatCumval"][ts - 1]

    flowveldepth[current_segment]["qlatval"][ts] = qlat
    flowveldepth[current_segment]["flowval"][ts] = qdc
    flowveldepth[current_segment]["depthval"][ts] = depthc
    flowveldepth[current_segment]["velval"][ts] = 0
    flowveldepth[current_segment]["time"][ts] = ts * dt
    flowveldepth[current_segment]["storageval"][ts] = volumec
    flowveldepth[current_segment]["qlatCumval"][ts] = qlatCum


# ### Psuedocode
# Write Array  to CSV file
# arguments reach , pathToOutputFile
# using global connections and flowveldepth.
def writeArraytoCSV(
    connections,
    flowveldepth,
    reach,
    verbose=False,
    debuglevel=0,
    pathToOutputFile="../../test/output/text",
):

    # define CSV file Header
    header = ["time", "qlat", "qlatCum", "q", "v", "d", "storage"]

    # Loop over reach segments
    current_segment = reach["reach_head"]
    next_segment = connections[current_segment]["downstream"]

    while True:
        filename = f"{pathToOutputFile}/{current_segment}.csv"  #
        if verbose:
            print(f"writing segment output to --> {filename}")
        with open(filename, "w+") as csvfile:
            csvwriter = csv.writer(csvfile, delimiter=",", quoting=csv.QUOTE_ALL)
            csvwriter.writerow(header)
            csvwriter.writerows(
                zip(
                    flowveldepth[current_segment]["time"],
                    flowveldepth[current_segment]["qlatval"],
                    flowveldepth[current_segment]["qlatCumval"],
                    flowveldepth[current_segment]["flowval"],
                    flowveldepth[current_segment]["velval"],
                    flowveldepth[current_segment]["depthval"],
                    flowveldepth[current_segment]["storageval"],
                )
            )

        if current_segment == reach["reach_tail"]:
            if debuglevel <= -2:
                print(f"{current_segment} (tail)")
            break
        if debuglevel <= -3:
            print(f"{current_segment} --> {next_segment}\n")
        current_segment = next_segment
        next_segment = connections[current_segment]["downstream"]


# ### Psuedocode
# Write Array  to Arrays for Netcdf file and then call writeNC function to write output data to NC file
# arguments network, number of timesteps (nts),  timestep in seconds  (dt),  pathToOutputFile
# using global connections and flowveldepth.
def writeArraytoNC(
    connections,
    flowveldepth,
    network,
    nts,
    qts_subdivisions=1,
    dt=60,
    verbose=False,
    debuglevel=0,
    pathToOutputFile="../../test/output/text/",
):
    # create  array variables to copy from python "flowveldepth" which is global
    flowveldepth_data = {
        "segment": [],
        "time": [],
        "qlatval": [],
        "qlatCumval": [],
        "flowval": [],
        "depthval": [],
        "velval": [],
        "storageval": [],
    }

    ordered_reaches = {}
    for head_segment, reach in network["reaches"].items():
        if reach["seqorder"] not in ordered_reaches:
            ordered_reaches[reach["seqorder"]] = []
        ordered_reaches[reach["seqorder"]].append((head_segment, reach))

    # get data into array - preparation step
    TIME_WRITTEN = False
    write_segment = None
    for x in range(network["maximum_reach_seqorder"], -1, -1):
        for head_segment, reach in ordered_reaches[x]:
            current_segment = reach["reach_head"]
            # TODO If we use numpy arrays, will this append work?
            while True:
                # appending data from each segments to a single list  "flowveldepth_data"
                # preserving ordering same as segment in a reach
                flowveldepth_data["qlatval"].append(
                    flowveldepth[current_segment]["qlatval"]
                )
                flowveldepth_data["qlatCumval"].append(
                    flowveldepth[current_segment]["qlatCumval"]
                )
                flowveldepth_data["flowval"].append(
                    flowveldepth[current_segment]["flowval"]
                )
                flowveldepth_data["storageval"].append(
                    flowveldepth[current_segment]["storageval"]
                )
                flowveldepth_data["depthval"].append(
                    flowveldepth[current_segment]["depthval"]
                )
                flowveldepth_data["velval"].append(
                    flowveldepth[current_segment]["velval"]
                )
                # write segment flowveldepth_data['segment']
                flowveldepth_data["segment"].append(current_segment)
                if not TIME_WRITTEN:
                    # write time only once - for first segment
                    flowveldepth_data["time"].append(
                        flowveldepth[current_segment]["time"]
                    )
                    TIME_WRITTEN = True

                if current_segment == reach["reach_tail"]:
                    write_segment = current_segment
                    if debuglevel <= -2:
                        print(f"{current_segment} (tail)")
                    break
                next_segment = connections[current_segment]["downstream"]
                if debuglevel <= -3:
                    print(f"{current_segment} --> {next_segment}\n")
                current_segment = next_segment

    # check number of timesteps should match the time the data is written
    if len(flowveldepth_data["time"][0]) != nts:
        print(
            f"Number of timesteps  {nts} does not match data timesteps {len(flowveldepth_data['time'][0])}\n"
        )
        return

    writeNC(
        flowveldepth_data=flowveldepth_data,
        segment_count=network["total_segment_count"],
        terminal_segment=write_segment,
        nts=nts,
        dt=dt,
        pathToOutputFile=pathToOutputFile,
        verbose=verbose,
        debuglevel=debuglevel,
    )


# ### Psuedocode
# Write  netcdf  file
# arguments flowveldepth , segment_count, terminal_segment (for filename and as identifier of reach)
#           number of timesteps (nts),  timestep in seconds  (dt),  verbose , debuglevel , pathToOutputFile
def writeNC(
    flowveldepth_data=None,
    segment_count=0,
    terminal_segment=None,
    nts=0,
    dt=60,
    pathToOutputFile="../../test/output/text",
    verbose=False,
    debuglevel=0,
):
    # start writing data to nc file
    filename = f"{pathToOutputFile}/{terminal_segment}.nc"  # ncfile'
    if verbose:
        print(f"writing netcdf output to --> {filename}")
    ncfile = netCDF4.Dataset(filename, mode="w", format="NETCDF4")
    # segcount = total segments for the current reach
    segcount = ncfile.createDimension("stations", segment_count)  # segment
    # timecount = number of timesteps
    timecount = ncfile.createDimension(
        "time", nts
    )  # unlimited axis (can be appended to).
    # analysis time =  current time , hence count =1
    analysistimecount = ncfile.createDimension(
        "analysistime", 1
    )  # unlimited axis (can be appended to).
    ncfile.title = f"Result of MC for Reach with terminal segment {terminal_segment}"
    ncfile.subtitle = "MC Python Module"
    ncfile.anything = f"streamflow , depth, velocity and lateral flow for Reach with terminal segment {terminal_segment}"
    # write streamflow
    flow = ncfile.createVariable(
        "flow", np.float64, ("time", "stations")
    )  # note: unlimited dimension is leftmost
    flow[:, :] = np.transpose(np.array(flowveldepth_data["flowval"], dtype=float))
    flow.units = "cu ft/s"
    flow.standard_name = "streamflow"  # this is a CF standard name
    # write volume
    storage = ncfile.createVariable(
        "storage", np.float64, ("time", "stations")
    )  # note: unlimited dimension is leftmost
    storage[:, :] = np.transpose(np.array(flowveldepth_data["storageval"], dtype=float))
    storage.units = "cu ft"
    storage.standard_name = "storage"  # this is a CF standard name
    # write depth
    depth = ncfile.createVariable(
        "depth", np.float64, ("time", "stations")
    )  # note: unlimited dimension is leftmost
    depth[:, :] = np.transpose(np.array(flowveldepth_data["depthval"], dtype=float))
    depth.units = "ft"  #
    depth.standard_name = "depth"  # this is a CF standard name
    # write velocity
    velocity = ncfile.createVariable(
        "velocity", np.float64, ("time", "stations")
    )  # note: unlimited dimension is leftmost
    velocity.units = "ft/s"  #
    velocity[:, :] = np.transpose(np.array(flowveldepth_data["velval"], dtype=float))
    velocity.standard_name = "velocity"  # this is a CF standard name
    # write  lateral flow (input from NWM)
    lateralflow = ncfile.createVariable(
        "lateralflow", np.float64, ("time", "stations")
    )  # note: unlimited dimension is leftmost
    lateralflow[:, :] = np.transpose(
        np.array(flowveldepth_data["qlatval"], dtype=float)
    )
    lateralflow.units = "cu ft/s"  #
    lateralflow.standard_name = "lateralflow"  # this is a CF standard name
    # write  Cummulitive lateral flow (input from NWM)
    lateralCumflow = ncfile.createVariable(
        "Cummulativelateralflow", np.float64, ("time", "stations")
    )  # note: unlimited dimension is leftmost
    lateralCumflow[:, :] = np.transpose(
        np.array(flowveldepth_data["qlatCumval"], dtype=float)
    )
    lateralCumflow.units = "cu ft/s"  #
    lateralCumflow.standard_name = (
        "Cummulativelateralflow"  # this is a CF standard name
    )
    # write time in seconds since  TODO get time from lateral flow from NWM
    time = ncfile.createVariable("time", np.float64, "time")
    time.units = "seconds since 2011-08-27 00:00:00"  ## TODO get time fron NWM as argument to this function
    time.long_name = "time"
    time[:] = flowveldepth_data["time"]
    # write segment ids
    segment = ncfile.createVariable("station_id", np.int, ("stations"))
    segment.long_name = "feature id"
    segment[:] = flowveldepth_data["segment"]
    # write analysis time = current time = time MC model is run
    analysistime = ncfile.createVariable("analysis_time", np.double, "analysistime")
    analysistime.long_name = "forecast_reference_time"
    analysistime.units = " minutes since " + datetime.now().strftime(
        "%Y-%m-%d %H:%M:%S"
    )
    analysistime[:] = 0
    #
    ncfile.close()
    if debuglevel <= -1:
        print(f"{filename} closed!")


## call to singlesegment MC Fortran Module
def singlesegment(
    dt=60,  # dt
    qup=None,  # qup
    quc=None,  # quc
    qdp=None,  # qdp
    qlat=None,  # ql
    dx=None,  # dx
    bw=None,  # bw
    tw=None,  # tw
    twcc=None,  # twcc
    n_manning=None,  #
    n_manning_cc=None,  # ncc
    cs=None,  # cs
    s0=None,  # s0
    velp=None,  # velocity at previous time step
    depthp=None,  # depth at previous time step
):
    # call Fortran routine
    return mc.muskingcungenwm(
        dt,
        qup,
        quc,
        qdp,
        qlat,
        dx,
        bw,
        tw,
        twcc,
        n_manning,
        n_manning_cc,
        cs,
        s0,
        velp,
        depthp,
    )
    # return qdc, vel, depth


def sort_ordered_network(l, reverse=False):
    key = lambda x: x[1]["maximum_reach_seqorder"]
    l.sort(key=key, reverse=reverse)
    return l


# Main Routine
def main():
    args = _handle_args()

    global connections
    global networks
    global qlateral
    global waterbodies_df
    global waterbody_initial_states_df
    global channel_initial_states_df

    supernetwork = args.supernetwork
    custom_input_file = args.custom_input_file
    supernetwork_parameters = None
    waterbody_parameters = None

    if custom_input_file:
        (
            supernetwork_parameters,
            waterbody_parameters,
            forcing_parameters,
            restart_parameters,
            output_parameters,
            run_parameters,
        ) = nnu.read_custom_input_json(custom_input_file)
        break_network_at_waterbodies = run_parameters.get(
            "break_network_at_waterbodies", None
        )

        dt = run_parameters.get("dt", None)
        nts = run_parameters.get("nts", None)
        qts_subdivisions = run_parameters.get("qts_subdivisions", None)
        debuglevel = run_parameters.get("debuglevel", None)
        verbose = run_parameters.get("verbose", None)
        showtiming = run_parameters.get("showtiming", None)
        assume_short_ts = run_parameters.get("assume_short_ts", None)
        parallel_compute = run_parameters.get("parallel_compute", None)
        sort_networks = run_parameters.get("sort_networks", None)

        write_csv_output = output_parameters.get("write_csv_output", None)
        write_nc_output = output_parameters.get("write_nc_output", None)

        qlat_const = forcing_parameters.get("qlat_const", None)
        qlat_input_file = forcing_parameters.get("qlat_input_file", None)
        qlat_input_folder = forcing_parameters.get("qlat_input_folder", None)
        qlat_file_pattern_filter = forcing_parameters.get(
            "qlat_file_pattern_filter", None
        )
        qlat_file_index_col = forcing_parameters.get("qlat_file_index_col", None)
        qlat_file_value_col = forcing_parameters.get("qlat_file_value_col", None)

        wrf_hydro_channel_restart_file = restart_parameters.get(
            "wrf_hydro_channel_restart_file", None
        )
        wrf_hydro_channel_ID_crosswalk_file = restart_parameters.get(
            "wrf_hydro_channel_ID_crosswalk_file", None
        )
        wrf_hydro_channel_ID_crosswalk_file_field_name = restart_parameters.get(
            "wrf_hydro_channel_ID_crosswalk_file_field_name", None
        )
        wrf_hydro_channel_restart_upstream_flow_field_name = restart_parameters.get(
            "wrf_hydro_channel_restart_upstream_flow_field_name", None
        )
        wrf_hydro_channel_restart_downstream_flow_field_name = restart_parameters.get(
            "wrf_hydro_channel_restart_downstream_flow_field_name", None
        )
        wrf_hydro_channel_restart_depth_flow_field_name = restart_parameters.get(
            "wrf_hydro_channel_restart_depth_flow_field_name", None
        )
        cpu_pool = run_parameters.get(
            "cpu_pool", None
        )
        wrf_hydro_waterbody_restart_file = restart_parameters.get(
            "wrf_hydro_waterbody_restart_file", None
        )
        wrf_hydro_waterbody_ID_crosswalk_file = restart_parameters.get(
            "wrf_hydro_waterbody_ID_crosswalk_file", None
        )
        wrf_hydro_waterbody_ID_crosswalk_file_field_name = restart_parameters.get(
            "wrf_hydro_waterbody_ID_crosswalk_file_field_name", None
        )
        wrf_hydro_waterbody_crosswalk_filter_file = restart_parameters.get(
            "wrf_hydro_waterbody_crosswalk_filter_file", None
        )
        wrf_hydro_waterbody_crosswalk_filter_file_field_name = restart_parameters.get(
            "wrf_hydro_waterbody_crosswalk_filter_file_field_name", None
        )

    # Any specific commandline arguments will override the file
    # TODO: There are probably some pathological collisions that could
    # arise from this ordering ... check these out.

    else:
        break_network_at_waterbodies = args.break_network_at_waterbodies

        dt = int(args.dt)
        nts = int(args.nts)
        qts_subdivisions = args.qts_subdivisions
        qlat_const = float(args.qlat_const)
        qlat_input_folder = args.qlat_input_folder
        qlat_input_file = args.qlat_input_file
        qlat_file_pattern_filter = args.qlat_file_pattern_filter

        wrf_hydro_channel_restart_file = args.wrf_hydro_channel_restart_file
        wrf_hydro_channel_ID_crosswalk_file = args.wrf_hydro_channel_ID_crosswalk_file
        wrf_hydro_channel_ID_crosswalk_file_field_name = (
            args.wrf_hydro_channel_ID_crosswalk_file_field_name
        )

        wrf_hydro_waterbody_restart_file = args.wrf_hydro_waterbody_restart_file
        wrf_hydro_waterbody_ID_crosswalk_file = (
            args.wrf_hydro_waterbody_ID_crosswalk_file
        )
        wrf_hydro_waterbody_ID_crosswalk_file_field_name = (
            args.wrf_hydro_waterbody_ID_crosswalk_file_field_name
        )

        debuglevel = -1 * int(args.debuglevel)
        verbose = args.verbose
        showtiming = args.showtiming
        write_csv_output = args.write_csv_output
        write_nc_output = args.write_nc_output
        assume_short_ts = args.assume_short_ts
        parallel_compute = args.parallel_compute
        sort_networks = args.sort_networks

    run_pocono2_test = args.run_pocono2_test
    run_pocono1_test = args.run_pocono1_test

    if run_pocono2_test:
        if verbose:
            print("running test case for Pocono_TEST2 domain")
        # Overwrite the following test defaults
        supernetwork = "Pocono_TEST2"
        break_network_at_waterbodies = False
        qts_subdivisions = 1  # change qts_subdivisions = 1 as  default
        dt = 300 / qts_subdivisions
        nts = 144 * qts_subdivisions
        write_csv_output = True
        write_nc_output = True
        # test 1. Take lateral flow from re-formatted wrf-hydro output from Pocono Basin simulation
        qlat_input_file = os.path.join(
            root, r"test/input/geo/PoconoSampleData2/Pocono_ql_testsamp1_nwm_mc.csv"
        )

    elif run_pocono1_test:
        # NOTE: The test case for the Pocono basin was derived from this
        # resource on HydroShare, developed by aaraney and sourced from the
        # wrf_hydro_nwm_public repository on GitHub
        # see: https://www.hydroshare.org/resource/03ca354200e540018d44183598890448/
        # By downloading aaraney's docker job scheduler repo from GitHub, one can
        # execute the WRF-Hydro model that generated the test results
        # see: https://github.com/aaraney/NWM-Dockerized-Job-Scheduler
        if verbose:
            print("running test case for Pocono_TEST1 domain")
        # Overwrite the following test defaults

        NWM_test_path = os.path.join(
            root, "test/input/geo/NWM_2.1_Sample_Datasets/Pocono_TEST1/"
        )
        lakeparm_file = os.path.join(
            NWM_test_path, "primary_domain", "DOMAIN", "LAKEPARM.nc",
        )
        routelink_file = os.path.join(
            NWM_test_path, "primary_domain", "DOMAIN", "Route_Link.nc",
        )
        time_string = "2017-12-31_06-00_DOMAIN1"
        wrf_hydro_restart_file = os.path.join(
            NWM_test_path, "example_RESTART", "HYDRO_RST." + time_string
        )
        supernetwork_parameters = {
            "title_string": "Custom Input Example (using Pocono Test Example datafile)",
            "geo_file_path": routelink_file,
            "cols_as_text": False,
            "key_col": 16,  # "link",
            "downstream_col": 22,  # "to",
            "length_col": 3,  # "Length",
            "manningn_col": 18,  # "n",
            "manningncc_col": 19,  # "nCC",
            "slope_col": 8,  # "So",
            "bottomwidth_col": 0,  # "BtmWdth",
            "topwidth_col": 9,  # "TopWdth",
            "topwidthcc_col": 10,  # "TopWdthCC",
            "waterbody_col": 6,  # "NHDWaterbodyComID",
            "waterbody_null_code": -9999,
            "MusK_col": 4,  # "MusK",
            "MusX_col": 5,  # "MusX",
            "ChSlp_col": 1,  # "ChSlp",
            "terminal_code": 0,
            "driver_string": "NetCDF",
            "layer_string": 0,
        }
        waterbody_parameters = {
            "level_pool": {
                "level_pool_waterbody_parameter_file_path": lakeparm_file,
                "level_pool_waterbody_id": "lake_id",
                "level_pool_waterbody_area": "LkArea",
                "level_pool_weir_elevation": "WeirE",
                "level_pool_waterbody_max_elevation": "LkMxE",
                "level_pool_outfall_weir_coefficient": "WeirC",
                "level_pool_outfall_weir_length": "WeirL",
                "level_pool_overall_dam_length": "DamL",
                "level_pool_orifice_elevation": "OrificeE",
                "level_pool_orifice_coefficient": "OrificeC",
                "level_pool_orifice_area": "OrificeA",
            }
        }
        break_network_at_waterbodies = True
        qts_subdivisions = 12
        dt = 3600 / qts_subdivisions
        nts = 24 * qts_subdivisions
        write_csv_output = False
        write_nc_output = False
        # build a time string to specify input date
        wrf_hydro_channel_restart_file = wrf_hydro_restart_file
        wrf_hydro_channel_ID_crosswalk_file = routelink_file
        wrf_hydro_channel_ID_crosswalk_file_field_name = "link"
        wrf_hydro_channel_restart_upstream_flow_field_name = "qlink1"
        wrf_hydro_channel_restart_downstream_flow_field_name = "qlink2"
        wrf_hydro_channel_restart_depth_flow_field_name = "hlink"
        wrf_hydro_waterbody_restart_file = wrf_hydro_restart_file
        wrf_hydro_waterbody_ID_crosswalk_file = lakeparm_file
        wrf_hydro_waterbody_ID_crosswalk_file_field_name = "lake_id"
        wrf_hydro_waterbody_crosswalk_filter_file = routelink_file
        wrf_hydro_waterbody_crosswalk_filter_file_field_name = "NHDWaterbodyComID"
        # wrf_hydro_waterbody_crosswalk_file_output_order_field= "AscendingIndex"
        qlat_input_folder = os.path.join(
            root, "test/input/geo/NWM_2.1_Sample_Datasets/Pocono_TEST1/example_CHRTOUT/"
        )
        qlat_file_pattern_filter = "/*.CHRTOUT_DOMAIN1"
        qlat_file_index_col = "feature_id"
        qlat_file_value_col = "q_lateral"

    if showtiming:
        program_start_time = time.time()
    if verbose:
        print(f"begin program t-route ...")

    test_folder = os.path.join(root, r"test")

    # STEP 1: Read the supernetwork dataset and build the connections graph
    if verbose:
        print("creating supernetwork connections set")
    if showtiming:
        start_time = time.time()

    if supernetwork_parameters:
        supernetwork_values = nnu.get_nhd_connections(
            supernetwork_parameters=supernetwork_parameters,
            verbose=False,
            debuglevel=debuglevel,
        )

    else:
        geo_input_folder = os.path.join(test_folder, r"input", r"geo")
        supernetwork_parameters, supernetwork_values = nnu.set_networks(
            supernetwork=supernetwork,
            geo_input_folder=geo_input_folder,
            verbose=False,
            debuglevel=debuglevel,
        )
        waterbody_parameters = nnu.set_waterbody_parameters(
            supernetwork=supernetwork,
            geo_input_folder=geo_input_folder,
            verbose=False,
            debuglevel=debuglevel,
        )

    if verbose:
        print("supernetwork connections set complete")
    if showtiming:
        print("... in %s seconds." % (time.time() - start_time))

    connections = supernetwork_values[0]

    # STEP 2: Separate the networks and build the sub-graph of reaches within each network
    if showtiming:
        start_time = time.time()
    if verbose:
        print("organizing connections into reaches ...")
    networks = nru.compose_networks(
        supernetwork_values,
        break_network_at_waterbodies=break_network_at_waterbodies,
        verbose=False,
        debuglevel=debuglevel,
        showtiming=showtiming,
    )

    if verbose:
        print("reach organization complete")
    if showtiming:
        print("... in %s seconds." % (time.time() - start_time))
        start_time = time.time()

    # STEP 3: Organize Network for Waterbodies
    if break_network_at_waterbodies:
        if showtiming:
            start_time = time.time()
        if verbose:
            print("reading waterbody parameter file ...")

        ## STEP 3a: Read waterbody parameter file
        waterbodies_values = supernetwork_values[12]
        waterbodies_segments = supernetwork_values[13]
        connections_tailwaters = supernetwork_values[4]

        waterbodies_df = nnu.read_waterbody_df(
            waterbody_parameters, waterbodies_values,
        )

        waterbodies_df.sort_index(axis="index").sort_index(axis="columns")
        nru.order_networks(connections, networks, connections_tailwaters)

        if verbose:
            print("waterbodies complete")
        if showtiming:
            print("... in %s seconds." % (time.time() - start_time))
            start_time = time.time()

        ## STEP 3b: Order subnetworks above and below reservoirs
        if showtiming:
            start_time = time.time()
        if verbose:
            print("ordering waterbody subnetworks ...")

        max_network_seqorder = -1
        for network in networks:
            max_network_seqorder = max(
                networks[network]["network_seqorder"], max_network_seqorder
            )
        ordered_networks = {}

        for terminal_segment, network in networks.items():
            if network["network_seqorder"] not in ordered_networks:
                ordered_networks[network["network_seqorder"]] = []
            ordered_networks[network["network_seqorder"]].append(
                (terminal_segment, network)
            )

        if verbose:
            print("ordering waterbody subnetworks complete")
        if showtiming:
            print("... in %s seconds." % (time.time() - start_time))
            start_time = time.time()

        ## STEP 3c: Handle Waterbody Initial States
        if showtiming:
            start_time = time.time()
        if verbose:
            print("setting waterbody initial states ...")

        if wrf_hydro_waterbody_restart_file:

            waterbody_initial_states_df = nnu.get_reservoir_restart_from_wrf_hydro(
                wrf_hydro_waterbody_restart_file,
                wrf_hydro_waterbody_ID_crosswalk_file,
                wrf_hydro_waterbody_ID_crosswalk_file_field_name,
                wrf_hydro_waterbody_crosswalk_filter_file,
                wrf_hydro_waterbody_crosswalk_filter_file_field_name,
            )
        else:
            # TODO: Consider adding option to read cold state from route-link file
            waterbody_initial_ds_flow_const = 0.0
            waterbody_initial_depth_const = 0.0
            # Set initial states from cold-state
            waterbody_initial_states_df = pd.DataFrame(
                0, index=waterbodies_df.index, columns=["qd0", "h0",], dtype="float32"
            )
            # TODO: This assignment could probably by done in the above call
            waterbody_initial_states_df["qd0"] = waterbody_initial_ds_flow_const
            waterbody_initial_states_df["h0"] = waterbody_initial_depth_const
            waterbody_initial_states_df["index"] = range(
                len(waterbody_initial_states_df)
            )

        if verbose:
            print("waterbody initial states complete")
        if showtiming:
            print("... in %s seconds." % (time.time() - start_time))
            start_time = time.time()

    else:
        # If we are not splitting the networks, we can put them all in one order
        max_network_seqorder = 0
        ordered_networks = {}
        ordered_networks[0] = [
            (terminal_segment, network)
            for terminal_segment, network in networks.items()
        ]

    # STEP 4: Handle Channel Initial States
    if showtiming:
        start_time = time.time()
    if verbose:
        print("setting channel initial states ...")

    if wrf_hydro_channel_restart_file:

        channel_initial_states_df = nnu.get_stream_restart_from_wrf_hydro(
            wrf_hydro_channel_restart_file,
            wrf_hydro_channel_ID_crosswalk_file,
            wrf_hydro_channel_ID_crosswalk_file_field_name,
            wrf_hydro_channel_restart_upstream_flow_field_name,
            wrf_hydro_channel_restart_downstream_flow_field_name,
            wrf_hydro_channel_restart_depth_flow_field_name,
        )
    else:
        # TODO: Consider adding option to read cold state from route-link file
        channel_initial_us_flow_const = 0.0
        channel_initial_ds_flow_const = 0.0
        channel_initial_depth_const = 0.0
        # Set initial states from cold-state
        channel_initial_states_df = pd.DataFrame(
            0, index=connections.keys(), columns=["qu0", "qd0", "h0",], dtype="float32"
        )
        channel_initial_states_df["qu0"] = channel_initial_us_flow_const
        channel_initial_states_df["qd0"] = channel_initial_ds_flow_const
        channel_initial_states_df["h0"] = channel_initial_depth_const
        channel_initial_states_df["index"] = range(len(channel_initial_states_df))

    if verbose:
        print("channel initial states complete")
    if showtiming:
        print("... in %s seconds." % (time.time() - start_time))
        start_time = time.time()

    # STEP 5: Read (or set) QLateral Inputs
    if showtiming:
        start_time = time.time()
    if verbose:
        print("creating qlateral array ...")

    # initialize qlateral dict
    qlateral = {connection: {"qlatval": [],} for connection in connections}

    if qlat_input_folder:
        qlat_files = glob.glob(qlat_input_folder + qlat_file_pattern_filter)
        qlat_df = nnu.get_ql_from_wrf_hydro(
            qlat_files=qlat_files,
            index_col=qlat_file_index_col,
            value_col=qlat_file_value_col,
        )

    elif qlat_input_file:
        qlat_df = pd.read_csv(qlat_input_file, index_col=0)

    else:
        qlat_df = pd.DataFrame(
            qlat_const, index=connections.keys(), columns=range(nts), dtype="float32"
        )

    for index, row in qlat_df.iterrows():
        qlateral[index]["qlatval"] = row.tolist()

    if verbose:
        print("qlateral array complete")
    if showtiming:
        print("... in %s seconds." % (time.time() - start_time))
        start_time = time.time()

    # STEP 6: Sort the ordered networks
    if sort_networks:
        if showtiming:
            start_time = time.time()
        if verbose:
            print("sorting the ordered networks ...")

        for nsq in range(max_network_seqorder, -1, -1):
            sort_ordered_network(ordered_networks[nsq], True)

        if verbose:
            print("sorting complete")
        if showtiming:
            print("... in %s seconds." % (time.time() - start_time))
            start_time = time.time()
    cpu_pool = args.cpu_pool
    # Define them pool after we create the static global objects (and collect the garbage)
    if parallel_compute:
        import gc

        gc.collect()
        pool = multiprocessing.Pool(cpu_pool)

    flowveldepth_connect = (
        {}
    )  # dict to contain values to transfer from upstream to downstream networks

    ################### Main Execution Loop across ordered networks
    if showtiming:
        main_start_time = time.time()
    if verbose:
        print(f"executing routing computation ...")

    for nsq in range(max_network_seqorder, -1, -1):

        if parallel_compute:
            nslist = []
        results = []

        for terminal_segment, network in ordered_networks[nsq]:
            if break_network_at_waterbodies:
                waterbody = waterbodies_segments.get(terminal_segment)
            else:
                waterbody = None
            if not parallel_compute:  # serial execution
                if showtiming:
                    start_time = time.time()
                if verbose:
                    print(
                        f"routing ordered reaches for terminal segment {terminal_segment} ..."
                    )

                results.append(
                    compute_network(
                        flowveldepth_connect=flowveldepth_connect,
                        terminal_segment=terminal_segment,
                        supernetwork_parameters=supernetwork_parameters,
                        waterbody_parameters=waterbody_parameters,
                        waterbody=waterbody,
                        nts=nts,
                        dt=dt,
                        qts_subdivisions=qts_subdivisions,
                        verbose=verbose,
                        debuglevel=debuglevel,
                        write_csv_output=write_csv_output,
                        write_nc_output=write_nc_output,
                        assume_short_ts=assume_short_ts,
                    )
                )
                if showtiming:
                    print("... complete in %s seconds." % (time.time() - start_time))

            else:  # parallel execution
                nslist.append(
                    [
                        flowveldepth_connect,
                        terminal_segment,
                        supernetwork_parameters,  # TODO: This should probably be global...
                        waterbody_parameters,
                        waterbody,
                        nts,
                        dt,
                        qts_subdivisions,
                        verbose,
                        debuglevel,
                        write_csv_output,
                        write_nc_output,
                        assume_short_ts,
                    ]
                )

        if parallel_compute:
            if verbose:
                print(f"routing ordered reaches for networks of order {nsq} ... ")
            if debuglevel <= -2:
                print(f"reaches to be routed include:")
                print(f"{[network[0] for network in ordered_networks[nsq]]}")
            # with pool:
            # with multiprocessing.Pool() as pool:
            results = pool.starmap(compute_network, nslist)

            if showtiming:
                print("... complete in %s seconds." % (time.time() - start_time))

        if (
            nsq > 0
        ):  # We skip this step for zero-order networks, i.e., those that have no downstream dependents
            flowveldepth_connect = (
                {}
            )  # There is no need to preserve previously passed on values -- so we clear the dictionary
            for i, (terminal_segment, network) in enumerate(ordered_networks[nsq]):
                # seg = network["reaches"][network["terminal_reach"]]["reach_tail"]
                seg = terminal_segment
                flowveldepth_connect[seg] = {}
                flowveldepth_connect[seg]["flowval"] = results[i][seg]["flowval"]

    if parallel_compute:
        pool.close()

    if verbose:
        print("ordered reach computation complete")
    if showtiming:
        print("... in %s seconds." % (time.time() - main_start_time))
    if verbose:
        print("program complete")
    if showtiming:
        print("... in %s seconds." % (time.time() - program_start_time))


if __name__ == "__main__":
<<<<<<< HEAD
    main()
 
=======
    main()
>>>>>>> 722a3d50
<|MERGE_RESOLUTION|>--- conflicted
+++ resolved
@@ -630,39 +630,29 @@
             Normal calculation:
 
             current_segment
-            qup      qdpn
-               Q-->   
-
-              p->n
-                         
- next_segment
-            quc      qdcn  p-qup      qdp
-                        
-       Q-->  
-                        p->n  
-                           
-            
-                           p-quc      qdc
+            qup      qdp╮
+             │  Q-->  │ ┊
+             │━━━━━━━━│ ╰->╮
+             │        │    ┊ next_segment
+            quc      qdc╮  ╰-qup      qdp
+                        ┊     │  Q-->  │
+                        ╰->╮  │━━━━━━━━│
+                           ┊  │        │  
+                           ╰-quc      qdc
 
 
             Short-time-step calculation:
 
             current_segment
-            qup      qdpn
-               Q-->   
-
-              p->n
-                         
- next_segment
-            quc      qdc   --qup      qdp
-                           
-    Q-->  
-                           
-  
-                           
-            
-                           p-quc      qdc
+            qup      qdp╮
+             │  Q-->  │ ┊
+             │━━━━━━━━│ ╰->╮
+             │        │    ┊ next_segment
+            quc      qdc   ├-qup      qdp
+                           ┊  │  Q-->  │
+                           ┊  │━━━━━━━━│
+                           ┊  │        │  
+                           ╰-quc      qdc
         """
 
         # update flowveldepth values for currentsegment for current timestep
@@ -1136,9 +1126,7 @@
         wrf_hydro_channel_restart_depth_flow_field_name = restart_parameters.get(
             "wrf_hydro_channel_restart_depth_flow_field_name", None
         )
-        cpu_pool = run_parameters.get(
-            "cpu_pool", None
-        )
+        cpu_pool = run_parameters.get("cpu_pool", None)
         wrf_hydro_waterbody_restart_file = restart_parameters.get(
             "wrf_hydro_waterbody_restart_file", None
         )
@@ -1192,6 +1180,7 @@
         assume_short_ts = args.assume_short_ts
         parallel_compute = args.parallel_compute
         sort_networks = args.sort_networks
+        cpu_pool = args.cpu_pool
 
     run_pocono2_test = args.run_pocono2_test
     run_pocono1_test = args.run_pocono1_test
@@ -1542,7 +1531,6 @@
         if showtiming:
             print("... in %s seconds." % (time.time() - start_time))
             start_time = time.time()
-    cpu_pool = args.cpu_pool
     # Define them pool after we create the static global objects (and collect the garbage)
     if parallel_compute:
         import gc
@@ -1657,9 +1645,4 @@
 
 
 if __name__ == "__main__":
-<<<<<<< HEAD
-    main()
- 
-=======
-    main()
->>>>>>> 722a3d50
+    main()
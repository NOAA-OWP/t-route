--- conflicted
+++ resolved
@@ -1042,11 +1042,8 @@
         #
        
         ql = nnu.get_ql_from_wrf_hydro(all_files)
-        
-        # (
-        #     q_initial_states,
-        #     ds2
-         q_initial_states = nnu.get_stream_restart_from_wrf_hydro(all_files,initial_input_file)
+
+        q_initial_states = nnu.get_stream_restart_from_wrf_hydro(all_files,initial_input_file)
 
         init_waterbody_states = nnu.get_reservoir_restart_from_wrf_hydro(initial_input_file)
         
@@ -1082,11 +1079,7 @@
             ],
             waterbodies_values,
         )
-<<<<<<< HEAD
-        # print(waterbodies_df)
-=======
         waterbodies_df.sort_index(axis='index').sort_index(axis='columns')
->>>>>>> 5f3ed1d8
         nru.order_networks(connections, networks, connections_tailwaters)
 
         max_network_seqorder = -1

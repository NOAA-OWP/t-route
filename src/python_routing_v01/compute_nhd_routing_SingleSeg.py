# command line args and usage with: python compute_nhd_routing_SingleSeg.py --help
# example to run test: python compute_nhd_routing_SingleSeg.py -v --test
# example usage: python compute_nhd_routing_SingleSeg.py -v -t -w -onc -n Mainstems_CONUS
#                python compute_nhd_routing_SingleSeg.py -n Mainstems_CONUS --nts 1440 --parallel &
#                python compute_nhd_routing_SingleSeg.py -v --parallel
#                python compute_nhd_routing_SingleSeg.py -v -w --parallel
#                python compute_nhd_routing_SingleSeg.py -v -w -n Brazos_LowerColorado_Named_Streams
#                python compute_nhd_routing_SingleSeg.py -v -w -n Brazos_LowerColorado_Named_Streams --parallel
#                python compute_nhd_routing_SingleSeg.py -f ../../test/input/json/CustomInput.json
#                python compute_nhd_routing_SingleSeg.py -f ../../test/input/json/CustomInput_short.json

# a notebook-based version of very similar code is found here:
# https://github.com/NOAA-OWP/t-route/blob/master/notebooks/compute_nhd_routing_v2_clean_with_lateral_inflow_data.ipynb

## Parallel execution
import os
import sys
import time
import traceback
import numpy as np
import argparse
import pathlib
import pandas as pd
import netCDF4
import csv
from datetime import datetime
import multiprocessing
import glob
import xarray as xr
from tqdm import tqdm


def _handle_args():
    # TODO: Convert to global argparser
    parser = argparse.ArgumentParser(
        formatter_class=argparse.ArgumentDefaultsHelpFormatter
    )
    parser.add_argument(
        "--debuglevel",
        help="Set the debuglevel",
        dest="debuglevel",
        type=int,
        choices=[0, 1, 2, 3],
        default=0,
    )
    parser.add_argument(
        "-v",
        "--verbose",
        help="Verbose output (leave blank for quiet output)",
        dest="verbose",
        action="store_true",
    )
    parser.add_argument(
        "--test",
        "--run-pocono2-test-example",
        help="Use the data values stored in the repository for a test of the Pocono network",
        dest="run_pocono2_test",
        action="store_true",
    )
    parser.add_argument(
        "--test-full-pocono",
        "--run-pocono1-test-example",
        help="Use the data values stored in the repository for a test of the Mainstems_CONUS network",
        dest="run_pocono1_test",
        action="store_true",
    )
    parser.add_argument(
        "--sts",
        "--assume-short-ts",
        help="Use the previous timestep value for upstream flow",
        dest="assume_short_ts",
        action="store_true",
    )
    parser.add_argument(
        "--network-only",
        help="Perform the network decomposition, then stop before executing the routing computation",
        dest="do_network_analysis_only",
        action="store_true",
    )
    parser.add_argument(
        "-ocsv",
        "--write-output-csv",
        nargs="?",
        help="Write csv output files to this folder (omit flag for no csv writing)",
        dest="csv_output_folder",
        const="../../test/output/text",
    )
    parser.add_argument(
        "-onc",
        "--write-output-nc",
        nargs="?",
        help="Write netcdf output files to this folder (omit flag for no netcdf writing)",
        dest="nc_output_folder",
        const="../../test/output/nc",
    )
    parser.add_argument(
        "--dt",
        "--qlateral-time-step",
        help="Set the default timestep length",
        dest="dt",
        default=300,
    )
    parser.add_argument(
        "--nts",
        "--number-of-qlateral-timesteps",
        help="Set the number of timesteps to execute. If used with ql_file or ql_folder, nts must be less than len(ql) x qN.",
        dest="nts",
        default=144,
    )
    parser.add_argument(
        "--qN",
        "--qts_subdivisions",
        help="number of simulation timesteps per qlateral timestep",
        dest="qts_subdivisions",
        type=int,
        default=1,
    )
    parser.add_argument(
        "--wrf_hydro_channel_restart_file",
        dest="wrf_hydro_channel_restart_file",
        help="provide a WRF-Hydro channel warm state file (may be the same as waterbody restart file)",
    )
    parser.add_argument(
        "--wrf_hydro_channel_ID_crosswalk_file",
        dest="wrf_hydro_channel_ID_crosswalk_file",
        help="provide an xarray-readable file that defines the order of the outputs in the channel restart file. Specify the ID field with --wrf_hydro_channel_ID_crosswalk_file_field_name",
    )
    parser.add_argument(
        "--wrf_hydro_channel_ID_crosswalk_file_field_name",
        dest="wrf_hydro_channel_ID_crosswalk_file_field_name",
        help="Name of the column providing the channel segment IDs in the channel crosswalk file",
        default="ID",
    )
    parser.add_argument(
        "--wrf_hydro_waterbody_restart_file",
        dest="wrf_hydro_waterbody_restart_file",
        help="provide a WRF-Hydro waterbody warm state file (may be the same as channel restart file)",
    )
    parser.add_argument(
        "--wrf_hydro_waterbody_ID_crosswalk_file",
        dest="wrf_hydro_waterbody_ID_crosswalk_file",
        help="provide an xarray-readable file that defines the order of the outputs in the waterbody restart file. Specify the ID field with --wrf_hydro_waterbody_ID_crosswalk_file_field_name",
    )
    parser.add_argument(
        "--wrf_hydro_waterbody_ID_crosswalk_file_field_name",
        dest="wrf_hydro_waterbody_ID_crosswalk_file_field_name",
        help="Name of the column providing the waterbody segment IDs in the waterbody crosswalk file",
        default="ID",
    )
    ql_arg_group = parser.add_mutually_exclusive_group()
    ql_arg_group.add_argument(
        "--qlc",
        "--constant_qlateral",
        help="Constant qlateral to apply to all time steps at all segments",
        dest="qlat_const",
        type=float,
        default=10,
    )
    ql_arg_group.add_argument(
        "--qlf",
        "--single_file_qlateral",
        help="QLaterals arranged with segment IDs as rows and timesteps as columns in a single .csv",
        dest="qlat_input_file",
    )
    ql_arg_group.add_argument(
        "--qlw",
        "--ql_wrf_hydro_folder",
        help="QLaterals in separate netcdf files as found in standard WRF-Hydro output",
        dest="qlat_input_folder",
    )
    parser.add_argument(
        "--qlat_file_pattern_filter",
        help="Provide a globbing pattern to identify files in the Wrf-Hydro qlateral output file folder",
        dest="qlat_file_pattern_filter",
        default="/*.CHRTOUT_DOMAIN1",
    )
    parser.add_argument(
        "-t",
        "--showtiming",
        help="Set the showtiming (omit flag for no timing information)",
        dest="showtiming",
        action="store_true",
    )
    parser.add_argument(
        "-w",
        "--break-at-waterbodies",
        help="Use the waterbodies in the route-link dataset to divide the computation (leave blank for no splitting)",
        dest="break_network_at_waterbodies",
        action="store_true",
    )
    parser.add_argument(
        "--sort-ordered-networks",
        help="Sort networks by size, largest to smallest, so the deepest ones (network['maximum_reach_seqorder']) start earliest in a given network order",
        dest="sort_networks",
        action="store_true",
    )
    supernetwork_arg_group = parser.add_mutually_exclusive_group()
    supernetwork_arg_group.add_argument(
        "-n",
        "--supernetwork",
        help="Choose from among the pre-programmed supernetworks (Pocono_TEST1, Pocono_TEST2, LowerColorado_Conchos_FULL_RES, Brazos_LowerColorado_ge5, Brazos_LowerColorado_FULL_RES, Brazos_LowerColorado_Named_Streams, CONUS_ge5, Mainstems_CONUS, CONUS_Named_Streams, CONUS_FULL_RES_v20",
        choices=[
            "Pocono_TEST1",
            "Pocono_TEST2",
            "LowerColorado_Conchos_FULL_RES",
            "Brazos_LowerColorado_ge5",
            "Brazos_LowerColorado_FULL_RES",
            "Brazos_LowerColorado_Named_Streams",
            "CONUS_ge5",
            "Mainstems_CONUS",
            "CONUS_Named_Streams",
            "CONUS_FULL_RES_v20",
        ],
        # TODO: accept multiple or a Path (argparse Action perhaps)
        # action='append',
        # nargs=1,
        dest="supernetwork",
        default="Pocono_TEST1",
    )
    supernetwork_arg_group.add_argument(
        "-f",
        "--custom-input-file",
        dest="custom_input_file",
        help="OR... please enter the path of a .yaml file containing a custom supernetwork information. See test/input/json/CustomInput.yaml for an example.",
    )
    parser.add_argument(
        "--parallel",
        help="Use the parallel computation engine (omit flag for serial computation)",
        dest="parallel_compute",
        action="store_true",
    )
    parser.add_argument(
        "--cpu-pool",
        help="Assign the number of cores to multiprocess across.",
        dest="cpu_pool",
        type=int,
        default=None,
    )
    parser.add_argument(
        "-p",
        "--percentage_complete",
        help="Prints the percentage complete of the network computation.",
        dest="percentage_complete",
        action="store_true",
    )

    args = parser.parse_args()

    # TODO: Add any other checking
    # TODO: This check is probably no longer needed
    if args.supernetwork == "custom" and not args.customnetworkfile:
        parser.error(
            r"If 'custom' is selected for the supernetwork, you must enter a path to a supernetwork-describing .yaml file"
        )

    return args


root = pathlib.Path("../..").resolve()

sys.setrecursionlimit(4000)
sys.path.append(os.path.join(root, r"src", r"python_framework_v01"))
sys.path.append(os.path.join(root, r"src", r"python_framework_v02"))
sys.path.append(os.path.join(root, r"src", r"python_routing_v01"))
fortran_routing_dir = os.path.join(
    root, r"src", r"fortran_routing", r"mc_pylink_v00", r"MC_singleSeg_singleTS"
)
fortran_reservoir_dir = os.path.join(
    root, r"src", r"fortran_routing", r"mc_pylink_v00", r"Reservoir_singleTS"
)
sys.path.append(fortran_routing_dir)

## Muskingum Cunge
COMPILE = True


def in_wsl() -> bool:
    """
    WSL is thought to be the only common Linux kernel with Microsoft in the name.
    """

    return "microsoft" in (os.uname().release).lower()


if COMPILE:
    try:
        import subprocess

        fortran_compile_call = []
        fortran_compile_call.append(r"f2py3")
        if in_wsl():  # disable optimization for compiling on WSL
            fortran_compile_call.append(r"--noopt")
        fortran_compile_call.append(r"-c")
        fortran_compile_call.append(r"varPrecision.f90")
        fortran_compile_call.append(r"MCsingleSegStime_f2py_NOLOOP.f90")
        fortran_compile_call.append(r"-m")
        fortran_compile_call.append(r"mc_sseg_stime")
        subprocess.run(
            fortran_compile_call,
            cwd=fortran_routing_dir,
            stdout=subprocess.DEVNULL,
            stderr=subprocess.DEVNULL,
        )
        from mc_sseg_stime import muskingcunge_module as mc
    except Exception as e:
        print(e)
        traceback.print_exc()
else:
    from mc_sseg_stime import muskingcunge_module as mc

connections = None
networks = None
qlateral = None
waterbodies_df = None
waterbody_initial_states_df = None
channel_initial_states_df = None

time_index = 0  # time
flowval_index = 1  # flowval
velval_index = 2  # velval
depthval_index = 3  # depthval
qlatval_index = 4  # qlatval
storageval_index = 5  # storageval
qlatCumval_index = 6  # qlatCumval

## network and reach utilities
import nhd_network_utilities_v01 as nnu
import nhd_io as nio
import nhd_reach_utilities as nru

sys.path.append(fortran_reservoir_dir)
if COMPILE:
    try:
        import subprocess

        fortran_compile_call = []
        fortran_compile_call.append(r"f2py3")
        if in_wsl():  # disable optimization for compiling on WSL
            fortran_compile_call.append(r"--noopt")
        fortran_compile_call.append(r"-c")
        fortran_compile_call.append(r"varPrecision.f90")
        fortran_compile_call.append(r"module_levelpool.f90")
        fortran_compile_call.append(r"-m")
        fortran_compile_call.append(r"pymodule_levelpool")
        subprocess.run(
            fortran_compile_call,
            cwd=fortran_reservoir_dir,
            stdout=subprocess.DEVNULL,
            stderr=subprocess.DEVNULL,
        )
        from pymodule_levelpool import module_levelpool as rc
    except Exception as e:
        print(e)
        traceback.print_exc()
else:
    from pymodule_levelpool import module_levelpool as rc


def compute_network(
    flowveldepth_connect,
    terminal_segment,
    supernetwork_parameters,
    waterbody_parameters,
    waterbody,
    nts=1,
    dt=60,
    qts_subdivisions=1,
    verbose=False,
    debuglevel=0,
    csv_output=None,
    nc_output_folder=None,
    assume_short_ts=False,
):
    global connections
    global networks
    global qlateral

    network = networks[terminal_segment]
    flowveldepth = {
        connection: np.zeros(np.array([nts, 7]))
        for connection in (network["all_segments"])
    }

    if debuglevel <= -1:
        print(
            f"\nExecuting simulation on network {terminal_segment} beginning with streams of order {network['maximum_reach_seqorder']}"
        )

    ordered_reaches = {}
    for head_segment, reach in network["reaches"].items():
        if reach["seqorder"] not in ordered_reaches:
            ordered_reaches[reach["seqorder"]] = []
        ordered_reaches[reach["seqorder"]].append((head_segment, reach))

    # initialize write to files variable
    # TODO: Make one dictionary containing all output options
    # The options below would become:
    # writeToCSV = out_opt.get(csv_output,None)
    # writeToNETCDF = out_opt.get(nc_output,None)
    writeToCSV = csv_output
    writeToNETCDF = nc_output_folder

    for ts in range(0, nts):
        for x in range(network["maximum_reach_seqorder"], -1, -1):
            for head_segment, reach in ordered_reaches[x]:
                # print(f'timestep: {ts}\n')
                # for loops should contain both waterbodies and mc_reach as it loops entire network
                # TODO: Prune these inputs
                qup_reach, quc_reach = compute_reach_upstream_flows(
                    flowveldepth_connect=flowveldepth_connect,
                    flowveldepth=flowveldepth,
                    head_segment=head_segment,
                    reach=reach,
                    network=network,
                    supernetwork_parameters=supernetwork_parameters,
                    waterbody=waterbody,
                    ts=ts,
                    dt=dt,
                    verbose=verbose,
                    debuglevel=debuglevel,
                    assume_short_ts=assume_short_ts,
                )
                if waterbody:
                    compute_level_pool_reach_up2down(
                        flowveldepth=flowveldepth,
                        qlateral=qlateral,
                        qup_reach=qup_reach,
                        quc_reach=quc_reach,
                        head_segment=head_segment,
                        reach=reach,
                        network=network,
                        supernetwork_parameters=supernetwork_parameters,
                        waterbody_parameters=waterbody_parameters,
                        waterbody=waterbody,
                        ts=ts,
                        dt=dt,
                        qts_subdivisions=qts_subdivisions,
                        verbose=verbose,
                        debuglevel=debuglevel,
                        assume_short_ts=assume_short_ts,
                    )

                else:
                    compute_mc_reach_up2down(
                        flowveldepth=flowveldepth,
                        qlateral=qlateral,
                        qup_reach=qup_reach,
                        quc_reach=quc_reach,
                        head_segment=head_segment,
                        reach=reach,
                        supernetwork_parameters=supernetwork_parameters,
                        ts=ts,
                        dt=dt,
                        qts_subdivisions=qts_subdivisions,
                        verbose=verbose,
                        debuglevel=debuglevel,
                        assume_short_ts=assume_short_ts,
                    )

    if writeToCSV:
        for x in range(network["maximum_reach_seqorder"], -1, -1):
            for head_segment, reach in ordered_reaches[x]:
                writeArraytoCSV(
                    connections=connections,
                    flowveldepth=flowveldepth,
                    reach=reach,
                    verbose=verbose,
                    debuglevel=debuglevel,
                    outputOptions=writeToCSV,
                )

    if writeToNETCDF:
        writeArraytoNC(
            connections=connections,
            flowveldepth=flowveldepth,
            network=network,
            nts=nts,
            qts_subdivisions=qts_subdivisions,
            dt=dt,
            verbose=verbose,
            debuglevel=debuglevel,
            pathToOutputFile=writeToNETCDF,
        )

    return {terminal_segment: flowveldepth[terminal_segment]}


# TODO: generalize with a direction flag
def compute_reach_upstream_flows(
    flowveldepth_connect,
    flowveldepth,
    head_segment=None,
    reach=None,
    network=None,
    supernetwork_parameters=None,
    waterbody=None,
    ts=0,
    dt=60,
    verbose=False,
    debuglevel=0,
    assume_short_ts=False,
):
    global connections
    global channel_initial_states_df

    # upstream flow per reach
    qup = 0.0
    quc = 0.0
    ########################
    if waterbody:
        upstreams_list = set()
        for rr in network["receiving_reaches"]:
            for us in connections[rr]["upstreams"]:
                upstreams_list.add(us)
        # this step was critical -- there were receiving reaches that were junctions
        # with only one of their upstreams out of the network. The other was inside
        # the network, so it caused a lookup error.
        upstreams_list = upstreams_list - network["all_segments"]
        us_flowveldepth = flowveldepth_connect

    elif head_segment in network["receiving_reaches"]:
        # TODO: confirm this logic, to make sure we don't double count the head
        upstreams_list = connections[reach["reach_head"]]["upstreams"]
        us_flowveldepth = flowveldepth
        us_flowveldepth.update(flowveldepth_connect)

    else:
        upstreams_list = connections[reach["reach_head"]]["upstreams"]
        us_flowveldepth = flowveldepth

    for us in upstreams_list:
        if us != supernetwork_parameters["terminal_code"]:  # Not Headwaters
            quc += us_flowveldepth[us][ts][flowval_index]

            if ts == 0:
                # Initialize qup from warm state array
                qup += channel_initial_states_df.loc[us, "qd0"]
            else:
                qup += us_flowveldepth[us][ts - 1][flowval_index]

    if assume_short_ts:
        quc = qup

    return quc, qup


# TODO: generalize with a direction flag
def compute_mc_reach_up2down(
    flowveldepth,
    qlateral,
    qup_reach,
    quc_reach,
    head_segment=None,
    reach=None,
    supernetwork_parameters=None,
    ts=0,
    dt=60,
    qts_subdivisions=1,
    verbose=False,
    debuglevel=0,
    assume_short_ts=False,
):
    global connections

    if debuglevel <= -2:
        print(
            f"\nreach: {head_segment} (order: {reach['seqorder']} n_segs: {len(reach['segments'])})"
        )

    qup = qup_reach
    quc = quc_reach

    current_segment = reach["reach_head"]
    # next_segment = connections[current_segment]["downstream"]

    while True:
        data = connections[current_segment]["data"]
        # for now treating as constant per reach
        bw = data[supernetwork_parameters["bottomwidth_col"]]
        tw = data[supernetwork_parameters["topwidth_col"]]
        twcc = data[supernetwork_parameters["topwidthcc_col"]]
        dx = data[supernetwork_parameters["length_col"]]
        n_manning = data[supernetwork_parameters["manningn_col"]]
        n_manning_cc = data[supernetwork_parameters["manningncc_col"]]
        cs = data[supernetwork_parameters["ChSlp_col"]]
        s0 = data[supernetwork_parameters["slope_col"]]

        # TODO: update this extremely simplistic handling of timestep adjustment
        # allow shorter timesteps
        qts = int(ts / qts_subdivisions)
        qlat = qlateral[current_segment][qts]

        if ts == 0:
            # initialize from initial states
            qdp = channel_initial_states_df.loc[current_segment, "qd0"]
            velp = 0
            depthp = channel_initial_states_df.loc[current_segment, "h0"]
        else:
            qdp = flowveldepth[current_segment][ts - 1][flowval_index]
            velp = 0  # flowveldepth[current_segment]["velval"][-1]
            depthp = flowveldepth[current_segment][ts - 1][depthval_index]

        # run M-C model
        qdc, velc, depthc = singlesegment(
            dt=dt,
            qup=qup,
            quc=quc,
            qdp=qdp,
            qlat=qlat,
            dx=dx,
            bw=bw,
            tw=tw,
            twcc=twcc,
            n_manning=n_manning,
            n_manning_cc=n_manning_cc,
            cs=cs,
            s0=s0,
            velp=velp,
            depthp=depthp,
        )
        # storage
        volumec = dt * (quc - qdc + qlat)
        # TODO: This qlatCum is invalid as a cumulative value unless time is factored in
        qlatCum = qlat * dt
        if ts > 0:
            volumec = volumec + flowveldepth[current_segment][ts - 1][storageval_index]
            qlatCum = qlatCum + flowveldepth[current_segment][ts - 1][qlatCumval_index]

        # for next segment qup / quc use the just-now and previously
        # calculated flow values from the current segment
        qup = qdp
        quc = qdc
        if assume_short_ts:
            # if we are assuming time steps are short, we can
            # assume that the previous flow value sufficiently
            # represents both the previous and current state.
            # This approximation is entirely un-necessary in
            # this framework, which preserves the connectivity
            # between reach segments in time and in space, but
            # it allows us to approximate the behavior of the
            # previous version of the model, which made this
            # assumption out of necessity to allow out-of-order
            # computation on segments within a given time step,
            # which was a peculiar requirement of the parallel-
            # ization scheme used during execution.
            quc = qup = qdp

        """
            One time step, moving from one upstream segment 
            to the calculation on it's downstream neighbor...
            
            Normal calculation:

            current_segment (upstream)
            qup      qdp╮
             │  Q-->  │ ┊
             │━━━━━━━━│ ╰->╮
             │        │    ┊ next_segment (downstream)
            quc      qdc╮  ╰-qup      qdp
                        ┊     │  Q-->  │
                        ╰->╮  │━━━━━━━━│
                           ┊  │        │  
                           ╰-quc      qdc

            Short-time-step calculation:

            current_segment (upstream)
            qup      qdp╮
             │  Q-->  │ ┊
             │━━━━━━━━│ ╰->╮
             │        │    ┊ next_segment (downstream)
            quc      qdc   ├-qup      qdp
                           ┊  │  Q-->  │
                           ┊  │━━━━━━━━│
                           ┊  │        │  
                           ╰-quc      qdc
        """
        # update flowveldepth values for currentsegment for current timestep
        flowveldepth[current_segment][ts] = [
            ts * dt,
            qdc,
            velc,
            depthc,
            qlat,
            volumec,
            qlatCum,
        ]

        next_segment = connections[current_segment]["downstream"]
        if current_segment == reach["reach_tail"]:
            if debuglevel <= -2:
                print(f"{current_segment} (tail)")
            break
        if debuglevel <= -3:
            print(f"{current_segment} --> {next_segment}\n")
        # current_segment = next_segment
        # next_segment = connections[current_segment]["downstream"]
        current_segment = next_segment
    # end loop initialized the MC vars
    # end while loop


def compute_level_pool_reach_up2down(
    flowveldepth,
    qlateral,
    qup_reach,
    quc_reach,
    head_segment=None,
    reach=None,
    network=None,
    supernetwork_parameters=None,
    waterbody_parameters=None,
    waterbody=None,
    ts=0,
    dt=60,
    qts_subdivisions=1,
    verbose=False,
    debuglevel=0,
    assume_short_ts=False,
):
    global connections
    global waterbodies_df
    global waterbody_initial_states_df

    if debuglevel <= -2:
        print(
            f"\nreach: {head_segment} (order: {reach['seqorder']} n_segs: {len(reach['segments'])})"
        )

    qup = qup_reach
    quc = quc_reach

    current_segment = reach["reach_tail"]
    if ts == 0:
        # Initialize from warm state
        depthp = waterbody_initial_states_df.loc[waterbody, "h0"]
    else:
        depthp = flowveldepth[current_segment][ts - 1][depthval_index]

    # This Qlat gathers all segments of the waterbody
    qts = int(ts / qts_subdivisions)
    qlat = sum([qlateral[seg][qts] for seg in network["all_segments"]])
    if debuglevel <= -2:
        print(f"executing reservoir computation on waterbody: {waterbody}")

    wb_params = waterbody_parameters["level_pool"]
    ln = waterbody
    qi0 = qup
    qi1 = quc
    ql = qlat
    dt = dt  # current timestep length
    ar = waterbodies_df.loc[waterbody, wb_params["level_pool_waterbody_area"]]
    we = waterbodies_df.loc[waterbody, wb_params["level_pool_weir_elevation"]]
    maxh = waterbodies_df.loc[
        waterbody, wb_params["level_pool_waterbody_max_elevation"]
    ]
    wc = waterbodies_df.loc[waterbody, wb_params["level_pool_outfall_weir_coefficient"]]
    wl = waterbodies_df.loc[waterbody, wb_params["level_pool_outfall_weir_length"]]
    # TODO: find the right value for this variable -- it should be in the parameter file!
    dl = (
        10 * wl
    )  # waterbodies_df.loc[waterbody, wb_params["level_pool_overall_dam_length"]]
    oe = waterbodies_df.loc[waterbody, wb_params["level_pool_orifice_elevation"]]
    oc = waterbodies_df.loc[waterbody, wb_params["level_pool_orifice_coefficient"]]
    oa = waterbodies_df.loc[waterbody, wb_params["level_pool_orifice_area"]]

    qdc, depthc = rc.levelpool_physics(
        dt, qi0, qi1, ql, ar, we, maxh, wc, wl, dl, oe, oc, oa, depthp
    )
    velc = 0  # We assume a zero velocity for level-pool reaches

    volumec = dt * (quc - qdc + qlat)
    # TODO: This qlatCum is invalid as a cumulative value unless time is factored in
    qlatCum = qlat * dt
    if ts > 0:
        volumec = volumec + flowveldepth[current_segment][ts - 1][storageval_index]
        qlatCum = qlatCum + flowveldepth[current_segment][ts - 1][qlatCumval_index]

    flowveldepth[current_segment][ts] = [
        ts * dt,
        qdc,
        velc,
        depthc,
        qlat,
        volumec,
        qlatCum,
    ]


# ### Psuedocode
# Write Array  to CSV file
# arguments reach , pathToOutputFile
# using global connections and flowveldepth.
def writeArraytoCSV(
    connections,
    flowveldepth,
    reach,
    verbose=False,
    debuglevel=0,
    outputOptions={"csv_output_folder": "../../test/output/text"},
):

    # define CSV file Header
    header = ["time", "qlat", "q", "v", "d", "storage", "qlatCum"]

    # Loop over reach segments
    current_segment = reach["reach_head"]
    next_segment = connections[current_segment]["downstream"]
    pathToOutputFile = outputOptions["csv_output_folder"]
    csv_output_segments = set(
        outputOptions.get("csv_output_segments", reach["segments"])
    )

    while True:
        if current_segment in csv_output_segments:
            filename = f"{pathToOutputFile}/{current_segment}.csv"  #
            if verbose:
                print(f"writing segment output to --> {filename}")
            with open(filename, "w+") as csvfile:
                csvwriter = csv.writer(csvfile, delimiter=",", quoting=csv.QUOTE_ALL)
                csvwriter.writerow(header)
                csvwriter.writerows(
                    zip(
                        flowveldepth[current_segment][:, time_index],
                        flowveldepth[current_segment][:, qlatval_index],
                        flowveldepth[current_segment][:, qlatCumval_index],
                        flowveldepth[current_segment][:, flowval_index],
                        flowveldepth[current_segment][:, velval_index],
                        flowveldepth[current_segment][:, depthval_index],
                        flowveldepth[current_segment][:, storageval_index],
                    )
                )

        if current_segment == reach["reach_tail"]:
            if debuglevel <= -2:
                print(f"{current_segment} (tail)")
            break
        if debuglevel <= -3:
            print(f"{current_segment} --> {next_segment}\n")
        current_segment = next_segment
        next_segment = connections[current_segment]["downstream"]


# ### Psuedocode
# Write Array  to Arrays for Netcdf file and then call writeNC function to write output data to NC file
# arguments network, number of timesteps (nts),  timestep in seconds  (dt),  pathToOutputFile
# using global connections and flowveldepth.
def writeArraytoNC(
    connections,
    flowveldepth,
    network,
    nts,
    qts_subdivisions=1,
    dt=60,
    verbose=False,
    debuglevel=0,
    pathToOutputFile="../../test/output/text/",
):
    # create  array variables to copy from python "flowveldepth" which is global
    flowveldepth_data = {
        "segment": [],
        "time": [],
        "qlatval": [],
        "qlatCumval": [],
        "flowval": [],
        "depthval": [],
        "velval": [],
        "storageval": [],
    }

    ordered_reaches = {}
    for head_segment, reach in network["reaches"].items():
        if reach["seqorder"] not in ordered_reaches:
            ordered_reaches[reach["seqorder"]] = []
        ordered_reaches[reach["seqorder"]].append((head_segment, reach))

    # get data into array - preparation step
    TIME_WRITTEN = False
    write_segment = None
    for x in range(network["maximum_reach_seqorder"], -1, -1):
        for head_segment, reach in ordered_reaches[x]:
            current_segment = reach["reach_head"]
            # TODO If we use numpy arrays, will this append work?
            while True:
                # appending data from each segments to a single list  "flowveldepth_data"
                # preserving ordering same as segment in a reach
                flowveldepth_data["qlatval"].append(
                    flowveldepth[current_segment][:, qlatval_index]
                )
                flowveldepth_data["qlatCumval"].append(
                    flowveldepth[current_segment][:, qlatCumval_index]
                )
                flowveldepth_data["flowval"].append(
                    flowveldepth[current_segment][:, flowval_index]
                )
                flowveldepth_data["storageval"].append(
                    flowveldepth[current_segment][:, storageval_index]
                )
                flowveldepth_data["depthval"].append(
                    flowveldepth[current_segment][:, depthval_index]
                )
                flowveldepth_data["velval"].append(
                    flowveldepth[current_segment][:, velval_index]
                )
                # write segment flowveldepth_data['segment']
                flowveldepth_data["segment"].append(current_segment)
                if not TIME_WRITTEN:
                    # write time only once - for first segment
                    flowveldepth_data["time"].append(
                        flowveldepth[current_segment][:, time_index]
                    )
                    TIME_WRITTEN = True

                if current_segment == reach["reach_tail"]:
                    write_segment = current_segment
                    if debuglevel <= -2:
                        print(f"{current_segment} (tail)")
                    break
                next_segment = connections[current_segment]["downstream"]
                if debuglevel <= -3:
                    print(f"{current_segment} --> {next_segment}\n")
                current_segment = next_segment

    # check number of timesteps should match the time the data is written
    if len(flowveldepth_data["time"][0]) != nts:
        print(
            f"Number of timesteps  {nts} does not match data timesteps {len(flowveldepth_data['time'][0])}\n"
        )
        return

    writeNC(
        flowveldepth_data=flowveldepth_data,
        segment_count=network["total_segment_count"],
        terminal_segment=write_segment,
        nts=nts,
        dt=dt,
        pathToOutputFile=pathToOutputFile,
        verbose=verbose,
        debuglevel=debuglevel,
    )


# ### Psuedocode
# Write  netcdf  file
# arguments flowveldepth , segment_count, terminal_segment (for filename and as identifier of reach)
#           number of timesteps (nts),  timestep in seconds  (dt),  verbose , debuglevel , pathToOutputFile
def writeNC(
    flowveldepth_data=None,
    segment_count=0,
    terminal_segment=None,
    nts=0,
    dt=60,
    pathToOutputFile="../../test/output/text",
    verbose=False,
    debuglevel=0,
):
    # start writing data to nc file
    filename = f"{pathToOutputFile}/{terminal_segment}.nc"  # ncfile'
    if verbose:
        print(f"writing netcdf output to --> {filename}")
    ncfile = netCDF4.Dataset(filename, mode="w", format="NETCDF4")
    # segcount = total segments for the current reach
    segcount = ncfile.createDimension("stations", segment_count)  # segment
    # timecount = number of timesteps
    timecount = ncfile.createDimension(
        "time", nts
    )  # unlimited axis (can be appended to).
    # analysis time =  current time , hence count =1
    analysistimecount = ncfile.createDimension(
        "analysistime", 1
    )  # unlimited axis (can be appended to).
    ncfile.title = f"Result of MC for Reach with terminal segment {terminal_segment}"
    ncfile.subtitle = "MC Python Module"
    ncfile.anything = f"streamflow , depth, velocity and lateral flow for Reach with terminal segment {terminal_segment}"
    # write streamflow
    flow = ncfile.createVariable(
        "flow", np.float64, ("time", "stations")
    )  # note: unlimited dimension is leftmost
    flow[:, :] = np.transpose(np.array(flowveldepth_data["flowval"], dtype=float))
    flow.units = "cu ft/s"
    flow.standard_name = "streamflow"  # this is a CF standard name
    # write volume
    storage = ncfile.createVariable(
        "storage", np.float64, ("time", "stations")
    )  # note: unlimited dimension is leftmost
    storage[:, :] = np.transpose(np.array(flowveldepth_data["storageval"], dtype=float))
    storage.units = "cu ft"
    storage.standard_name = "storage"  # this is a CF standard name
    # write depth
    depth = ncfile.createVariable(
        "depth", np.float64, ("time", "stations")
    )  # note: unlimited dimension is leftmost
    depth[:, :] = np.transpose(np.array(flowveldepth_data["depthval"], dtype=float))
    depth.units = "ft"  #
    depth.standard_name = "depth"  # this is a CF standard name
    # write velocity
    velocity = ncfile.createVariable(
        "velocity", np.float64, ("time", "stations")
    )  # note: unlimited dimension is leftmost
    velocity.units = "ft/s"  #
    velocity[:, :] = np.transpose(np.array(flowveldepth_data["velval"], dtype=float))
    velocity.standard_name = "velocity"  # this is a CF standard name
    # write  lateral flow (input from NWM)
    lateralflow = ncfile.createVariable(
        "lateralflow", np.float64, ("time", "stations")
    )  # note: unlimited dimension is leftmost
    lateralflow[:, :] = np.transpose(
        np.array(flowveldepth_data["qlatval"], dtype=float)
    )
    lateralflow.units = "cu ft/s"  #
    lateralflow.standard_name = "lateralflow"  # this is a CF standard name
    # write  Cummulitive lateral flow (input from NWM)
    lateralCumflow = ncfile.createVariable(
        "Cummulativelateralflow", np.float64, ("time", "stations")
    )  # note: unlimited dimension is leftmost
    lateralCumflow[:, :] = np.transpose(
        np.array(flowveldepth_data["qlatCumval"], dtype=float)
    )
    lateralCumflow.units = "cu ft/s"  #
    lateralCumflow.standard_name = (
        "Cummulativelateralflow"  # this is a CF standard name
    )
    # write time in seconds since  TODO get time from lateral flow from NWM
    time = ncfile.createVariable("time", np.float64, "time")
    time.units = "seconds since 2011-08-27 00:00:00"  ## TODO get time fron NWM as argument to this function
    time.long_name = "time"
    time[:] = flowveldepth_data["time"]
    # write segment ids
    segment = ncfile.createVariable("station_id", np.int, ("stations"))
    segment.long_name = "feature id"
    segment[:] = flowveldepth_data["segment"]
    # write analysis time = current time = time MC model is run
    analysistime = ncfile.createVariable("analysis_time", np.double, "analysistime")
    analysistime.long_name = "forecast_reference_time"
    analysistime.units = " minutes since " + datetime.now().strftime(
        "%Y-%m-%d %H:%M:%S"
    )
    analysistime[:] = 0
    #
    ncfile.close()
    if debuglevel <= -1:
        print(f"{filename} closed!")


## call to singlesegment MC Fortran Module
def singlesegment(
    dt=60,  # dt
    qup=None,  # qup
    quc=None,  # quc
    qdp=None,  # qdp
    qlat=None,  # ql
    dx=None,  # dx
    bw=None,  # bw
    tw=None,  # tw
    twcc=None,  # twcc
    n_manning=None,  #
    n_manning_cc=None,  # ncc
    cs=None,  # cs
    s0=None,  # s0
    velp=None,  # velocity at previous time step
    depthp=None,  # depth at previous time step
):
    # call Fortran routine
    return mc.muskingcungenwm(
        dt,
        qup,
        quc,
        qdp,
        qlat,
        dx,
        bw,
        tw,
        twcc,
        n_manning,
        n_manning_cc,
        cs,
        s0,
        velp,
        depthp,
    )
    # return qdc, vel, depth


def sort_ordered_network(l, reverse=False):
    key = lambda x: x[1]["maximum_reach_seqorder"]
    l.sort(key=key, reverse=reverse)
    return l


# Main Routine
def main():
    args = _handle_args()

    global connections
    global networks
    global qlateral
    global waterbodies_df
    global waterbody_initial_states_df
    global channel_initial_states_df

    supernetwork = args.supernetwork
    custom_input_file = args.custom_input_file
    supernetwork_parameters = None
    waterbody_parameters = None
    if custom_input_file:
        (
            supernetwork_parameters,
            waterbody_parameters,
            forcing_parameters,
            restart_parameters,
            output_parameters,
            run_parameters,
<<<<<<< HEAD
        ) = nnu.read_custom_input_yaml(custom_input_file)
=======
        ) = nio.read_custom_input_json(custom_input_file)
>>>>>>> 81564b48
        break_network_at_waterbodies = run_parameters.get(
            "break_network_at_waterbodies", None
        )

        dt = run_parameters.get("dt", None)
        nts = run_parameters.get("nts", None)
        qts_subdivisions = run_parameters.get("qts_subdivisions", None)
        debuglevel = -1 * int(run_parameters.get("debuglevel", 0))
        verbose = run_parameters.get("verbose", None)
        showtiming = run_parameters.get("showtiming", None)
        percentage_complete = run_parameters.get("percentage_complete", None)
        do_network_analysis_only = run_parameters.get("do_network_analysis_only", None)
        assume_short_ts = run_parameters.get("assume_short_ts", None)
        parallel_compute = run_parameters.get("parallel_compute", None)
        cpu_pool = run_parameters.get("cpu_pool", None)
        sort_networks = run_parameters.get("sort_networks", None)

        csv_output = output_parameters.get("csv_output", None)
        nc_output_folder = output_parameters.get("nc_output_folder", None)

        qlat_const = forcing_parameters.get("qlat_const", None)
        qlat_input_file = forcing_parameters.get("qlat_input_file", None)
        qlat_input_folder = forcing_parameters.get("qlat_input_folder", None)
        qlat_file_pattern_filter = forcing_parameters.get(
            "qlat_file_pattern_filter", None
        )
        qlat_file_index_col = forcing_parameters.get("qlat_file_index_col", None)
        qlat_file_value_col = forcing_parameters.get("qlat_file_value_col", None)

        wrf_hydro_channel_restart_file = restart_parameters.get(
            "wrf_hydro_channel_restart_file", None
        )
        wrf_hydro_channel_ID_crosswalk_file = restart_parameters.get(
            "wrf_hydro_channel_ID_crosswalk_file", None
        )
        wrf_hydro_channel_ID_crosswalk_file_field_name = restart_parameters.get(
            "wrf_hydro_channel_ID_crosswalk_file_field_name", None
        )
        wrf_hydro_channel_restart_upstream_flow_field_name = restart_parameters.get(
            "wrf_hydro_channel_restart_upstream_flow_field_name", None
        )
        wrf_hydro_channel_restart_downstream_flow_field_name = restart_parameters.get(
            "wrf_hydro_channel_restart_downstream_flow_field_name", None
        )
        wrf_hydro_channel_restart_depth_flow_field_name = restart_parameters.get(
            "wrf_hydro_channel_restart_depth_flow_field_name", None
        )

        wrf_hydro_waterbody_restart_file = restart_parameters.get(
            "wrf_hydro_waterbody_restart_file", None
        )
        wrf_hydro_waterbody_ID_crosswalk_file = restart_parameters.get(
            "wrf_hydro_waterbody_ID_crosswalk_file", None
        )
        wrf_hydro_waterbody_ID_crosswalk_file_field_name = restart_parameters.get(
            "wrf_hydro_waterbody_ID_crosswalk_file_field_name", None
        )
        wrf_hydro_waterbody_crosswalk_filter_file = restart_parameters.get(
            "wrf_hydro_waterbody_crosswalk_filter_file", None
        )
        wrf_hydro_waterbody_crosswalk_filter_file_field_name = restart_parameters.get(
            "wrf_hydro_waterbody_crosswalk_filter_file_field_name", None
        )

    # Any specific commandline arguments will override the file
    # TODO: There are probably some pathological collisions that could
    # arise from this ordering ... check these out.

    else:
        break_network_at_waterbodies = args.break_network_at_waterbodies

        dt = int(args.dt)
        nts = int(args.nts)
        qts_subdivisions = args.qts_subdivisions
        qlat_const = float(args.qlat_const)
        qlat_input_folder = args.qlat_input_folder
        qlat_input_file = args.qlat_input_file
        qlat_file_pattern_filter = args.qlat_file_pattern_filter

        wrf_hydro_channel_restart_file = args.wrf_hydro_channel_restart_file
        wrf_hydro_channel_ID_crosswalk_file = args.wrf_hydro_channel_ID_crosswalk_file
        wrf_hydro_channel_ID_crosswalk_file_field_name = (
            args.wrf_hydro_channel_ID_crosswalk_file_field_name
        )

        wrf_hydro_waterbody_restart_file = args.wrf_hydro_waterbody_restart_file
        wrf_hydro_waterbody_ID_crosswalk_file = (
            args.wrf_hydro_waterbody_ID_crosswalk_file
        )
        wrf_hydro_waterbody_ID_crosswalk_file_field_name = (
            args.wrf_hydro_waterbody_ID_crosswalk_file_field_name
        )

        debuglevel = -1 * int(args.debuglevel)
        verbose = args.verbose
        showtiming = args.showtiming
        percentage_complete = args.percentage_complete
        do_network_analysis_only = args.do_network_analysis_only
        if args.csv_output_folder:
            csv_output = {"csv_output_folder": args.csv_output_folder}
        else:
            csv_output = None
        nc_output_folder = args.nc_output_folder
        assume_short_ts = args.assume_short_ts
        parallel_compute = args.parallel_compute
        sort_networks = args.sort_networks
        cpu_pool = args.cpu_pool

    run_pocono2_test = args.run_pocono2_test
    run_pocono1_test = args.run_pocono1_test

    if run_pocono2_test:
        if verbose:
            print("running test case for Pocono_TEST2 domain")
        # Overwrite the following test defaults
        supernetwork = "Pocono_TEST2"
        break_network_at_waterbodies = False
        qts_subdivisions = 1  # change qts_subdivisions = 1 as  default
        dt = 300 / qts_subdivisions
        nts = 144 * qts_subdivisions
        csv_output = {"csv_output_folder": os.path.join(root, "test", "output", "text")}
        nc_output_folder = os.path.join(root, "test", "output", "text")
        # test 1. Take lateral flow from re-formatted wrf-hydro output from Pocono Basin simulation
        qlat_input_file = os.path.join(
            root, r"test/input/geo/PoconoSampleData2/Pocono_ql_testsamp1_nwm_mc.csv"
        )

    elif run_pocono1_test:
        # NOTE: The test case for the Pocono basin was derived from this
        # resource on HydroShare, developed by aaraney and sourced from the
        # wrf_hydro_nwm_public repository on GitHub
        # see: https://www.hydroshare.org/resource/03ca354200e540018d44183598890448/
        # By downloading aaraney's docker job scheduler repo from GitHub, one can
        # execute the WRF-Hydro model that generated the test results
        # see: https://github.com/aaraney/NWM-Dockerized-Job-Scheduler
        if verbose:
            print("running test case for Pocono_TEST1 domain")
        # Overwrite the following test defaults

        NWM_test_path = os.path.join(
            root, "test/input/geo/NWM_2.1_Sample_Datasets/Pocono_TEST1/"
        )
        lakeparm_file = os.path.join(
            NWM_test_path, "primary_domain", "DOMAIN", "LAKEPARM.nc",
        )
        routelink_file = os.path.join(
            NWM_test_path, "primary_domain", "DOMAIN", "Route_Link.nc",
        )
        time_string = "2017-12-31_06-00_DOMAIN1"
        wrf_hydro_restart_file = os.path.join(
            NWM_test_path, "example_RESTART", "HYDRO_RST." + time_string
        )
        supernetwork_parameters = {
            "title_string": "Custom Input Example (using Pocono Test Example datafile)",
            "geo_file_path": routelink_file,
            "cols_as_text": False,
            "key_col": 16,  # "link",
            "downstream_col": 22,  # "to",
            "length_col": 3,  # "Length",
            "manningn_col": 18,  # "n",
            "manningncc_col": 19,  # "nCC",
            "slope_col": 8,  # "So",
            "bottomwidth_col": 0,  # "BtmWdth",
            "topwidth_col": 9,  # "TopWdth",
            "topwidthcc_col": 10,  # "TopWdthCC",
            "waterbody_col": 6,  # "NHDWaterbodyComID",
            "waterbody_null_code": -9999,
            "MusK_col": 4,  # "MusK",
            "MusX_col": 5,  # "MusX",
            "ChSlp_col": 1,  # "ChSlp",
            "terminal_code": 0,
            "driver_string": "NetCDF",
            "layer_string": 0,
        }
        waterbody_parameters = {
            "level_pool": {
                "level_pool_waterbody_parameter_file_path": lakeparm_file,
                "level_pool_waterbody_id": "lake_id",
                "level_pool_waterbody_area": "LkArea",
                "level_pool_weir_elevation": "WeirE",
                "level_pool_waterbody_max_elevation": "LkMxE",
                "level_pool_outfall_weir_coefficient": "WeirC",
                "level_pool_outfall_weir_length": "WeirL",
                "level_pool_overall_dam_length": "DamL",
                "level_pool_orifice_elevation": "OrificeE",
                "level_pool_orifice_coefficient": "OrificeC",
                "level_pool_orifice_area": "OrificeA",
            }
        }
        break_network_at_waterbodies = True
        qts_subdivisions = 12
        dt = 3600 / qts_subdivisions
        nts = 24 * qts_subdivisions
        csv_output = None
        nc_output_folder = None
        # build a time string to specify input date
        wrf_hydro_channel_restart_file = wrf_hydro_restart_file
        wrf_hydro_channel_ID_crosswalk_file = routelink_file
        wrf_hydro_channel_ID_crosswalk_file_field_name = "link"
        wrf_hydro_channel_restart_upstream_flow_field_name = "qlink1"
        wrf_hydro_channel_restart_downstream_flow_field_name = "qlink2"
        wrf_hydro_channel_restart_depth_flow_field_name = "hlink"
        wrf_hydro_waterbody_restart_file = wrf_hydro_restart_file
        wrf_hydro_waterbody_ID_crosswalk_file = lakeparm_file
        wrf_hydro_waterbody_ID_crosswalk_file_field_name = "lake_id"
        wrf_hydro_waterbody_crosswalk_filter_file = routelink_file
        wrf_hydro_waterbody_crosswalk_filter_file_field_name = "NHDWaterbodyComID"
        # wrf_hydro_waterbody_crosswalk_file_output_order_field= "AscendingIndex"
        qlat_input_folder = os.path.join(
            root, "test/input/geo/NWM_2.1_Sample_Datasets/Pocono_TEST1/example_CHRTOUT/"
        )
        qlat_file_pattern_filter = "/*.CHRTOUT_DOMAIN1"
        qlat_file_index_col = "feature_id"
        qlat_file_value_col = "q_lateral"

    if showtiming:
        program_start_time = time.time()
    if verbose:
        print(f"begin program t-route ...")

    # STEP 1: Read the supernetwork dataset and build the connections graph
    if verbose:
        print("creating supernetwork connections set")
    if showtiming:
        start_time = time.time()

    if supernetwork_parameters:
        supernetwork_values = nnu.get_nhd_connections(
            supernetwork_parameters=supernetwork_parameters,
            verbose=False,
            debuglevel=debuglevel,
        )

    else:
        test_folder = os.path.join(root, r"test")
        geo_input_folder = os.path.join(test_folder, r"input", r"geo")
        supernetwork_parameters, supernetwork_values = nnu.set_networks(
            supernetwork=supernetwork,
            geo_input_folder=geo_input_folder,
            verbose=False,
            debuglevel=debuglevel,
        )
        waterbody_parameters = nnu.set_waterbody_parameters(
            supernetwork=supernetwork,
            geo_input_folder=geo_input_folder,
            verbose=False,
            debuglevel=debuglevel,
        )

    if verbose:
        print("supernetwork connections set complete")
    if showtiming:
        print("... in %s seconds." % (time.time() - start_time))

    connections = supernetwork_values[0]

    # STEP 2: Separate the networks and build the sub-graph of reaches within each network
    if showtiming:
        start_time = time.time()
    if verbose:
        print("organizing connections into reaches ...")
    networks = nru.compose_networks(
        supernetwork_values,
        break_network_at_waterbodies=break_network_at_waterbodies,
        verbose=False,
        debuglevel=debuglevel,
        showtiming=showtiming,
    )

    if verbose:
        print("reach organization complete")
    if showtiming:
        print("... in %s seconds." % (time.time() - start_time))
        start_time = time.time()

    # STEP 3: Organize Network for Waterbodies
    if break_network_at_waterbodies:
        if showtiming:
            start_time = time.time()
        if verbose:
            print("reading waterbody parameter file ...")

        ## STEP 3a: Read waterbody parameter file
        waterbodies_values = supernetwork_values[12]
        waterbodies_segments = supernetwork_values[13]
        connections_tailwaters = supernetwork_values[4]

        waterbodies_df = nio.read_waterbody_df(
            waterbody_parameters, waterbodies_values,
        )
        waterbodies_df = waterbodies_df.sort_index(axis="index").sort_index(
            axis="columns"
        )

        nru.order_networks(connections, networks, connections_tailwaters)

        if verbose:
            print("waterbodies complete")
        if showtiming:
            print("... in %s seconds." % (time.time() - start_time))
            start_time = time.time()

        ## STEP 3b: Order subnetworks above and below reservoirs
        if showtiming:
            start_time = time.time()
        if verbose:
            print("ordering waterbody subnetworks ...")

        max_network_seqorder = -1
        for network in networks:
            max_network_seqorder = max(
                networks[network]["network_seqorder"], max_network_seqorder
            )
        ordered_networks = {}

        for terminal_segment, network in networks.items():
            if network["network_seqorder"] not in ordered_networks:
                ordered_networks[network["network_seqorder"]] = []
            ordered_networks[network["network_seqorder"]].append(
                (terminal_segment, network)
            )

        if verbose:
            print("ordering waterbody subnetworks complete")
        if showtiming:
            print("... in %s seconds." % (time.time() - start_time))
            start_time = time.time()

    else:
        # If we are not splitting the networks, we can put them all in one order
        max_network_seqorder = 0
        ordered_networks = {}
        ordered_networks[0] = [
            (terminal_segment, network)
            for terminal_segment, network in networks.items()
        ]

    if do_network_analysis_only:
        sys.exit()

    if break_network_at_waterbodies:
        ## STEP 3c: Handle Waterbody Initial States
        if showtiming:
            start_time = time.time()
        if verbose:
            print("setting waterbody initial states ...")

        if wrf_hydro_waterbody_restart_file:

            waterbody_initial_states_df = nio.get_reservoir_restart_from_wrf_hydro(
                wrf_hydro_waterbody_restart_file,
                wrf_hydro_waterbody_ID_crosswalk_file,
                wrf_hydro_waterbody_ID_crosswalk_file_field_name,
                wrf_hydro_waterbody_crosswalk_filter_file,
                wrf_hydro_waterbody_crosswalk_filter_file_field_name,
            )
        else:
            # TODO: Consider adding option to read cold state from route-link file
            waterbody_initial_ds_flow_const = 0.0
            waterbody_initial_depth_const = 0.0
            # Set initial states from cold-state
            waterbody_initial_states_df = pd.DataFrame(
                0, index=waterbodies_df.index, columns=["qd0", "h0",], dtype="float32"
            )
            # TODO: This assignment could probably by done in the above call
            waterbody_initial_states_df["qd0"] = waterbody_initial_ds_flow_const
            waterbody_initial_states_df["h0"] = waterbody_initial_depth_const
            waterbody_initial_states_df["index"] = range(
                len(waterbody_initial_states_df)
            )

        if verbose:
            print("waterbody initial states complete")
        if showtiming:
            print("... in %s seconds." % (time.time() - start_time))
            start_time = time.time()

    # STEP 4: Handle Channel Initial States
    if showtiming:
        start_time = time.time()
    if verbose:
        print("setting channel initial states ...")

    if wrf_hydro_channel_restart_file:

        channel_initial_states_df = nio.get_stream_restart_from_wrf_hydro(
            wrf_hydro_channel_restart_file,
            wrf_hydro_channel_ID_crosswalk_file,
            wrf_hydro_channel_ID_crosswalk_file_field_name,
            wrf_hydro_channel_restart_upstream_flow_field_name,
            wrf_hydro_channel_restart_downstream_flow_field_name,
            wrf_hydro_channel_restart_depth_flow_field_name,
        )
    else:
        # TODO: Consider adding option to read cold state from route-link file
        channel_initial_us_flow_const = 0.0
        channel_initial_ds_flow_const = 0.0
        channel_initial_depth_const = 0.0
        # Set initial states from cold-state
        channel_initial_states_df = pd.DataFrame(
            0, index=connections.keys(), columns=["qu0", "qd0", "h0",], dtype="float32"
        )
        channel_initial_states_df["qu0"] = channel_initial_us_flow_const
        channel_initial_states_df["qd0"] = channel_initial_ds_flow_const
        channel_initial_states_df["h0"] = channel_initial_depth_const
        channel_initial_states_df["index"] = range(len(channel_initial_states_df))

    if verbose:
        print("channel initial states complete")
    if showtiming:
        print("... in %s seconds." % (time.time() - start_time))
        start_time = time.time()

    # STEP 5: Read (or set) QLateral Inputs
    if showtiming:
        start_time = time.time()
    if verbose:
        print("creating qlateral array ...")

    # initialize qlateral dict
    qlateral = {}

    if qlat_input_folder:
        qlat_files = glob.glob(qlat_input_folder + qlat_file_pattern_filter)
        qlat_df = nio.get_ql_from_wrf_hydro(
            qlat_files=qlat_files,
            index_col=qlat_file_index_col,
            value_col=qlat_file_value_col,
        )

    elif qlat_input_file:
        qlat_df = nio.get_ql_from_csv(qlat_input_file)

    else:
        qlat_df = pd.DataFrame(
            qlat_const, index=connections.keys(), columns=range(nts), dtype="float32"
        )

    for index, row in qlat_df.iterrows():
        qlateral[index] = row.tolist()

    if verbose:
        print("qlateral array complete")
    if showtiming:
        print("... in %s seconds." % (time.time() - start_time))
        start_time = time.time()

    # STEP 6: Sort the ordered networks
    if sort_networks:
        if showtiming:
            start_time = time.time()
        if verbose:
            print("sorting the ordered networks ...")

        for nsq in range(max_network_seqorder, -1, -1):
            sort_ordered_network(ordered_networks[nsq], True)

        if verbose:
            print("sorting complete")
        if showtiming:
            print("... in %s seconds." % (time.time() - start_time))
            start_time = time.time()

    # Define them pool after we create the static global objects (and collect the garbage)
    if parallel_compute:
        import gc

        gc.collect()
        pool = multiprocessing.Pool(cpu_pool)

    flowveldepth_connect = (
        {}
    )  # dict to contain values to transfer from upstream to downstream networks

    ################### Main Execution Loop across ordered networks
    if showtiming:
        main_start_time = time.time()
    if verbose:
        print(f"executing routing computation ...")

    progress_count = 0
    if percentage_complete:
        for nsq in range(max_network_seqorder, -1, -1):
            for terminal_segment, network in ordered_networks[nsq]:
                progress_count += len(network["all_segments"])
        pbar = tqdm(total=(progress_count))

    for nsq in range(max_network_seqorder, -1, -1):

        if parallel_compute:
            nslist = []
        results = []

        current_index_total = 0

        for terminal_segment, network in ordered_networks[nsq]:

            if percentage_complete:
                if current_index_total == 0:
                    pbar.update(0)

            if break_network_at_waterbodies:
                waterbody = waterbodies_segments.get(terminal_segment)
            else:
                waterbody = None
            if not parallel_compute:  # serial execution
                if showtiming:
                    start_time = time.time()
                if verbose:
                    print(
                        f"routing ordered reaches for terminal segment {terminal_segment} ..."
                    )

                results.append(
                    compute_network(
                        flowveldepth_connect=flowveldepth_connect,
                        terminal_segment=terminal_segment,
                        supernetwork_parameters=supernetwork_parameters,
                        waterbody_parameters=waterbody_parameters,
                        waterbody=waterbody,
                        nts=nts,
                        dt=dt,
                        qts_subdivisions=qts_subdivisions,
                        verbose=verbose,
                        debuglevel=debuglevel,
                        csv_output=csv_output,
                        nc_output_folder=nc_output_folder,
                        assume_short_ts=assume_short_ts,
                    )
                )

                if showtiming:
                    print("... complete in %s seconds." % (time.time() - start_time))
                if percentage_complete:
                    pbar.update(len(network["all_segments"]))

            else:  # parallel execution
                nslist.append(
                    [
                        flowveldepth_connect,
                        terminal_segment,
                        supernetwork_parameters,  # TODO: This should probably be global...
                        waterbody_parameters,
                        waterbody,
                        nts,
                        dt,
                        qts_subdivisions,
                        verbose,
                        debuglevel,
                        csv_output,
                        nc_output_folder,
                        assume_short_ts,
                    ]
                )

        if parallel_compute:
            if verbose:
                print(f"routing ordered reaches for networks of order {nsq} ... ")
            if debuglevel <= -2:
                print(f"reaches to be routed include:")
                print(f"{[network[0] for network in ordered_networks[nsq]]}")
            # with pool:
            # with multiprocessing.Pool() as pool:
            results = pool.starmap(compute_network, nslist)

            if showtiming:
                print("... complete in %s seconds." % (time.time() - start_time))
            if percentage_complete:
                # import pdb; pdb.set_trace()
                pbar.update(
                    sum(
                        len(network[1]["all_segments"])
                        for network in ordered_networks[nsq]
                    )
                )
                # print(f"{[network[0] for network in ordered_networks[nsq]]}")
        if (
            nsq > 0
        ):  # We skip this step for zero-order networks, i.e., those that have no downstream dependents
            flowveldepth_connect = (
                {}
            )  # There is no need to preserve previously passed on values -- so we clear the dictionary
            for i, (terminal_segment, network) in enumerate(ordered_networks[nsq]):
                # seg = network["reaches"][network["terminal_reach"]]["reach_tail"]
                seg = terminal_segment
                flowveldepth_connect[seg] = {}
                flowveldepth_connect[seg] = results[i][seg]
                # TODO: The value passed here could be much more specific to
                # TODO: exactly and only the most recent time step for the passing reach

    if parallel_compute:
        pool.close()

    if percentage_complete:
        pbar.close()

    if verbose:
        print("ordered reach computation complete")
    if showtiming:
        print("... in %s seconds." % (time.time() - main_start_time))
    if verbose:
        print("program complete")
    if showtiming:
        print("... in %s seconds." % (time.time() - program_start_time))


if __name__ == "__main__":
    main()<|MERGE_RESOLUTION|>--- conflicted
+++ resolved
@@ -1110,11 +1110,7 @@
             restart_parameters,
             output_parameters,
             run_parameters,
-<<<<<<< HEAD
         ) = nnu.read_custom_input_yaml(custom_input_file)
-=======
-        ) = nio.read_custom_input_json(custom_input_file)
->>>>>>> 81564b48
         break_network_at_waterbodies = run_parameters.get(
             "break_network_at_waterbodies", None
         )

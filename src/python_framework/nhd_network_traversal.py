"""NHD Network traversal
A demonstration version of this code is stored in this Colaboratory notebook:
    https://colab.research.google.com/drive/1ocgg1JiOGBUl3jfSUPCEVnW5WNaqLKCD

"""
import nhd_network_utilities as nnu
import recursive_print
import time
import os
import argparse

def _handle_args():
    parser = argparse.ArgumentParser(formatter_class=argparse.ArgumentDefaultsHelpFormatter)
    parser.add_argument('--debuglevel',
                        help='Set the debuglevel',
                        dest='debuglevel',
                        default=0)
    parser.add_argument('-v, --verbose',
                        help='Verbose output (leave blank for quiet output)',
                        dest='verbose',
                        action='store_true')
    parser.add_argument('-t, --showtiming',
                        help='Set the showtiming - leave blank for False',
                        dest='showtiming',
                        action='store_true')
    parser.add_argument('-n, --supernetwork',
                        help='List of supernetworks (Pocono_TEST1, Pocono_TEST2, LowerColorado_Conchos_FULL_RES, Brazos_LowerColorado_ge5, Brazos_LowerColorado_FULL_RES, Brazos_LowerColorado_Named_Streams, CONUS_ge5, Mainstems_CONUS, CONUS_Named_Streams, CONUS_FULL_RES_v20', 
                        # TODO: accept multiple or a Path (argparse Action perhaps)
                        # action='append',
                        # nargs=1,
                        dest='supernetwork',
                        default='Pocono_TEST1')

    return parser.parse_args()


def main():

    args = _handle_args()

    # find the path of the test scripts, several levels above the script path
    root = os.path.dirname(os.path.dirname(os.path.dirname(os.path.abspath(__file__))))
    test_folder = os.path.join(root, r'test')
    
<<<<<<< HEAD
    supernetworks = {}
    supernetworks.update({'Pocono_TEST1':{}})
    # supernetworks.update({'LowerColorado_Conchos_FULL_RES':{}}) 
    # supernetworks.update({'Brazos_LowerColorado_ge5':{}}) ##NHD Subset (Brazos/Lower Colorado)"""
    # supernetworks.update({'Brazos_LowerColorado_FULL_RES':{}}) 
    # supernetworks.update({'Brazos_LowerColorado_Named_Streams':{}}) 
    # supernetworks.update({'CONUS_ge5':{}}) ##NHD CONUS order 5 and greater"""
    # supernetworks.update({'Mainstems_CONUS':{}})
    # supernetworks.update({'CONUS_Named_Streams':{}})
    # supernetworks.update({'CONUS_FULL_RES_v20':{}}) # = False

    debuglevel = -3
    verbose = True
    showtiming = True
=======
    debuglevel = -1 * int(args.debuglevel)
    verbose = args.verbose
    showtiming = args.showtiming
    supernetworks = {str(args.supernetwork):{}}

    # supernetworks = {}
    # supernetworks.update({'Pocono_TEST1':{}})
    # supernetworks.update({'LowerColorado_Conchos_FULL_RES':{}}) 
    # supernetworks.update({'Brazos_LowerColorado_ge5':{}}) ##NHD Subset (Brazos/Lower Colorado)"""
    # supernetworks.update({'Brazos_LowerColorado_FULL_RES':{}}) 
    # supernetworks.update({'Brazos_LowerColorado_Named_Streams':{}}) 
    # supernetworks.update({'CONUS_ge5':{}}) ##NHD CONUS order 5 and greater"""
    # supernetworks.update({'Mainstems_CONUS':{}})
    # supernetworks.update({'CONUS_Named_Streams':{}})
    # supernetworks.update({'CONUS_FULL_RES_v20':{}}) # = False
>>>>>>> 1fff38bc

    for supernetwork in supernetworks:
        supernetworks[supernetwork] = nnu.set_supernetwork_data(
          supernetwork = supernetwork
            , geo_input_folder = os.path.join(test_folder, r'input', r'geo')
            , debuglevel = debuglevel
            , verbose = verbose
        )
        if debuglevel <= -1: 
            if verbose: print(f'\n\nSupernetwork:')
            print(f'{supernetwork}')
        if debuglevel <= -2: 
            if verbose: print(r'All items in the above supernetwork:')
            for k,v in supernetworks[supernetwork].items():
                 print(f"{{'{k}' : {v}}}")
        if showtiming: start_time = time.time()

        network_out_values = \
          nnu.get_nhd_connections(
            supernetworks[supernetwork]
            , debuglevel = debuglevel
            , verbose = verbose
        )

        recursive_print.print_basic_network_info(
          connections = network_out_values[0]
            , headwater_keys = network_out_values[3]
            , junction_keys = network_out_values[7]
            , terminal_keys = network_out_values[4]
            , terminal_code = supernetworks[supernetwork]['terminal_code']
            , verbose = verbose
        )

        if debuglevel <= -3: 
        # THE RECURSIVE PRINT IS NOT A GOOD IDEA WITH LARGE NETWORKS!!!
        # The `Pocono_TEST1` supernetwork is a good test case to run with 
        # the debuglevel set at -3. 
            recursive_print.print_connections(
                        headwater_keys = network_out_values[3]
                        , down_connections = network_out_values[0]
                        , up_connections = network_out_values[0]
                        , terminal_code = supernetworks[supernetwork]['terminal_code']
                        , terminal_keys = network_out_values[4]
                        , terminal_ref_keys = network_out_values[5]
                        , debuglevel = debuglevel
                        )
        if showtiming: print(f"Supernetwork `{supernetwork}` read and traversed\n... in %s seconds.\n\n" % (time.time() - start_time))
        
if __name__ == '__main__':
    main()<|MERGE_RESOLUTION|>--- conflicted
+++ resolved
@@ -42,38 +42,10 @@
     root = os.path.dirname(os.path.dirname(os.path.dirname(os.path.abspath(__file__))))
     test_folder = os.path.join(root, r'test')
     
-<<<<<<< HEAD
-    supernetworks = {}
-    supernetworks.update({'Pocono_TEST1':{}})
-    # supernetworks.update({'LowerColorado_Conchos_FULL_RES':{}}) 
-    # supernetworks.update({'Brazos_LowerColorado_ge5':{}}) ##NHD Subset (Brazos/Lower Colorado)"""
-    # supernetworks.update({'Brazos_LowerColorado_FULL_RES':{}}) 
-    # supernetworks.update({'Brazos_LowerColorado_Named_Streams':{}}) 
-    # supernetworks.update({'CONUS_ge5':{}}) ##NHD CONUS order 5 and greater"""
-    # supernetworks.update({'Mainstems_CONUS':{}})
-    # supernetworks.update({'CONUS_Named_Streams':{}})
-    # supernetworks.update({'CONUS_FULL_RES_v20':{}}) # = False
-
-    debuglevel = -3
-    verbose = True
-    showtiming = True
-=======
     debuglevel = -1 * int(args.debuglevel)
     verbose = args.verbose
     showtiming = args.showtiming
     supernetworks = {str(args.supernetwork):{}}
-
-    # supernetworks = {}
-    # supernetworks.update({'Pocono_TEST1':{}})
-    # supernetworks.update({'LowerColorado_Conchos_FULL_RES':{}}) 
-    # supernetworks.update({'Brazos_LowerColorado_ge5':{}}) ##NHD Subset (Brazos/Lower Colorado)"""
-    # supernetworks.update({'Brazos_LowerColorado_FULL_RES':{}}) 
-    # supernetworks.update({'Brazos_LowerColorado_Named_Streams':{}}) 
-    # supernetworks.update({'CONUS_ge5':{}}) ##NHD CONUS order 5 and greater"""
-    # supernetworks.update({'Mainstems_CONUS':{}})
-    # supernetworks.update({'CONUS_Named_Streams':{}})
-    # supernetworks.update({'CONUS_FULL_RES_v20':{}}) # = False
->>>>>>> 1fff38bc
 
     for supernetwork in supernetworks:
         supernetworks[supernetwork] = nnu.set_supernetwork_data(

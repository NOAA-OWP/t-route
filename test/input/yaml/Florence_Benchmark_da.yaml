--- conflicted
+++ resolved
@@ -1,22 +1,11 @@
 ---
 #initial input parameters
 run_parameters:
-<<<<<<< HEAD
     parallel_compute_method: by-network # OPTIONS: <omit flag for serial execution>, "by-network", "by-subnetwork-jit", "by-subnetwork-jit-clustered"
     subnetwork_target_size: 100  # by-subnetwork* requires a value here to identify the target subnetwork size.
     cpu_pool: 8
     verbose: true  # verbose output (leave blank for quiet output.)
     showtiming: true  # set the showtiming (omit flag for no timing information.)
-=======
-    parallel_compute_method: by-network  # OPTIONS: <omit flag for serial execution>, "by-network", "by-subnetwork-jit", "by-subnetwork-jit-clustered"
-    subnetwork_target_size: 100  # by-subnetwork* requires a value here to identify the target subnetwork size.
-    cpu_pool: 8
-    verbose: true  # verbose output (leave blank for quiet output.)
-    #showtiming: true  # set the showtiming (omit flag for no timing information.)
-    #debuglevel: 1  # set the debuglevel for additional console output.
-    # break_network_at_waterbodies: true # replace waterbodies in the route-link dataset with segments representing the reservoir and calculate to divide the computation (leave blank for no splitting.)
-                          # WARNING: `break_network_at_waterbodies: true` will only work if compute_method is set to "V02-structured-obj" and parallel_compute_method is unset (serial execution) or set to "by-network".
->>>>>>> ffca07b3
     break_network_at_gages: true  # Ensures gages are in a reach by themselves.
     compute_method: V02-caching  # OPTIONS: "V02-caching", "V02-structured-obj", "V02-structured"
     assume_short_ts: true  # use the previous timestep value for both current and previous flow.

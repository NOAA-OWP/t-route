--- conflicted
+++ resolved
@@ -6,13 +6,9 @@
     cpu_pool: 8
     verbose: true  # verbose output (leave blank for quiet output.)
     showtiming: true  # set the showtiming (omit flag for no timing information.)
-<<<<<<< HEAD
     # break_network_at_gages: true  # Ensures gages are in a reach by themselves.
     compute_method: V02-structured  # OPTIONS: "V02-caching", "V02-structured-obj", "V02-structured"
-=======
     break_network_at_gages: true  # Ensures gages are in a reach by themselves.
-    compute_method: V02-caching  # OPTIONS: "V02-caching", "V02-structured-obj", "V02-structured"
->>>>>>> 82e7e62d
     assume_short_ts: true  # use the previous timestep value for both current and previous flow.
     qts_subdivisions: 12  # number of timesteps per forcing (qlateral) timestep.
     dt: 300  # default timestep length, seconds
@@ -113,11 +109,7 @@
     # parity_check_file: "florence_streamflow_test.csv.hourly"
     parity_check_file_index_col: feature_id
     parity_check_file_value_col: streamflow
-<<<<<<< HEAD
     parity_check_compare_node: 8777381
-=======
-    parity_check_compare_node: 10975909
->>>>>>> 82e7e62d
     # parity_check_compare_node: 8778771  # Headwater
     # parity_check_compare_node: 8778459  # Midwater
     # parity_check_compare_node: 8778201  # Midwater

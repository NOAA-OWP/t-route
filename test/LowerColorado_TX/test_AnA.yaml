--- conflicted
+++ resolved
@@ -1,89 +1,84 @@
-# $ python -m nwm_routing -f -V3 test_AnA.yaml
-#--------------------------------------------------------------------------------
-log_parameters:
-    #----------
-    showtiming: True
-    log_level : DEBUG
-#--------------------------------------------------------------------------------
-network_topology_parameters:
-    #----------
-    supernetwork_parameters:
-        #----------
-        geo_file_path: domain/RouteLink.nc
-    waterbody_parameters:
-        #----------
-        break_network_at_waterbodies: True 
-        level_pool:
-            #----------
-            level_pool_waterbody_parameter_file_path: domain/LAKEPARM.nc
-        rfc:
-            #----------
-            reservoir_parameter_file                : domain/reservoir_index_AnA.nc
-            reservoir_rfc_forecasts                 : True
-            reservoir_rfc_forecasts_time_series_path: rfc_TimeSeries/
-            reservoir_rfc_forecasts_lookback_hours  : 48
-#--------------------------------------------------------------------------------
-compute_parameters:
-    #----------
-    parallel_compute_method: serial
-    compute_kernel         : V02-structured
-    assume_short_ts        : True
-    subnetwork_target_size : 10000
-    cpu_pool               : 36
-    restart_parameters:
-        #----------
-        wrf_hydro_channel_restart_file           : restart/HYDRO_RST.2021-08-23_12:00_DOMAIN1
-        wrf_hydro_channel_ID_crosswalk_file      : domain/RouteLink.nc
-        wrf_hydro_waterbody_restart_file         : restart/HYDRO_RST.2021-08-23_12:00_DOMAIN1
-        wrf_hydro_waterbody_ID_crosswalk_file    : domain/LAKEPARM.nc
-        wrf_hydro_waterbody_crosswalk_filter_file: domain/RouteLink.nc
-    hybrid_parameters:
-<<<<<<< HEAD
-        run_hybrid      : True
-        diffusive_domain: domain/diffusive_domain.yaml
-=======
-        run_hybrid_domain : False
-        diffusive_domain  : domain/diffusive_domain.yaml
->>>>>>> b7fa4341
-    forcing_parameters:
-        #----------
-        qts_subdivisions        : 12
-        dt                      : 300
-        qlat_input_folder       : channel_forcing
-        qlat_file_pattern_filter: "*.CHRTOUT_DOMAIN1"
-        nts                     : 336
-        max_loop_size           : 28    
-    data_assimilation_parameters:
-        #----------
-        usgs_timeslices_folder   : usgs_TimeSlice/
-        usace_timeslices_folder  : usace_TimeSlice/
-        timeslice_lookback_hours : 48 
-        qc_threshold             : 1
-        streamflow_da:
-            #----------
-            streamflow_nudging       : True
-            gage_segID_crosswalk_file: domain/RouteLink.nc
-            crosswalk_gage_field     : 'gages'
-            crosswalk_segID_field    : 'link'
-            wrf_hydro_lastobs_file   : lastobs/nudgingLastObs.2021-08-23_12:00:00.nc
-            lastobs_output_folder    : lastobs/
-        reservoir_da:
-            #----------
-            reservoir_persistence_usgs  : True
-            reservoir_persistence_usace : True
-            gage_lakeID_crosswalk_file  : domain/reservoir_index_AnA.nc
-#--------------------------------------------------------------------------------
-output_parameters:
-    #----------
-    test_output: output/LowerColorado_flowveldepth.pkl
-    lite_restart:
-        #----------
-        lite_restart_output_directory: restart/
-    chrtout_output:
-        #----------
-        wrf_hydro_channel_output_source_folder: channel_forcing/
-    chanobs_output:
-        #----------
-        chanobs_output_directory: output/
-        chanobs_filepath        : LowerColorado_chanobs.nc
+# $ python -m nwm_routing -f -V3 test_AnA.yaml
+#--------------------------------------------------------------------------------
+log_parameters:
+    #----------
+    showtiming: True
+    log_level : DEBUG
+#--------------------------------------------------------------------------------
+network_topology_parameters:
+    #----------
+    supernetwork_parameters:
+        #----------
+        geo_file_path: domain/RouteLink.nc
+    waterbody_parameters:
+        #----------
+        break_network_at_waterbodies: True 
+        level_pool:
+            #----------
+            level_pool_waterbody_parameter_file_path: domain/LAKEPARM.nc
+        rfc:
+            #----------
+            reservoir_parameter_file                : domain/reservoir_index_AnA.nc
+            reservoir_rfc_forecasts                 : True
+            reservoir_rfc_forecasts_time_series_path: rfc_TimeSeries/
+            reservoir_rfc_forecasts_lookback_hours  : 48
+#--------------------------------------------------------------------------------
+compute_parameters:
+    #----------
+    parallel_compute_method: serial
+    compute_kernel         : V02-structured
+    assume_short_ts        : True
+    subnetwork_target_size : 10000
+    cpu_pool               : 36
+    restart_parameters:
+        #----------
+        wrf_hydro_channel_restart_file           : restart/HYDRO_RST.2021-08-23_12:00_DOMAIN1
+        wrf_hydro_channel_ID_crosswalk_file      : domain/RouteLink.nc
+        wrf_hydro_waterbody_restart_file         : restart/HYDRO_RST.2021-08-23_12:00_DOMAIN1
+        wrf_hydro_waterbody_ID_crosswalk_file    : domain/LAKEPARM.nc
+        wrf_hydro_waterbody_crosswalk_filter_file: domain/RouteLink.nc
+    hybrid_parameters:
+        run_hybrid_domain : False
+        diffusive_domain  : domain/diffusive_domain.yaml
+    forcing_parameters:
+        #----------
+        qts_subdivisions        : 12
+        dt                      : 300
+        qlat_input_folder       : channel_forcing
+        qlat_file_pattern_filter: "*.CHRTOUT_DOMAIN1"
+        nts                     : 336
+        max_loop_size           : 28    
+    data_assimilation_parameters:
+        #----------
+        usgs_timeslices_folder   : usgs_TimeSlice/
+        usace_timeslices_folder  : usace_TimeSlice/
+        timeslice_lookback_hours : 48 
+        qc_threshold             : 1
+        streamflow_da:
+            #----------
+            streamflow_nudging       : True
+            gage_segID_crosswalk_file: domain/RouteLink.nc
+            crosswalk_gage_field     : 'gages'
+            crosswalk_segID_field    : 'link'
+            wrf_hydro_lastobs_file   : lastobs/nudgingLastObs.2021-08-23_12:00:00.nc
+            lastobs_output_folder    : lastobs/
+        reservoir_da:
+            #----------
+            reservoir_persistence_usgs  : True
+            reservoir_persistence_usace : True
+            gage_lakeID_crosswalk_file  : domain/reservoir_index_AnA.nc
+#--------------------------------------------------------------------------------
+output_parameters:
+    #----------
+    test_output: output/LowerColorado_flowveldepth.pkl
+    lite_restart:
+        #----------
+        lite_restart_output_directory: restart/
+    chrtout_output:
+        #----------
+        wrf_hydro_channel_output_source_folder: channel_forcing/
+    chanobs_output:
+        #----------
+        chanobs_output_directory: output/
+        chanobs_filepath        : LowerColorado_chanobs.nc
     